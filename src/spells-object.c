﻿
#include "angband.h"
#include "util.h"

#include "cmd-basic.h"
#include "artifact.h"
#include "floor.h"
#include "grid.h"
#include "spells.h"
#include "spells-object.h"
#include "object-boost.h"
#include "object-hook.h"
#include "object-flavor.h"
#include "object-ego.h"
#include "player-damage.h"
#include "player-status.h"
#include "avatar.h"
#include "player-effects.h"
#include "player-class.h"
#include "player-inventory.h"
#include "objectkind.h"
#include "autopick.h"
#include "targeting.h"
#include "view-mainwindow.h"


typedef struct
{
	OBJECT_TYPE_VALUE tval;
	OBJECT_SUBTYPE_VALUE sval;
	PERCENTAGE prob;
	byte flag;
} amuse_type;


/*!
 * @brief 装備強化処理の失敗率定数（千分率） /
 * Used by the "enchant" function (chance of failure)
 * (modified for Zangband, we need better stuff there...) -- TY
 * @return なし
 */
static int enchant_table[16] =
{
	0, 10,  50, 100, 200,
	300, 400, 500, 650, 800,
	950, 987, 993, 995, 998,
	1000
};


/*
 * Scatter some "amusing" objects near the player
 */

#define AMS_NOTHING   0x00 /* No restriction */
#define AMS_NO_UNIQUE 0x01 /* Don't make the amusing object of uniques */
#define AMS_FIXED_ART 0x02 /* Make a fixed artifact based on the amusing object */
#define AMS_MULTIPLE  0x04 /* Drop 1-3 objects for one type */
#define AMS_PILE      0x08 /* Drop 1-99 pile objects for one type */

static amuse_type amuse_info[] =
{
	{ TV_BOTTLE, SV_ANY, 5, AMS_NOTHING },
	{ TV_JUNK, SV_ANY, 3, AMS_MULTIPLE },
	{ TV_SPIKE, SV_ANY, 10, AMS_PILE },
	{ TV_STATUE, SV_ANY, 15, AMS_NOTHING },
	{ TV_CORPSE, SV_ANY, 15, AMS_NO_UNIQUE },
	{ TV_SKELETON, SV_ANY, 10, AMS_NO_UNIQUE },
	{ TV_FIGURINE, SV_ANY, 10, AMS_NO_UNIQUE },
	{ TV_PARCHMENT, SV_ANY, 1, AMS_NOTHING },
	{ TV_POLEARM, SV_TSURIZAO, 3, AMS_NOTHING }, //Fishing Pole of Taikobo
	{ TV_SWORD, SV_BROKEN_DAGGER, 3, AMS_FIXED_ART }, //Broken Dagger of Magician
	{ TV_SWORD, SV_BROKEN_DAGGER, 10, AMS_NOTHING },
	{ TV_SWORD, SV_BROKEN_SWORD, 5, AMS_NOTHING },
	{ TV_SCROLL, SV_SCROLL_AMUSEMENT, 10, AMS_NOTHING },

	{ 0, 0, 0 }
};

/*!
 * @brief「弾/矢の製造」処理 / do_cmd_cast calls this function if the player's class is 'archer'.
 * Hook to determine if an object is contertible in an arrow/bolt
 * @return 製造を実際に行ったらTRUE、キャンセルしたらFALSEを返す
 */
bool create_ammo(player_type *creature_ptr)
{
	char com[80];
	if (creature_ptr->lev >= 20)
		sprintf(com, _("[S]弾, [A]矢, [B]クロスボウの矢 :", "Create [S]hots, Create [A]rrow or Create [B]olt ?"));
	else if (creature_ptr->lev >= 10)
		sprintf(com, _("[S]弾, [A]矢:", "Create [S]hots or Create [A]rrow ?"));
	else
		sprintf(com, _("[S]弾:", "Create [S]hots ?"));

	if (cmd_limit_confused(creature_ptr)) return FALSE;
	if (cmd_limit_blind(creature_ptr)) return FALSE;

	int ext = 0;
	char ch;
	while (TRUE)
	{
		if (!get_com(com, &ch, TRUE))
		{
			return FALSE;
		}

		if (ch == 'S' || ch == 's')
		{
			ext = 1;
			break;
		}

		if ((ch == 'A' || ch == 'a') && (creature_ptr->lev >= 10))
		{
			ext = 2;
			break;
		}

		if ((ch == 'B' || ch == 'b') && (creature_ptr->lev >= 20))
		{
			ext = 3;
			break;
		}
	}

	GAME_TEXT o_name[MAX_NLEN];
	object_type	forge;
	object_type *q_ptr;
	q_ptr = &forge;
	/**********Create shots*********/
	if (ext == 1)
	{
		POSITION x, y;
		DIRECTION dir;
		grid_type *g_ptr;

		if (!get_rep_dir(&dir, FALSE)) return FALSE;
		y = creature_ptr->y + ddy[dir];
		x = creature_ptr->x + ddx[dir];
		g_ptr = &creature_ptr->current_floor_ptr->grid_array[y][x];

		if (!have_flag(f_info[get_feat_mimic(g_ptr)].flags, FF_CAN_DIG))
		{
			msg_print(_("そこには岩石がない。", "You need pile of rubble."));
			return FALSE;
		}
		else if (!cave_have_flag_grid(g_ptr, FF_CAN_DIG) || !cave_have_flag_grid(g_ptr, FF_HURT_ROCK))
		{
			msg_print(_("硬すぎて崩せなかった。", "You failed to make ammo."));
		}
		else
		{
			s16b slot;
			q_ptr = &forge;

			/* Hack -- Give the player some small firestones */
			object_prep(q_ptr, lookup_kind(TV_SHOT, (OBJECT_SUBTYPE_VALUE)m_bonus(1, creature_ptr->lev) + 1));
			q_ptr->number = (byte)rand_range(15, 30);
			object_aware(q_ptr);
			object_known(q_ptr);
			apply_magic(q_ptr, creature_ptr->lev, AM_NO_FIXED_ART);
			q_ptr->discount = 99;

			slot = inven_carry(q_ptr);

			object_desc(o_name, q_ptr, 0);
			msg_format(_("%sを作った。", "You make some ammo."), o_name);

			/* Auto-inscription */
			if (slot >= 0) autopick_alter_item(slot, FALSE);

			/* Destroy the wall */
			cave_alter_feat(y, x, FF_HURT_ROCK);

			creature_ptr->update |= (PU_FLOW);
		}
	}
	/**********Create arrows*********/
	else if (ext == 2)
	{
		OBJECT_IDX item;
		concptr q, s;
		s16b slot;

		item_tester_hook = item_tester_hook_convertible;

		q = _("どのアイテムから作りますか？ ", "Convert which item? ");
		s = _("材料を持っていない。", "You have no item to convert.");
		q_ptr = choose_object(creature_ptr, &item, q, s, (USE_INVEN | USE_FLOOR), 0);
		if (!q_ptr) return FALSE;

		q_ptr = &forge;

		/* Hack -- Give the player some small firestones */
		object_prep(q_ptr, lookup_kind(TV_ARROW, (OBJECT_SUBTYPE_VALUE)m_bonus(1, creature_ptr->lev) + 1));
		q_ptr->number = (byte)rand_range(5, 10);
		object_aware(q_ptr);
		object_known(q_ptr);
		apply_magic(q_ptr, creature_ptr->lev, AM_NO_FIXED_ART);

		q_ptr->discount = 99;

		object_desc(o_name, q_ptr, 0);
		msg_format(_("%sを作った。", "You make some ammo."), o_name);

		vary_item(item, -1);
		slot = inven_carry(q_ptr);

		/* Auto-inscription */
		if (slot >= 0) autopick_alter_item(slot, FALSE);
	}
	/**********Create bolts*********/
	else if (ext == 3)
	{
		OBJECT_IDX item;
		concptr q, s;
		s16b slot;

		item_tester_hook = item_tester_hook_convertible;

		q = _("どのアイテムから作りますか？ ", "Convert which item? ");
		s = _("材料を持っていない。", "You have no item to convert.");

		q_ptr = choose_object(creature_ptr, &item, q, s, (USE_INVEN | USE_FLOOR), 0);
		if (!q_ptr) return FALSE;

		q_ptr = &forge;

		/* Hack -- Give the player some small firestones */
		object_prep(q_ptr, lookup_kind(TV_BOLT, (OBJECT_SUBTYPE_VALUE)m_bonus(1, creature_ptr->lev) + 1));
		q_ptr->number = (byte)rand_range(4, 8);
		object_aware(q_ptr);
		object_known(q_ptr);
		apply_magic(q_ptr, creature_ptr->lev, AM_NO_FIXED_ART);

		q_ptr->discount = 99;

		object_desc(o_name, q_ptr, 0);
		msg_format(_("%sを作った。", "You make some ammo."), o_name);

		vary_item(item, -1);

		slot = inven_carry(q_ptr);

		/* Auto-inscription */
		if (slot >= 0) autopick_alter_item(slot, FALSE);
	}
	return TRUE;
}


/*!
 * @brief 魔道具術師の魔力取り込み処理
 * @param user_ptr アイテムを取り込むクリーチャー
 * @return 取り込みを実行したらTRUE、キャンセルしたらFALSEを返す
 */
bool import_magic_device(player_type *user_ptr)
{
	/* Only accept legal items */
	item_tester_hook = item_tester_hook_recharge;

	concptr q = _("どのアイテムの魔力を取り込みますか? ", "Gain power of which item? ");
	concptr s = _("魔力を取り込めるアイテムがない。", "You have nothing to gain power.");

	OBJECT_IDX item;
	object_type *o_ptr;
	o_ptr = choose_object(user_ptr, &item, q, s, (USE_INVEN | USE_FLOOR), 0);
	if (!o_ptr) return (FALSE);

	if (o_ptr->tval == TV_STAFF && o_ptr->sval == SV_STAFF_NOTHING)
	{
		msg_print(_("この杖には発動の為の能力は何も備わっていないようだ。", "This staff doesn't have any magical ability."));
		return FALSE;
	}

	if (!object_is_known(o_ptr))
	{
		msg_print(_("鑑定されていないと取り込めない。", "You need to identify before absorbing."));
		return FALSE;
	}

	if (o_ptr->timeout)
	{
		msg_print(_("充填中のアイテムは取り込めない。", "This item is still charging."));
		return FALSE;
	}

	PARAMETER_VALUE pval = o_ptr->pval;
	int ext = 0;
	if (o_ptr->tval == TV_ROD)
		ext = 72;
	else if (o_ptr->tval == TV_WAND)
		ext = 36;

	if (o_ptr->tval == TV_ROD)
	{
		user_ptr->magic_num2[o_ptr->sval + ext] += (MAGIC_NUM2)o_ptr->number;
		if (user_ptr->magic_num2[o_ptr->sval + ext] > 99) user_ptr->magic_num2[o_ptr->sval + ext] = 99;
	}
	else
	{
		int num;
		for (num = o_ptr->number; num; num--)
		{
			int gain_num = pval;
			if (o_ptr->tval == TV_WAND) gain_num = (pval + num - 1) / num;
			if (user_ptr->magic_num2[o_ptr->sval + ext])
			{
				gain_num *= 256;
				gain_num = (gain_num / 3 + randint0(gain_num / 3)) / 256;
				if (gain_num < 1) gain_num = 1;
			}
			user_ptr->magic_num2[o_ptr->sval + ext] += (MAGIC_NUM2)gain_num;
			if (user_ptr->magic_num2[o_ptr->sval + ext] > 99) user_ptr->magic_num2[o_ptr->sval + ext] = 99;
			user_ptr->magic_num1[o_ptr->sval + ext] += pval * 0x10000;
			if (user_ptr->magic_num1[o_ptr->sval + ext] > 99 * 0x10000) user_ptr->magic_num1[o_ptr->sval + ext] = 99 * 0x10000;
			if (user_ptr->magic_num1[o_ptr->sval + ext] > user_ptr->magic_num2[o_ptr->sval + ext] * 0x10000) user_ptr->magic_num1[o_ptr->sval + ext] = user_ptr->magic_num2[o_ptr->sval + ext] * 0x10000;
			if (o_ptr->tval == TV_WAND) pval -= (pval + num - 1) / num;
		}
	}

	GAME_TEXT o_name[MAX_NLEN];
	object_desc(o_name, o_ptr, 0);
	msg_format(_("%sの魔力を取り込んだ。", "You absorb magic of %s."), o_name);

	vary_item(item, -999);
	take_turn(user_ptr, 100);
	return TRUE;
}


/*!
 * @brief 誰得ドロップを行う。
 * @param y1 配置したいフロアのY座標
 * @param x1 配置したいフロアのX座標
 * @param num 誰得の処理回数
 * @param known TRUEならばオブジェクトが必ず＊鑑定＊済になる
 * @return なし
 */
void amusement(POSITION y1, POSITION x1, int num, bool known)
{
	int t = 0;
	for (int n = 0; amuse_info[n].tval != 0; n++)
	{
		t += amuse_info[n].prob;
	}

	/* Acquirement */
	object_type *i_ptr;
	object_type object_type_body;
	while (num)
	{
		int i;
		KIND_OBJECT_IDX k_idx;
		ARTIFACT_IDX a_idx = 0;
		int r = randint0(t);
		bool insta_art, fixed_art;

		for (i = 0; ; i++)
		{
			r -= amuse_info[i].prob;
			if (r <= 0) break;
		}
		i_ptr = &object_type_body;
		object_wipe(i_ptr);
		k_idx = lookup_kind(amuse_info[i].tval, amuse_info[i].sval);

		/* Paranoia - reroll if nothing */
		if (!k_idx) continue;

		/* Search an artifact index if need */
		insta_art = (k_info[k_idx].gen_flags & TRG_INSTA_ART);
		fixed_art = (amuse_info[i].flag & AMS_FIXED_ART);

		if (insta_art || fixed_art)
		{
			for (a_idx = 1; a_idx < max_a_idx; a_idx++)
			{
				if (insta_art && !(a_info[a_idx].gen_flags & TRG_INSTA_ART)) continue;
				if (a_info[a_idx].tval != k_info[k_idx].tval) continue;
				if (a_info[a_idx].sval != k_info[k_idx].sval) continue;
				if (a_info[a_idx].cur_num > 0) continue;
				break;
			}

			if (a_idx >= max_a_idx) continue;
		}

		/* Make an object (if possible) */
		object_prep(i_ptr, k_idx);
		if (a_idx) i_ptr->name1 = a_idx;
		apply_magic(i_ptr, 1, AM_NO_FIXED_ART);

		if (amuse_info[i].flag & AMS_NO_UNIQUE)
		{
			if (r_info[i_ptr->pval].flags1 & RF1_UNIQUE) continue;
		}

		if (amuse_info[i].flag & AMS_MULTIPLE) i_ptr->number = randint1(3);
		if (amuse_info[i].flag & AMS_PILE) i_ptr->number = randint1(99);

		if (known)
		{
			object_aware(i_ptr);
			object_known(i_ptr);
		}

		/* Paranoia - reroll if nothing */
		if (!(i_ptr->k_idx)) continue;

		(void)drop_near(i_ptr, -1, y1, x1);

		num--;
	}
}


/*!
 * @brief 獲得ドロップを行う。
 * Scatter some "great" objects near the player
 * @param y1 配置したいフロアのY座標
 * @param x1 配置したいフロアのX座標
 * @param num 獲得の処理回数
 * @param great TRUEならば必ず高級品以上を落とす
 * @param special TRUEならば必ず特別品を落とす
 * @param known TRUEならばオブジェクトが必ず＊鑑定＊済になる
 * @return なし
 */
void acquirement(POSITION y1, POSITION x1, int num, bool great, bool special, bool known)
{
	object_type *i_ptr;
	object_type object_type_body;
	BIT_FLAGS mode = AM_GOOD | (great || special ? AM_GREAT : 0L) | (special ? AM_SPECIAL : 0L);

	/* Acquirement */
	while (num--)
	{
		i_ptr = &object_type_body;
		object_wipe(i_ptr);

		/* Make a good (or great) object (if possible) */
		if (!make_object(i_ptr, mode)) continue;

		if (known)
		{
			object_aware(i_ptr);
			object_known(i_ptr);
		}

		(void)drop_near(i_ptr, -1, y1, x1);
	}
}


void acquire_chaos_weapon(player_type *creature_ptr)
{
	object_type forge;
	object_type *q_ptr = &forge;
	OBJECT_TYPE_VALUE dummy = TV_SWORD;
	OBJECT_SUBTYPE_VALUE dummy2;
	switch (randint1(creature_ptr->lev))
	{
	case 0: case 1:
		dummy2 = SV_DAGGER;
		break;
	case 2: case 3:
		dummy2 = SV_MAIN_GAUCHE;
		break;
	case 4:
		dummy2 = SV_TANTO;
		break;
	case 5: case 6:
		dummy2 = SV_RAPIER;
		break;
	case 7: case 8:
		dummy2 = SV_SMALL_SWORD;
		break;
	case 9: case 10:
		dummy2 = SV_BASILLARD;
		break;
	case 11: case 12: case 13:
		dummy2 = SV_SHORT_SWORD;
		break;
	case 14: case 15:
		dummy2 = SV_SABRE;
		break;
	case 16: case 17:
		dummy2 = SV_CUTLASS;
		break;
	case 18:
		dummy2 = SV_WAKIZASHI;
		break;
	case 19:
		dummy2 = SV_KHOPESH;
		break;
	case 20:
		dummy2 = SV_TULWAR;
		break;
	case 21:
		dummy2 = SV_BROAD_SWORD;
		break;
	case 22: case 23:
		dummy2 = SV_LONG_SWORD;
		break;
	case 24: case 25:
		dummy2 = SV_SCIMITAR;
		break;
	case 26:
		dummy2 = SV_NINJATO;
		break;
	case 27:
		dummy2 = SV_KATANA;
		break;
	case 28: case 29:
		dummy2 = SV_BASTARD_SWORD;
		break;
	case 30:
		dummy2 = SV_GREAT_SCIMITAR;
		break;
	case 31:
		dummy2 = SV_CLAYMORE;
		break;
	case 32:
		dummy2 = SV_ESPADON;
		break;
	case 33:
		dummy2 = SV_TWO_HANDED_SWORD;
		break;
	case 34:
		dummy2 = SV_FLAMBERGE;
		break;
	case 35:
		dummy2 = SV_NO_DACHI;
		break;
	case 36:
		dummy2 = SV_EXECUTIONERS_SWORD;
		break;
	case 37:
		dummy2 = SV_ZWEIHANDER;
		break;
	case 38:
		dummy2 = SV_HAYABUSA;
		break;
	default:
		dummy2 = SV_BLADE_OF_CHAOS;
	}

	object_prep(q_ptr, lookup_kind(dummy, dummy2));
	q_ptr->to_h = 3 + randint1(creature_ptr->current_floor_ptr->dun_level) % 10;
	q_ptr->to_d = 3 + randint1(creature_ptr->current_floor_ptr->dun_level) % 10;
	one_resistance(q_ptr);
	q_ptr->name2 = EGO_CHAOTIC;
	(void)drop_near(q_ptr, -1, creature_ptr->y, creature_ptr->x);
}


/*!
* todo 元のreturnは間違っているが、修正後の↓文がどれくらい正しいかは要チェック
  * @brief 防具呪縛処理 /
 * Curse the players armor
 * @return 何も持っていない場合を除き、常にTRUEを返す
 */
bool curse_armor(player_type *owner_ptr)
{
	/* Curse the body armor */
	object_type *o_ptr;
	o_ptr = &owner_ptr->inventory_list[INVEN_BODY];

	if (!o_ptr->k_idx) return FALSE;

	GAME_TEXT o_name[MAX_NLEN];
	object_desc(o_name, o_ptr, OD_OMIT_PREFIX);

	/* Attempt a saving throw for artifacts */
	if (object_is_artifact(o_ptr) && (randint0(100) < 50))
	{
		/* Cool */
#ifdef JP
		msg_format("%sが%sを包み込もうとしたが、%sはそれを跳ね返した！",
			"恐怖の暗黒オーラ", "防具", o_name);
#else
		msg_format("A %s tries to %s, but your %s resists the effects!",
			"terrible black aura", "surround your armor", o_name);
#endif
		return TRUE;
	}

	/* not artifact or failed save... */
	msg_format(_("恐怖の暗黒オーラがあなたの%sを包み込んだ！", "A terrible black aura blasts your %s!"), o_name);
	chg_virtue(owner_ptr, V_ENCHANT, -5);

	/* Blast the armor */
	o_ptr->name1 = 0;
	o_ptr->name2 = EGO_BLASTED;
	o_ptr->to_a = 0 - randint1(5) - randint1(5);
	o_ptr->to_h = 0;
	o_ptr->to_d = 0;
	o_ptr->ac = 0;
	o_ptr->dd = 0;
	o_ptr->ds = 0;

	for (int i = 0; i < TR_FLAG_SIZE; i++)
		o_ptr->art_flags[i] = 0;

	/* Curse it */
	o_ptr->curse_flags = TRC_CURSED;

	/* Break it */
	o_ptr->ident |= (IDENT_BROKEN);
	owner_ptr->update |= (PU_BONUS | PU_MANA);
	owner_ptr->window |= (PW_INVEN | PW_EQUIP | PW_PLAYER);
	return TRUE;
}


/*!
 * todo 元のreturnは間違っているが、修正後の↓文がどれくらい正しいかは要チェック
 * @brief 武器呪縛処理 /
 * Curse the players weapon
 * @param owner_ptr 所持者の参照ポインタ
 * @param force 無条件に呪縛を行うならばTRUE
 * @param o_ptr 呪縛する武器のアイテム情報参照ポインタ
 * @return 何も持っていない場合を除き、常にTRUEを返す
 */
bool curse_weapon_object(player_type *owner_ptr, bool force, object_type *o_ptr)
{
	if (!o_ptr->k_idx) return FALSE;

	GAME_TEXT o_name[MAX_NLEN];
	object_desc(o_name, o_ptr, OD_OMIT_PREFIX);

	/* Attempt a saving throw */
	if (object_is_artifact(o_ptr) && (randint0(100) < 50) && !force)
	{
#ifdef JP
		msg_format("%sが%sを包み込もうとしたが、%sはそれを跳ね返した！",
			"恐怖の暗黒オーラ", "武器", o_name);
#else
		msg_format("A %s tries to %s, but your %s resists the effects!",
			"terrible black aura", "surround your weapon", o_name);
#endif
		return TRUE;
	}

	/* not artifact or failed save... */
	if (!force) msg_format(_("恐怖の暗黒オーラがあなたの%sを包み込んだ！", "A terrible black aura blasts your %s!"), o_name);
	chg_virtue(owner_ptr, V_ENCHANT, -5);

	/* Shatter the weapon */
	o_ptr->name1 = 0;
	o_ptr->name2 = EGO_SHATTERED;
	o_ptr->to_h = 0 - randint1(5) - randint1(5);
	o_ptr->to_d = 0 - randint1(5) - randint1(5);
	o_ptr->to_a = 0;
	o_ptr->ac = 0;
	o_ptr->dd = 0;
	o_ptr->ds = 0;

	for (int i = 0; i < TR_FLAG_SIZE; i++)
		o_ptr->art_flags[i] = 0;

	/* Curse it */
	o_ptr->curse_flags = TRC_CURSED;

	/* Break it */
	o_ptr->ident |= (IDENT_BROKEN);
	owner_ptr->update |= (PU_BONUS | PU_MANA);
	owner_ptr->window |= (PW_INVEN | PW_EQUIP | PW_PLAYER);
	return TRUE;
}


/*!
 * @brief 防具の錆止め防止処理
 * @param caster_ptr 錆止め実行者の参照ポインタ
 * @return ターン消費を要する処理を行ったならばTRUEを返す
 */
bool rustproof(player_type *caster_ptr)
{
	/* Select a piece of armour */
	item_tester_hook = object_is_armour;

	concptr q = _("どの防具に錆止めをしますか？", "Rustproof which piece of armour? ");
	concptr s = _("錆止めできるものがありません。", "You have nothing to rustproof.");

<<<<<<< HEAD
=======
	OBJECT_IDX item;
	object_type *o_ptr;
>>>>>>> 95890458
	o_ptr = choose_object(caster_ptr, &item, q, s, (USE_EQUIP | USE_INVEN | USE_FLOOR | IGNORE_BOTHHAND_SLOT), 0);
	if (!o_ptr) return FALSE;

	GAME_TEXT o_name[MAX_NLEN];
	object_desc(o_name, o_ptr, (OD_OMIT_PREFIX | OD_NAME_ONLY));

	add_flag(o_ptr->art_flags, TR_IGNORE_ACID);

	if ((o_ptr->to_a < 0) && !object_is_cursed(o_ptr))
	{
#ifdef JP
		msg_format("%sは新品同様になった！", o_name);
#else
		msg_format("%s %s look%s as good as new!", ((item >= 0) ? "Your" : "The"), o_name, ((o_ptr->number > 1) ? "" : "s"));
#endif

		o_ptr->to_a = 0;
	}

#ifdef JP
	msg_format("%sは腐食しなくなった。", o_name);
#else
	msg_format("%s %s %s now protected against corrosion.", ((item >= 0) ? "Your" : "The"), o_name, ((o_ptr->number > 1) ? "are" : "is"));
#endif

	calc_android_exp(caster_ptr);
	return TRUE;
}


/*!
 * @brief ボルトのエゴ化処理(火炎エゴのみ) /
 * Enchant some bolts
 * @param caster_ptr プレーヤーへの参照ポインタ
 * @return なし
 */
void brand_bolts(player_type *caster_ptr)
{
	/* Use the first acceptable bolts */
	for (int i = 0; i < INVEN_PACK; i++)
	{
		object_type *o_ptr = &caster_ptr->inventory_list[i];

		/* Skip non-bolts */
		if (o_ptr->tval != TV_BOLT) continue;

		/* Skip artifacts and ego-items */
		if (object_is_artifact(o_ptr) || object_is_ego(o_ptr))
			continue;

		/* Skip cursed/broken items */
		if (object_is_cursed(o_ptr) || object_is_broken(o_ptr)) continue;

		/* Randomize */
		if (randint0(100) < 75) continue;

		msg_print(_("クロスボウの矢が炎のオーラに包まれた！", "Your bolts are covered in a fiery aura!"));

		/* Ego-item */
		o_ptr->name2 = EGO_FLAME;
		enchant(caster_ptr, o_ptr, randint0(3) + 4, ENCH_TOHIT | ENCH_TODAM);
		return;
	}

	if (flush_failure) flush();
	msg_print(_("炎で強化するのに失敗した。", "The fiery enchantment failed."));
}


bool perilous_secrets(player_type *user_ptr)
{
	if (!ident_spell(user_ptr, FALSE)) return FALSE;

	if (mp_ptr->spell_book)
	{
		/* Sufficient mana */
		if (20 <= user_ptr->csp)
		{
			/* Use some mana */
			user_ptr->csp -= 20;
		}

		/* Over-exert the player */
		else
		{
			int oops = 20 - user_ptr->csp;

			/* No mana left */
			user_ptr->csp = 0;
			user_ptr->csp_frac = 0;

			msg_print(_("石を制御できない！", "You are too weak to control the stone!"));
			/* Hack -- Bypass free action */
			(void)set_paralyzed(user_ptr, user_ptr->paralyzed + randint1(5 * oops + 1));

			/* Confusing. */
			(void)set_confused(user_ptr, user_ptr->confused + randint1(5 * oops + 1));
		}

		user_ptr->redraw |= (PR_MANA);
	}

	take_hit(user_ptr, DAMAGE_LOSELIFE, damroll(1, 12), _("危険な秘密", "perilous secrets"), -1);
	/* Confusing. */
	if (one_in_(5)) (void)set_confused(user_ptr, user_ptr->confused + randint1(10));

	/* Exercise a little care... */
	if (one_in_(20)) take_hit(user_ptr, DAMAGE_LOSELIFE, damroll(4, 10), _("危険な秘密", "perilous secrets"), -1);
	return TRUE;
}


/*!
 * @brief 固定アーティファクト『ブラッディムーン』の特性を変更する。
 * @details スレイ2d2種、及びone_resistance()による耐性1d2種、pval2種を得る。
 * @param o_ptr 対象のオブジェクト構造体（ブラッディムーン）のポインタ
 * @return なし
 */
void get_bloody_moon_flags(object_type *o_ptr)
{
	for (int i = 0; i < TR_FLAG_SIZE; i++)
		o_ptr->art_flags[i] = a_info[ART_BLOOD].flags[i];

	int dummy = randint1(2) + randint1(2);
	for (int i = 0; i < dummy; i++)
	{
		int flag = randint0(26);
		if (flag >= 20) add_flag(o_ptr->art_flags, TR_KILL_UNDEAD + flag - 20);
		else if (flag == 19) add_flag(o_ptr->art_flags, TR_KILL_ANIMAL);
		else if (flag == 18) add_flag(o_ptr->art_flags, TR_SLAY_HUMAN);
		else add_flag(o_ptr->art_flags, TR_CHAOTIC + flag);
	}

	dummy = randint1(2);
	for (int i = 0; i < dummy; i++) one_resistance(o_ptr);

	for (int i = 0; i < 2; i++)
	{
		int tmp = randint0(11);
		if (tmp < A_MAX) add_flag(o_ptr->art_flags, TR_STR + tmp);
		else add_flag(o_ptr->art_flags, TR_STEALTH + tmp - 6);
	}
}


/*!
 * @brief 寿命つき光源の燃素追加処理 /
 * Charge a lite (torch or latern)
 * @return なし
 */
void phlogiston(player_type *caster_ptr)
{
	GAME_TURN max_flog = 0;
	object_type * o_ptr = &caster_ptr->inventory_list[INVEN_LITE];

	/* It's a lamp */
	if ((o_ptr->tval == TV_LITE) && (o_ptr->sval == SV_LITE_LANTERN))
	{
		max_flog = FUEL_LAMP;
	}

	/* It's a torch */
	else if ((o_ptr->tval == TV_LITE) && (o_ptr->sval == SV_LITE_TORCH))
	{
		max_flog = FUEL_TORCH;
	}

	/* No torch to refill */
	else
	{
		msg_print(_("燃素を消費するアイテムを装備していません。", "You are not wielding anything which uses phlogiston."));
		return;
	}

	if (o_ptr->xtra4 >= max_flog)
	{
		msg_print(_("このアイテムにはこれ以上燃素を補充できません。", "No more phlogiston can be put in this item."));
		return;
	}

	/* Refuel */
	o_ptr->xtra4 += (XTRA16)(max_flog / 2);
	msg_print(_("照明用アイテムに燃素を補充した。", "You add phlogiston to your light item."));

	if (o_ptr->xtra4 >= max_flog)
	{
		o_ptr->xtra4 = (XTRA16)max_flog;
		msg_print(_("照明用アイテムは満タンになった。", "Your light item is full."));
	}

	caster_ptr->update |= (PU_TORCH);
}


/*!
 * @brief 武器の祝福処理 /
 * Bless a weapon
 * @return ターン消費を要する処理を行ったならばTRUEを返す
 */
bool bless_weapon(player_type *caster_ptr)
{
	/* Bless only weapons */
	item_tester_hook = object_is_weapon;

	concptr q = _("どのアイテムを祝福しますか？", "Bless which weapon? ");
	concptr s = _("祝福できる武器がありません。", "You have weapon to bless.");

	OBJECT_IDX item;
	object_type *o_ptr;
	o_ptr = choose_object(caster_ptr, &item, q, s, (USE_EQUIP | USE_INVEN | USE_FLOOR | IGNORE_BOTHHAND_SLOT), 0);
	if (!o_ptr) return FALSE;

	GAME_TEXT o_name[MAX_NLEN];
	object_desc(o_name, o_ptr, (OD_OMIT_PREFIX | OD_NAME_ONLY));
	BIT_FLAGS flgs[TR_FLAG_SIZE];
	object_flags(o_ptr, flgs);

	if (object_is_cursed(o_ptr))
	{
		if (((o_ptr->curse_flags & TRC_HEAVY_CURSE) && (randint1(100) < 33)) ||
			have_flag(flgs, TR_ADD_L_CURSE) ||
			have_flag(flgs, TR_ADD_H_CURSE) ||
			(o_ptr->curse_flags & TRC_PERMA_CURSE))
		{
#ifdef JP
			msg_format("%sを覆う黒いオーラは祝福を跳ね返した！", o_name);
#else
			msg_format("The black aura on %s %s disrupts the blessing!", ((item >= 0) ? "your" : "the"), o_name);
#endif

			return TRUE;
		}

#ifdef JP
		msg_format("%s から邪悪なオーラが消えた。", o_name);
#else
		msg_format("A malignant aura leaves %s %s.", ((item >= 0) ? "your" : "the"), o_name);
#endif


		o_ptr->curse_flags = 0L;

		o_ptr->ident |= (IDENT_SENSE);
		o_ptr->feeling = FEEL_NONE;

		/* Recalculate the bonuses */
		caster_ptr->update |= (PU_BONUS);
		caster_ptr->window |= (PW_EQUIP);
	}

	/*
	 * Next, we try to bless it. Artifacts have a 1/3 chance of
	 * being blessed, otherwise, the operation simply disenchants
	 * them, godly power negating the magic. Ok, the explanation
	 * is silly, but otherwise priests would always bless every
	 * artifact weapon they find. Ego weapons and normal weapons
	 * can be blessed automatically.
	 */
	if (have_flag(flgs, TR_BLESSED))
	{
#ifdef JP
		msg_format("%s は既に祝福されている。", o_name);
#else
		msg_format("%s %s %s blessed already.",
			((item >= 0) ? "Your" : "The"), o_name,
			((o_ptr->number > 1) ? "were" : "was"));
#endif

		return TRUE;
	}

	if (!(object_is_artifact(o_ptr) || object_is_ego(o_ptr)) || one_in_(3))
	{
#ifdef JP
		msg_format("%sは輝いた！", o_name);
#else
		msg_format("%s %s shine%s!",
			((item >= 0) ? "Your" : "The"), o_name,
			((o_ptr->number > 1) ? "" : "s"));
#endif

		add_flag(o_ptr->art_flags, TR_BLESSED);
		o_ptr->discount = 99;
	}
	else
	{
		bool dis_happened = FALSE;
		msg_print(_("その武器は祝福を嫌っている！", "The weapon resists your blessing!"));

		/* Disenchant tohit */
		if (o_ptr->to_h > 0)
		{
			o_ptr->to_h--;
			dis_happened = TRUE;
		}

		if ((o_ptr->to_h > 5) && (randint0(100) < 33)) o_ptr->to_h--;

		/* Disenchant todam */
		if (o_ptr->to_d > 0)
		{
			o_ptr->to_d--;
			dis_happened = TRUE;
		}

		if ((o_ptr->to_d > 5) && (randint0(100) < 33)) o_ptr->to_d--;

		/* Disenchant toac */
		if (o_ptr->to_a > 0)
		{
			o_ptr->to_a--;
			dis_happened = TRUE;
		}

		if ((o_ptr->to_a > 5) && (randint0(100) < 33)) o_ptr->to_a--;

		if (dis_happened)
		{
			msg_print(_("周囲が凡庸な雰囲気で満ちた...", "There is a static feeling in the air..."));

#ifdef JP
			msg_format("%s は劣化した！", o_name);
#else
			msg_format("%s %s %s disenchanted!", ((item >= 0) ? "Your" : "The"), o_name,
				((o_ptr->number > 1) ? "were" : "was"));
#endif

		}
	}

	caster_ptr->update |= (PU_BONUS);
	caster_ptr->window |= (PW_EQUIP | PW_PLAYER);
	calc_android_exp(caster_ptr);

	return TRUE;
}


/*!
 * @brief 盾磨き処理 /
 * pulish shield
 * @return ターン消費を要する処理を行ったならばTRUEを返す
 */
bool pulish_shield(player_type *caster_ptr)
{
	/* Assume enchant weapon */
	item_tester_tval = TV_SHIELD;

	concptr q = _("どの盾を磨きますか？", "Pulish which weapon? ");
	concptr s = _("磨く盾がありません。", "You have weapon to pulish.");

	OBJECT_IDX item;
	object_type *o_ptr;
	o_ptr = choose_object(caster_ptr, &item, q, s, (USE_EQUIP | USE_INVEN | USE_FLOOR | IGNORE_BOTHHAND_SLOT), 0);
	if (!o_ptr) return FALSE;

	GAME_TEXT o_name[MAX_NLEN];
	object_desc(o_name, o_ptr, (OD_OMIT_PREFIX | OD_NAME_ONLY));
	BIT_FLAGS flgs[TR_FLAG_SIZE];
	object_flags(o_ptr, flgs);

	bool is_pulish_successful = o_ptr->k_idx && !object_is_artifact(o_ptr) && !object_is_ego(o_ptr);
	is_pulish_successful &= !object_is_cursed(o_ptr);
	is_pulish_successful &= (o_ptr->sval != SV_MIRROR_SHIELD);
	if (is_pulish_successful)
	{
#ifdef JP
		msg_format("%sは輝いた！", o_name);
#else
		msg_format("%s %s shine%s!", ((item >= 0) ? "Your" : "The"), o_name, ((o_ptr->number > 1) ? "" : "s"));
#endif
		o_ptr->name2 = EGO_REFLECTION;
		enchant(caster_ptr, o_ptr, randint0(3) + 4, ENCH_TOAC);

		o_ptr->discount = 99;
		chg_virtue(caster_ptr, V_ENCHANT, 2);

		return TRUE;
	}

	if (flush_failure) flush();

	msg_print(_("失敗した。", "Failed."));
	chg_virtue(caster_ptr, V_ENCHANT, -2);
	calc_android_exp(caster_ptr);
	return FALSE;
}


/*!
 * @brief 呪いの打ち破り処理 /
 * Break the curse of an item
 * @param o_ptr 呪い装備情報の参照ポインタ
 * @return なし
 */
static void break_curse(object_type *o_ptr)
{
	BIT_FLAGS is_curse_broken = object_is_cursed(o_ptr) &&
	!(o_ptr->curse_flags & TRC_PERMA_CURSE) &&
	!(o_ptr->curse_flags & TRC_HEAVY_CURSE) &&
	(randint0(100) < 25);
	if (!is_curse_broken)
	{
		return;
	}

	msg_print(_("かけられていた呪いが打ち破られた！", "The curse is broken!"));

	o_ptr->curse_flags = 0L;
	o_ptr->ident |= (IDENT_SENSE);
	o_ptr->feeling = FEEL_NONE;
}


/*!
 * @brief 装備修正強化処理 /
 * Enchants a plus onto an item. -RAK-
 * @param caster_ptr プレーヤーへの参照ポインタ
 * @param o_ptr 強化するアイテムの参照ポインタ
 * @param n 強化基本量
 * @param eflag 強化オプション(命中/ダメージ/AC)
 * @return 強化に成功した場合TRUEを返す
 * @details
 * <pre>
 * Revamped!  Now takes item pointer, number of times to try enchanting,
 * and a flag of what to try enchanting.  Artifacts resist enchantment
 * some of the time, and successful enchantment to at least +0 might
 * break a curse on the item. -CFT-
 *
 * Note that an item can technically be enchanted all the way to +15 if
 * you wait a very, very, long time.  Going from +9 to +10 only works
 * about 5% of the time, and from +10 to +11 only about 1% of the time.
 *
 * Note that this function can now be used on "piles" of items, and
 * the larger the pile, the lower the chance of success.
 * </pre>
 */
bool enchant(player_type *caster_ptr, object_type *o_ptr, int n, int eflag)
{
	/* Large piles resist enchantment */
	int prob = o_ptr->number * 100;

	/* Missiles are easy to enchant */
	if ((o_ptr->tval == TV_BOLT) ||
		(o_ptr->tval == TV_ARROW) ||
		(o_ptr->tval == TV_SHOT))
	{
		prob = prob / 20;
	}

	/* Try "n" times */
	int chance;
	bool res = FALSE;
	bool a = object_is_artifact(o_ptr);
	bool force = (eflag & ENCH_FORCE);
	for (int i = 0; i < n; i++)
	{
		/* Hack -- Roll for pile resistance */
		if (!force && randint0(prob) >= 100) continue;

		/* Enchant to hit */
		if (eflag & ENCH_TOHIT)
		{
			if (o_ptr->to_h < 0) chance = 0;
			else if (o_ptr->to_h > 15) chance = 1000;
			else chance = enchant_table[o_ptr->to_h];

			if (force || ((randint1(1000) > chance) && (!a || (randint0(100) < 50))))
			{
				o_ptr->to_h++;
				res = TRUE;

				/* only when you get it above -1 -CFT */
				if (o_ptr->to_h >= 0)
					break_curse(o_ptr);
			}
		}

		/* Enchant to damage */
		if (eflag & ENCH_TODAM)
		{
			if (o_ptr->to_d < 0) chance = 0;
			else if (o_ptr->to_d > 15) chance = 1000;
			else chance = enchant_table[o_ptr->to_d];

			if (force || ((randint1(1000) > chance) && (!a || (randint0(100) < 50))))
			{
				o_ptr->to_d++;
				res = TRUE;

				/* only when you get it above -1 -CFT */
				if (o_ptr->to_d >= 0)
					break_curse(o_ptr);
			}
		}

		/* Enchant to armor class */
		if (!(eflag & ENCH_TOAC))
		{
			continue;
		}

		if (o_ptr->to_a < 0) chance = 0;
		else if (o_ptr->to_a > 15) chance = 1000;
		else chance = enchant_table[o_ptr->to_a];

		if (force || ((randint1(1000) > chance) && (!a || (randint0(100) < 50))))
		{
			o_ptr->to_a++;
			res = TRUE;

			/* only when you get it above -1 -CFT */
			if (o_ptr->to_a >= 0)
				break_curse(o_ptr);
		}
	}

	/* Failure */
	if (!res) return (FALSE);
	caster_ptr->update |= (PU_BONUS | PU_COMBINE | PU_REORDER);
	caster_ptr->window |= (PW_INVEN | PW_EQUIP | PW_PLAYER);

	calc_android_exp(caster_ptr);

	/* Success */
	return (TRUE);
}


/*!
 * @brief 装備修正強化処理のメインルーチン /
 * Enchant an item (in the inventory or on the floor)
 * @param caster_ptr プレーヤーへの参照ポインタ
 * @param num_hit 命中修正量
 * @param num_dam ダメージ修正量
 * @param num_ac AC修正量
 * @return 強化に成功した場合TRUEを返す
 * @details
 * Note that "num_ac" requires armour, else weapon
 * Returns TRUE if attempted, FALSE if cancelled
 */
bool enchant_spell(player_type *caster_ptr, HIT_PROB num_hit, HIT_POINT num_dam, ARMOUR_CLASS num_ac)
{
	/* Assume enchant weapon */
	item_tester_hook = object_allow_enchant_weapon;

	/* Enchant armor if requested */
	if (num_ac) item_tester_hook = object_is_armour;

	concptr q = _("どのアイテムを強化しますか? ", "Enchant which item? ");
	concptr s = _("強化できるアイテムがない。", "You have nothing to enchant.");

	OBJECT_IDX item;
	object_type *o_ptr;
	o_ptr = choose_object(caster_ptr, &item, q, s, (USE_EQUIP | USE_INVEN | USE_FLOOR | IGNORE_BOTHHAND_SLOT), 0);
	if (!o_ptr) return (FALSE);

	GAME_TEXT o_name[MAX_NLEN];
	object_desc(o_name, o_ptr, (OD_OMIT_PREFIX | OD_NAME_ONLY));
#ifdef JP
	msg_format("%s は明るく輝いた！", o_name);
#else
	msg_format("%s %s glow%s brightly!", ((item >= 0) ? "Your" : "The"), o_name, ((o_ptr->number > 1) ? "" : "s"));
#endif

	/* Enchant */
	bool is_enchant_successful = FALSE;
	if (enchant(caster_ptr, o_ptr, num_hit, ENCH_TOHIT)) is_enchant_successful = TRUE;
	if (enchant(caster_ptr, o_ptr, num_dam, ENCH_TODAM)) is_enchant_successful = TRUE;
	if (enchant(caster_ptr, o_ptr, num_ac, ENCH_TOAC)) is_enchant_successful = TRUE;

	if (!is_enchant_successful)
	{
		if (flush_failure) flush();
		msg_print(_("強化に失敗した。", "The enchantment failed."));
		if (one_in_(3)) chg_virtue(caster_ptr, V_ENCHANT, -1);
	}
	else
		chg_virtue(caster_ptr, V_ENCHANT, 1);

	calc_android_exp(caster_ptr);

	/* Something happened */
	return TRUE;
}


/*!
 * @brief 武器へのエゴ付加処理 /
 * Brand the current weapon
 * @param caster_ptr プレーヤーへの参照ポインタ
 * @param brand_type エゴ化ID(e_info.txtとは連動していない)
 * @return なし
 */
void brand_weapon(player_type *caster_ptr, int brand_type)
{
	/* Assume enchant weapon */
	item_tester_hook = object_allow_enchant_melee_weapon;

	concptr q = _("どの武器を強化しますか? ", "Enchant which weapon? ");
	concptr s = _("強化できる武器がない。", "You have nothing to enchant.");

	OBJECT_IDX item;
	object_type *o_ptr;
	o_ptr = choose_object(caster_ptr, &item, q, s, (USE_EQUIP | IGNORE_BOTHHAND_SLOT), 0);
	if (!o_ptr) return;

	bool is_special_item = o_ptr->k_idx && !object_is_artifact(o_ptr) && !object_is_ego(o_ptr) &&
		!object_is_cursed(o_ptr) &&
		!((o_ptr->tval == TV_SWORD) && (o_ptr->sval == SV_DOKUBARI)) &&
		!((o_ptr->tval == TV_POLEARM) && (o_ptr->sval == SV_DEATH_SCYTHE)) &&
		!((o_ptr->tval == TV_SWORD) && (o_ptr->sval == SV_DIAMOND_EDGE));
	if (!is_special_item)
	{
		if (flush_failure) flush();

		msg_print(_("属性付加に失敗した。", "The Branding failed."));
		chg_virtue(caster_ptr, V_ENCHANT, -2);
		calc_android_exp(caster_ptr);
		return;
	}

	/* Let's get the name before it is changed... */
	GAME_TEXT o_name[MAX_NLEN];
	object_desc(o_name, o_ptr, (OD_OMIT_PREFIX | OD_NAME_ONLY));

	concptr act = NULL;
	switch (brand_type)
	{
	case 17:
		if (o_ptr->tval == TV_SWORD)
		{
			act = _("は鋭さを増した！", "becomes very sharp!");

			o_ptr->name2 = EGO_SHARPNESS;
			o_ptr->pval = (PARAMETER_VALUE)m_bonus(5, caster_ptr->current_floor_ptr->dun_level) + 1;

			if ((o_ptr->sval == SV_HAYABUSA) && (o_ptr->pval > 2))
				o_ptr->pval = 2;
		}
		else
		{
			act = _("は破壊力を増した！", "seems very powerful.");
			o_ptr->name2 = EGO_EARTHQUAKES;
			o_ptr->pval = (PARAMETER_VALUE)m_bonus(3, caster_ptr->current_floor_ptr->dun_level);
		}

		break;
	case 16:
		act = _("は人間の血を求めている！", "seems to be looking for humans!");
		o_ptr->name2 = EGO_KILL_HUMAN;
		break;
	case 15:
		act = _("は電撃に覆われた！", "covered with lightning!");
		o_ptr->name2 = EGO_BRAND_ELEC;
		break;
	case 14:
		act = _("は酸に覆われた！", "coated with acid!");
		o_ptr->name2 = EGO_BRAND_ACID;
		break;
	case 13:
		act = _("は邪悪なる怪物を求めている！", "seems to be looking for evil monsters!");
		o_ptr->name2 = EGO_KILL_EVIL;
		break;
	case 12:
		act = _("は異世界の住人の肉体を求めている！", "seems to be looking for demons!");
		o_ptr->name2 = EGO_KILL_DEMON;
		break;
	case 11:
		act = _("は屍を求めている！", "seems to be looking for undead!");
		o_ptr->name2 = EGO_KILL_UNDEAD;
		break;
	case 10:
		act = _("は動物の血を求めている！", "seems to be looking for animals!");
		o_ptr->name2 = EGO_KILL_ANIMAL;
		break;
	case 9:
		act = _("はドラゴンの血を求めている！", "seems to be looking for dragons!");
		o_ptr->name2 = EGO_KILL_DRAGON;
		break;
	case 8:
		act = _("はトロルの血を求めている！", "seems to be looking for troll!s");
		o_ptr->name2 = EGO_KILL_TROLL;
		break;
	case 7:
		act = _("はオークの血を求めている！", "seems to be looking for orcs!");
		o_ptr->name2 = EGO_KILL_ORC;
		break;
	case 6:
		act = _("は巨人の血を求めている！", "seems to be looking for giants!");
		o_ptr->name2 = EGO_KILL_GIANT;
		break;
	case 5:
		act = _("は非常に不安定になったようだ。", "seems very unstable now.");
		o_ptr->name2 = EGO_TRUMP;
		o_ptr->pval = randint1(2);
		break;
	case 4:
		act = _("は血を求めている！", "thirsts for blood!");
		o_ptr->name2 = EGO_VAMPIRIC;
		break;
	case 3:
		act = _("は毒に覆われた。", "is coated with poison.");
		o_ptr->name2 = EGO_BRAND_POIS;
		break;
	case 2:
		act = _("は純ログルスに飲み込まれた。", "is engulfed in raw Logrus!");
		o_ptr->name2 = EGO_CHAOTIC;
		break;
	case 1:
		act = _("は炎のシールドに覆われた！", "is covered in a fiery shield!");
		o_ptr->name2 = EGO_BRAND_FIRE;
		break;
	default:
		act = _("は深く冷たいブルーに輝いた！", "glows deep, icy blue!");
		o_ptr->name2 = EGO_BRAND_COLD;
		break;
	}

	msg_format(_("あなたの%s%s", "Your %s %s"), o_name, act);
	enchant(caster_ptr, o_ptr, randint0(3) + 4, ENCH_TOHIT | ENCH_TODAM);

	o_ptr->discount = 99;
	chg_virtue(caster_ptr, V_ENCHANT, 2);
	calc_android_exp(caster_ptr);
}<|MERGE_RESOLUTION|>--- conflicted
+++ resolved
@@ -683,11 +683,8 @@
 	concptr q = _("どの防具に錆止めをしますか？", "Rustproof which piece of armour? ");
 	concptr s = _("錆止めできるものがありません。", "You have nothing to rustproof.");
 
-<<<<<<< HEAD
-=======
 	OBJECT_IDX item;
 	object_type *o_ptr;
->>>>>>> 95890458
 	o_ptr = choose_object(caster_ptr, &item, q, s, (USE_EQUIP | USE_INVEN | USE_FLOOR | IGNORE_BOTHHAND_SLOT), 0);
 	if (!o_ptr) return FALSE;
 
