--- conflicted
+++ resolved
@@ -1505,11 +1505,7 @@
     EnableMenuItem(hm, IDM_OPTIONS_PRESET_BG, MF_BYCOMMAND | MF_DISABLED | MF_GRAYED);
 }
 
-<<<<<<< HEAD
-/*!
-=======
-/*
->>>>>>> 7cfdc5f5
+/*!
  * @brief Check for double clicked (or dragged) savefile
  * @details
  * Apparently, Windows copies the entire filename into the first
@@ -2459,35 +2455,6 @@
 /*!
  * @brief Display warning message (see "z-util.c")
  */
-<<<<<<< HEAD
-static void hack_plog(concptr str)
-{
-    if (str) {
-        MessageBoxW(NULL, to_wchar(str).wc_str(), _(L"警告！", L"Warning"), MB_ICONEXCLAMATION | MB_OK);
-    }
-}
-
-/*!
- * @brief Display error message and quit (see "z-util.c")
- */
-static void hack_quit(concptr str)
-{
-    if (str) {
-        MessageBoxW(NULL, to_wchar(str).wc_str(), _(L"エラー！", L"Error"), MB_ICONEXCLAMATION | MB_OK | MB_ICONSTOP);
-    }
-
-    UnregisterClass(AppName, hInstance);
-    if (hIcon)
-        DestroyIcon(hIcon);
-
-    exit(0);
-}
-
-/*!
- * @brief Display warning message (see "z-util.c")
- */
-=======
->>>>>>> 7cfdc5f5
 static void hook_plog(concptr str)
 {
     if (str) {
