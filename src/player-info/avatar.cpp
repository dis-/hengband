--- conflicted
+++ resolved
@@ -325,13 +325,9 @@
         creature_ptr->vir_types[i++] = V_FAITH;
         creature_ptr->vir_types[i++] = V_UNLIFE;
         break;
-<<<<<<< HEAD
     case CLASS_ELEMENTALIST:
         creature_ptr->vir_types[i++] = V_NATURE;
         break;
-=======
->>>>>>> 691d824d
-
     case MAX_CLASS:
         break;
     };
