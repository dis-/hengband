﻿#pragma once

extern void do_cmd_activate(void);
<<<<<<< HEAD
extern void do_cmd_activate_aux(player_type *user_ptr, INVENTORY_IDX item);
=======
extern void exe_activate(INVENTORY_IDX item);
>>>>>>> 9d5d595e
extern bool activate_artifact(object_type * o_ptr);

typedef struct {
	concptr flag;
	byte index;
	byte level;
	s32b value;
	struct {
		int constant;
		DICE_NUMBER dice;
	} timeout;
	concptr desc;
} activation_type;

extern const activation_type activation_info[];

typedef struct {
	int flag;
	int type;
	concptr name;
} dragonbreath_type;

extern const dragonbreath_type dragonbreath_info[];

/* Activation effects for random artifacts */
#define ACT_SUNLIGHT            1
#define ACT_BO_MISS_1           2
#define ACT_BA_POIS_1           3
#define ACT_BO_ELEC_1           4
#define ACT_BO_ACID_1           5
#define ACT_BO_COLD_1           6
#define ACT_BO_FIRE_1           7
#define ACT_BA_COLD_1           8
#define ACT_BA_FIRE_1           9
#define ACT_HYPODYNAMIA_1       10
#define ACT_BA_COLD_2           11
#define ACT_BA_ELEC_2           12
#define ACT_HYPODYNAMIA_2       13
#define ACT_DRAIN_1             14
#define ACT_BO_MISS_2           15
#define ACT_BA_FIRE_3           16
#define ACT_BA_COLD_3           17
#define ACT_BA_ELEC_3           18
#define ACT_WHIRLWIND           19
#define ACT_DRAIN_2             20
#define ACT_CALL_CHAOS          21
#define ACT_ROCKET              22
#define ACT_DISP_EVIL           23
#define ACT_BA_MISS_3           24
#define ACT_DISP_GOOD           25
#define ACT_BO_MANA             26
#define ACT_BA_FIRE_2           27
#define ACT_BA_WATER            28
#define ACT_BA_STAR             29
#define ACT_BA_DARK             30
#define ACT_BA_MANA             31
#define ACT_PESTICIDE           32
#define ACT_BLINDING_LIGHT      33
#define ACT_BIZARRE             34
#define ACT_CAST_BA_STAR        35
#define ACT_BLADETURNER         36
#define ACT_BA_ACID_1           37
#define ACT_BR_FIRE             38
#define ACT_BR_COLD             39
#define ACT_BR_DRAGON           40
#define ACT_BA_FIRE_4           41
#define ACT_BA_NUKE_1           42
/* 42 - 50 unused */
#define ACT_CONFUSE             51
#define ACT_SLEEP               52
#define ACT_QUAKE               53
#define ACT_TERROR              54
#define ACT_TELE_AWAY           55
#define ACT_BANISH_EVIL         56
#define ACT_GENOCIDE            57
#define ACT_MASS_GENO           58
#define ACT_SCARE_AREA          59
#define ACT_AGGRAVATE           60
/* 59 - 64 unused */
#define ACT_CHARM_ANIMAL        65
#define ACT_CHARM_UNDEAD        66
#define ACT_CHARM_OTHER         67
#define ACT_CHARM_ANIMALS       68
#define ACT_CHARM_OTHERS        69
#define ACT_SUMMON_ANIMAL       70
#define ACT_SUMMON_PHANTOM      71
#define ACT_SUMMON_ELEMENTAL    72
#define ACT_SUMMON_DEMON        73
#define ACT_SUMMON_UNDEAD       74
#define ACT_SUMMON_HOUND        75
#define ACT_SUMMON_DAWN         76
#define ACT_SUMMON_OCTOPUS      77
/* 76 - 80 unused */
#define ACT_CHOIR_SINGS         80
#define ACT_CURE_LW             81
#define ACT_CURE_MW             82
#define ACT_CURE_POISON         83
#define ACT_REST_EXP            84
#define ACT_REST_ALL            85
#define ACT_CURE_700            86
#define ACT_CURE_1000           87
#define ACT_CURING              88
#define ACT_CURE_MANA_FULL      89
/* 90 unused */
#define ACT_ESP                 91
#define ACT_BERSERK             92
#define ACT_PROT_EVIL           93
#define ACT_RESIST_ALL          94
#define ACT_SPEED               95
#define ACT_XTRA_SPEED          96
#define ACT_WRAITH              97
#define ACT_INVULN              98
#define ACT_HERO                99
#define ACT_HERO_SPEED          100
#define ACT_RESIST_ACID         101
#define ACT_RESIST_FIRE         102
#define ACT_RESIST_COLD         103
#define ACT_RESIST_ELEC         104
#define ACT_RESIST_POIS         105
/* 106 - 110 unused */
#define ACT_LIGHT               111
#define ACT_MAP_LIGHT           112
#define ACT_DETECT_ALL          113
#define ACT_DETECT_XTRA         114
#define ACT_ID_FULL             115
#define ACT_ID_PLAIN            116
#define ACT_RUNE_EXPLO          117
#define ACT_RUNE_PROT           118
#define ACT_SATIATE             119
#define ACT_DEST_DOOR           120
#define ACT_STONE_MUD           121
#define ACT_RECHARGE            122
#define ACT_ALCHEMY             123
#define ACT_DIM_DOOR            124
#define ACT_TELEPORT            125
#define ACT_RECALL              126
#define ACT_JUDGE               127
#define ACT_TELEKINESIS         128
#define ACT_DETECT_UNIQUE       129
#define ACT_ESCAPE              130
#define ACT_DISP_CURSE_XTRA     131
#define ACT_BRAND_FIRE_BOLTS    132
#define ACT_RECHARGE_XTRA       133
#define ACT_LORE                134
#define ACT_SHIKOFUMI           135
#define ACT_PHASE_DOOR          136
#define ACT_DETECT_ALL_MONS     137
#define ACT_ULTIMATE_RESIST     138
/* 127 -> unused */
#define ACT_FALLING_STAR        246
#define ACT_STRAIN_HASTE        247
#define ACT_TELEPORT_LEVEL      248
#define ACT_GRAND_CROSS         249
#define ACT_CAST_OFF            250
#define ACT_FISHING             251
#define ACT_INROU               252
#define ACT_MURAMASA            253
#define ACT_BLOODY_MOON         254
#define ACT_CRIMSON             255
<|MERGE_RESOLUTION|>--- conflicted
+++ resolved
@@ -1,11 +1,7 @@
 ﻿#pragma once
 
 extern void do_cmd_activate(void);
-<<<<<<< HEAD
-extern void do_cmd_activate_aux(player_type *user_ptr, INVENTORY_IDX item);
-=======
-extern void exe_activate(INVENTORY_IDX item);
->>>>>>> 9d5d595e
+extern void exe_activate(player_type *user_ptr, INVENTORY_IDX item);
 extern bool activate_artifact(object_type * o_ptr);
 
 typedef struct {
