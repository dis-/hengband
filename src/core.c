--- conflicted
+++ resolved
@@ -3158,13 +3158,8 @@
 
 			wm_ptr = &floor_ptr->m_list[win_m_idx];
 
-<<<<<<< HEAD
-			monster_desc(m_name, wm_ptr, 0);
+			monster_desc(player_ptr, m_name, wm_ptr, 0);
 			msg_format(_("%sが勝利した！", "%s won!"), m_name);
-=======
-			monster_desc(player_ptr, m_name, wm_ptr, 0);
-			msg_format(_("%sが勝利した！", "%s is winner!"), m_name);
->>>>>>> aeb667b7
 			msg_print(NULL);
 
 			if (win_m_idx == (sel_monster + 1))
