﻿/*!
 * @file cmd4.c
 * @brief プレイヤーのインターフェイスに関するコマンドの実装 / Interface commands
 * @date 2014/01/02
 * @author
 * <pre>
 * Copyright (c) 1997 Ben Harrison, James E. Wilson, Robert A. Koeneke
 * This software may be copied and distributed for educational, research,
 * and not for profit purposes provided that this copyright and statement
 * are included in all such copies.  Other copyrights may also apply.
 * </pre>
 * @details
 * <pre>
 * A set of functions to maintain automatic dumps of various kinds.
 * -Mogami-
 * remove_auto_dump(orig_file, mark)
 *     Remove the old automatic dump of type "mark".
 * auto_dump_printf(fmt, ...)
 *     Dump a formatted string using fprintf().
 * open_auto_dump(buf, mark)
 *     Open a file, remove old dump, and add new header.
 * close_auto_dump(void)
 *     Add a footer, and close the file.
 *    The dump commands of original Angband simply add new lines to
 * existing files; these files will become bigger and bigger unless
 * an user deletes some or all of these files by hand at some
 * point.
 *     These three functions automatically delete old dumped lines 
 * before adding new ones.  Since there are various kinds of automatic 
 * dumps in a single file, we add a header and a footer with a type 
 * name for every automatic dump, and kill old lines only when the 
 * lines have the correct type of header and footer.
 *     We need to be quite paranoid about correctness; the user might 
 * (mistakenly) edit the file by hand, and see all their work come
 * to nothing on the next auto dump otherwise.  The current code only 
 * detects changes by noting inconsistencies between the actual number 
 * of lines and the number written in the footer.  Note that this will 
 * not catch single-line edits.
 * </pre>
 */

#include "angband.h"
#include "cmd-pet.h"
#include "world.h"
#include "player-status.h"
#include "sort.h"


/*
 */

/*
 *  Mark strings for auto dump
 */
static char auto_dump_header[] = "# vvvvvvv== %s ==vvvvvvv";
static char auto_dump_footer[] = "# ^^^^^^^== %s ==^^^^^^^";

/*
 * Variables for auto dump
 */
static FILE *auto_dump_stream;
static concptr auto_dump_mark;
static int auto_dump_line_num;


/*!
 * @brief prf出力内容を消去する /
 * Remove old lines automatically generated before.
 * @param orig_file 消去を行うファイル名
 */
static void remove_auto_dump(concptr orig_file)
{
	FILE *tmp_fff, *orig_fff;

	char tmp_file[1024];
	char buf[1024];
	bool between_mark = FALSE;
	bool changed = FALSE;
	int line_num = 0;
	long header_location = 0;
	char header_mark_str[80];
	char footer_mark_str[80];
	size_t mark_len;

	/* Prepare a header/footer mark string */
	sprintf(header_mark_str, auto_dump_header, auto_dump_mark);
	sprintf(footer_mark_str, auto_dump_footer, auto_dump_mark);

	mark_len = strlen(footer_mark_str);

	/* Open an old dump file in read-only mode */
	orig_fff = my_fopen(orig_file, "r");

	/* If original file does not exist, nothing to do */
	if (!orig_fff) return;

	/* Open a new (temporary) file */
	tmp_fff = my_fopen_temp(tmp_file, 1024);

	if (!tmp_fff)
	{
	    msg_format(_("一時ファイル %s を作成できませんでした。", "Failed to create temporary file %s."), tmp_file);
	    msg_print(NULL);
	    return;
	}

	/* Loop for every line */
	while (TRUE)
	{
		/* Read a line */
		if (my_fgets(orig_fff, buf, sizeof(buf)))
		{
			/* Read error: Assume End of File */

			/*
			 * Was looking for the footer, but not found.
			 *
			 * Since automatic dump might be edited by hand,
			 * it's dangerous to kill these lines.
			 * Seek back to the next line of the (pseudo) header,
			 * and read again.
			 */
			if (between_mark)
			{
				fseek(orig_fff, header_location, SEEK_SET);
				between_mark = FALSE;
				continue;
			}

			/* Success -- End the loop */
			else
			{
				break;
			}
		}

		/* We are looking for the header mark of automatic dump */
		if (!between_mark)
		{
			/* Is this line a header? */
			if (!strcmp(buf, header_mark_str))
			{
				/* Memorise seek point of this line */
				header_location = ftell(orig_fff);

				/* Initialize counter for number of lines */
				line_num = 0;

				/* Look for the footer from now */
				between_mark = TRUE;

				/* There are some changes */
				changed = TRUE;
			}

			/* Not a header */
			else
			{
				/* Copy orginally lines */
				fprintf(tmp_fff, "%s\n", buf);
			}
		}

		/* We are looking for the footer mark of automatic dump */
		else
		{
			/* Is this line a footer? */
			if (!strncmp(buf, footer_mark_str, mark_len))
			{
				int tmp;

				/*
				 * Compare the number of lines
				 *
				 * If there is an inconsistency between
				 * actual number of lines and the
				 * number here, the automatic dump
				 * might be edited by hand.  So it's
				 * dangerous to kill these lines.
				 * Seek back to the next line of the
				 * (pseudo) header, and read again.
				 */
				if (!sscanf(buf + mark_len, " (%d)", &tmp)
				    || tmp != line_num)
				{
					fseek(orig_fff, header_location, SEEK_SET);
				}

				/* Look for another header */
				between_mark = FALSE;
			}

			/* Not a footer */
			else
			{
				/* Ignore old line, and count number of lines */
				line_num++;
			}
		}
	}

	/* Close files */
	my_fclose(orig_fff);
	my_fclose(tmp_fff);

	/* If there are some changes, overwrite the original file with new one */
	if (changed)
	{
		/* Copy contents of temporary file */

		tmp_fff = my_fopen(tmp_file, "r");
		orig_fff = my_fopen(orig_file, "w");

		while (!my_fgets(tmp_fff, buf, sizeof(buf)))
			fprintf(orig_fff, "%s\n", buf);

		my_fclose(orig_fff);
		my_fclose(tmp_fff);
	}

	/* Kill the temporary file */
	fd_kill(tmp_file);

	return;
}


/*!
 * @brief prfファイルのフォーマットに従った内容を出力する /
 * Dump a formatted line, using "vstrnfmt()".
 * @param fmt 出力内容
 */
static void auto_dump_printf(concptr fmt, ...)
{
	concptr p;
	va_list vp;

	char buf[1024];

	/* Begin the Varargs Stuff */
	va_start(vp, fmt);

	/* Format the args, save the length */
	(void)vstrnfmt(buf, sizeof(buf), fmt, vp);

	/* End the Varargs Stuff */
	va_end(vp);

	/* Count number of lines */
	for (p = buf; *p; p++)
	{
		if (*p == '\n') auto_dump_line_num++;
	}

	/* Dump it */
	fprintf(auto_dump_stream, "%s", buf);
}


/*!
 * @brief prfファイルをファイルオープンする /
 * Open file to append auto dump.
 * @param buf ファイル名
 * @param mark 出力するヘッダマーク
 * @return ファイルポインタを取得できたらTRUEを返す
 */
static bool open_auto_dump(concptr buf, concptr mark)
{

	char header_mark_str[80];

	/* Save the mark string */
	auto_dump_mark = mark;

	/* Prepare a header mark string */
	sprintf(header_mark_str, auto_dump_header, auto_dump_mark);

	/* Remove old macro dumps */
	remove_auto_dump(buf);

	/* Append to the file */
	auto_dump_stream = my_fopen(buf, "a");

	/* Failure */
	if (!auto_dump_stream) {
		msg_format(_("%s を開くことができませんでした。", "Failed to open %s."), buf);
		msg_print(NULL);

		/* Failed */
		return FALSE;
	}

	/* Start dumping */
	fprintf(auto_dump_stream, "%s\n", header_mark_str);

	/* Initialize counter */
	auto_dump_line_num = 0;

	auto_dump_printf(_("# *警告!!* 以降の行は自動生成されたものです。\n",
					   "# *Warning!*  The lines below are an automatic dump.\n"));
	auto_dump_printf(_("# *警告!!* 後で自動的に削除されるので編集しないでください。\n", 
					   "# Don't edit them; changes will be deleted and replaced automatically.\n"));
	/* Success */
	return TRUE;
}

/*!
 * @brief prfファイルをファイルクローズする /
 * Append foot part and close auto dump.
 * @return なし
 */
static void close_auto_dump(void)
{
	char footer_mark_str[80];

	/* Prepare a footer mark string */
	sprintf(footer_mark_str, auto_dump_footer, auto_dump_mark);

	auto_dump_printf(_("# *警告!!* 以降の行は自動生成されたものです。\n",
					   "# *Warning!*  The lines below are an automatic dump.\n"));
	auto_dump_printf(_("# *警告!!* 後で自動的に削除されるので編集しないでください。\n", 
					   "# Don't edit them; changes will be deleted and replaced automatically.\n"));
	/* End of dump */
	fprintf(auto_dump_stream, "%s (%d)\n", footer_mark_str, auto_dump_line_num);

	/* Close */
	my_fclose(auto_dump_stream);

	return;
}


#ifndef JP

/*!
 * @brief Return suffix of ordinal number
 * @param num number
 * @return pointer of suffix string.
 */
concptr get_ordinal_number_suffix(int num)
{
	num = ABS(num) % 100;
	switch (num % 10)
	{
	case 1:
		return (num == 11) ? "th" : "st";
	case 2:
		return (num == 12) ? "th" : "nd";
	case 3:
		return (num == 13) ? "th" : "rd";
	default:
		return "th";
	}
}
#endif


/*!
 * @brief 日記にメッセージを追加する /
 * Take note to the diary.
 * @param type 日記内容のID
 * @param num 日記内容のIDに応じた数値
 * @param note 日記内容のIDに応じた文字列参照ポインタ
 * @return エラーID
 */
errr do_cmd_write_nikki(int type, int num, concptr note)
{
	int day, hour, min;
	FILE *fff = NULL;
	GAME_TEXT file_name[MAX_NLEN];
	char buf[1024];
	concptr note_level = "";
	bool do_level = TRUE;
	char note_level_buf[40];
	QUEST_IDX q_idx;

	static bool disable_nikki = FALSE;

	extract_day_hour_min(&day, &hour, &min);

	if (disable_nikki) return(-1);

	if (type == NIKKI_FIX_QUEST_C ||
	    type == NIKKI_FIX_QUEST_F ||
	    type == NIKKI_RAND_QUEST_C ||
	    type == NIKKI_RAND_QUEST_F ||
	    type == NIKKI_TO_QUEST)
	{
		IDX old_quest;

		old_quest = p_ptr->inside_quest;
		p_ptr->inside_quest = (quest[num].type == QUEST_TYPE_RANDOM) ? 0 : num;

		/* Get the quest text */
		init_flags = INIT_NAME_ONLY;

		process_dungeon_file("q_info.txt", 0, 0, 0, 0);

		/* Reset the old quest number */
		p_ptr->inside_quest = old_quest;
	}

	/* different filne name to avoid mixing */
	sprintf(file_name,_("playrecord-%s.txt", "playrec-%s.txt"),savefile_base);

	/* Build the filename */
	path_build(buf, sizeof(buf), ANGBAND_DIR_USER, file_name);

	/* File type is "TEXT" */
	FILE_TYPE(FILE_TYPE_TEXT);

	fff = my_fopen(buf, "a");

	/* Failure */
	if (!fff)
	{
		msg_format(_("%s を開くことができませんでした。プレイ記録を一時停止します。", "Failed to open %s. Play-Record is disabled temporally."), buf);
		msg_format(NULL);
		disable_nikki=TRUE;
		return (-1);
	}

	q_idx = quest_number(dun_level);

	if (write_level)
	{
		if (p_ptr->inside_arena)
			note_level = _("アリーナ:", "Arane:");
		else if (!dun_level)
			note_level = _("地上:", "Surface:");
		else if (q_idx && (is_fixed_quest_idx(q_idx)
			&& !((q_idx == QUEST_OBERON) || (q_idx == QUEST_SERPENT))))
			note_level = _("クエスト:", "Quest:");
		else
		{
#ifdef JP
			sprintf(note_level_buf, "%d階(%s):", (int)dun_level, d_name+d_info[dungeon_type].name);
#else
			sprintf(note_level_buf, "%s L%d:", d_name+d_info[dungeon_type].name, (int)dun_level);
#endif
			note_level = note_level_buf;
		}
	}

	switch(type)
	{
		case NIKKI_HIGAWARI:
		{
			if (day < MAX_DAYS) fprintf(fff, _("%d日目\n", "Day %d\n"), day);
			else fputs(_("*****日目\n", "Day *****\n"), fff);
			do_level = FALSE;
			break;
		}
		case NIKKI_BUNSHOU:
		{
			if (num)
			{
				fprintf(fff, "%s\n",note);
				do_level = FALSE;
			}
			else
				fprintf(fff, " %2d:%02d %20s %s\n",hour, min, note_level, note);
			break;
		}
		case NIKKI_ART:
		{
			fprintf(fff, _(" %2d:%02d %20s %sを発見した。\n", " %2d:%02d %20s discovered %s.\n"), hour, min, note_level, note);
			break;
		}
		case NIKKI_ART_SCROLL:
		{
			fprintf(fff, _(" %2d:%02d %20s 巻物によって%sを生成した。\n", " %2d:%02d %20s created %s by scroll.\n"), hour, min, note_level, note);
			break;
		}
		case NIKKI_UNIQUE:
		{
			fprintf(fff, _(" %2d:%02d %20s %sを倒した。\n", " %2d:%02d %20s defeated %s.\n"), hour, min, note_level, note);
			break;
		}
		case NIKKI_FIX_QUEST_C:
		{
			if (quest[num].flags & QUEST_FLAG_SILENT) break;
			fprintf(fff, _(" %2d:%02d %20s クエスト「%s」を達成した。\n",
						   " %2d:%02d %20s completed quest '%s'.\n"), hour, min, note_level, quest[num].name);
			break;
		}
		case NIKKI_FIX_QUEST_F:
		{
			if (quest[num].flags & QUEST_FLAG_SILENT) break;
			fprintf(fff, _(" %2d:%02d %20s クエスト「%s」から命からがら逃げ帰った。\n",
						   " %2d:%02d %20s run away from quest '%s'.\n"), hour, min, note_level, quest[num].name);
			break;
		}
		case NIKKI_RAND_QUEST_C:
		{
			GAME_TEXT name[MAX_NLEN];
			strcpy(name, r_name+r_info[quest[num].r_idx].name);
			fprintf(fff, _(" %2d:%02d %20s ランダムクエスト(%s)を達成した。\n",
						   " %2d:%02d %20s completed random quest '%s'\n"), hour, min, note_level, name);
			break;
		}
		case NIKKI_RAND_QUEST_F:
		{
			GAME_TEXT name[MAX_NLEN];
			strcpy(name, r_name+r_info[quest[num].r_idx].name);
			fprintf(fff, _(" %2d:%02d %20s ランダムクエスト(%s)から逃げ出した。\n",
						   " %2d:%02d %20s ran away from quest '%s'.\n"), hour, min, note_level, name);
			break;
		}
		case NIKKI_MAXDEAPTH:
		{
			fprintf(fff, _(" %2d:%02d %20s %sの最深階%d階に到達した。\n",
						   " %2d:%02d %20s reached level %d of %s for the first time.\n"), hour, min, note_level,
						   _(d_name+d_info[dungeon_type].name, num),
						   _(num, d_name+d_info[dungeon_type].name));
			break;
		}
		case NIKKI_TRUMP:
		{
			fprintf(fff, _(" %2d:%02d %20s %s%sの最深階を%d階にセットした。\n",
						   " %2d:%02d %20s reset recall level of %s to %d %s.\n"), hour, min, note_level, note,
						   _(d_name + d_info[num].name, (int)max_dlv[num]),
						   _((int)max_dlv[num], d_name + d_info[num].name));
			break;
		}
		case NIKKI_STAIR:
		{
			concptr to;
			if (q_idx && (is_fixed_quest_idx(q_idx)
			     && !((q_idx == QUEST_OBERON) || (q_idx == QUEST_SERPENT))))
			{
				to = _("地上", "the surface");
			}
			else
			{
				if (!(dun_level+num)) to = _("地上", "the surface");
				else to = format(_("%d階", "level %d"), dun_level+num);
			}
			fprintf(fff, _(" %2d:%02d %20s %sへ%s。\n", " %2d:%02d %20s %s %s.\n"), hour, min, note_level, _(to, note), _(note, to));
			break;
		}
		case NIKKI_RECALL:
		{
			if (!num)
			fprintf(fff, _(" %2d:%02d %20s 帰還を使って%sの%d階へ下りた。\n", " %2d:%02d %20s recalled to dungeon level %d of %s.\n"), 
						hour, min, note_level, _(d_name+d_info[dungeon_type].name, (int)max_dlv[dungeon_type]), 
											   _((int)max_dlv[dungeon_type], d_name+d_info[dungeon_type].name));
			else
				fprintf(fff, _(" %2d:%02d %20s 帰還を使って地上へと戻った。\n", " %2d:%02d %20s recalled from dungeon to surface.\n"), hour, min, note_level);
			break;
		}
		case NIKKI_TO_QUEST:
		{
			if (quest[num].flags & QUEST_FLAG_SILENT) break;
			fprintf(fff, _(" %2d:%02d %20s クエスト「%s」へと突入した。\n", " %2d:%02d %20s entered the quest '%s'.\n"),
						hour, min, note_level, quest[num].name);
			break;
		}
		case NIKKI_TELE_LEV:
		{
			fprintf(fff, _(" %2d:%02d %20s レベル・テレポートで脱出した。\n", " %2d:%02d %20s Got out using teleport level.\n"),
						hour, min, note_level);
			break;
		}
		case NIKKI_BUY:
		{
			fprintf(fff, _(" %2d:%02d %20s %sを購入した。\n", " %2d:%02d %20s bought %s.\n"), hour, min, note_level, note);
			break;
		}
		case NIKKI_SELL:
		{
			fprintf(fff, _(" %2d:%02d %20s %sを売却した。\n", " %2d:%02d %20s sold %s.\n"), hour, min, note_level, note);
			break;
		}
		case NIKKI_ARENA:
		{
			if (num < 0)
			{
				int n = -num;
				fprintf(fff, _(" %2d:%02d %20s 闘技場の%d%s回戦で、%sの前に敗れ去った。\n", " %2d:%02d %20s beaten by %s in the %d%s fight.\n"),
							hour, min, note_level, _(n, note), _("", n), _(note, get_ordinal_number_suffix(n)));
				break;
			}
			fprintf(fff, _(" %2d:%02d %20s 闘技場の%d%s回戦(%s)に勝利した。\n", " %2d:%02d %20s won the %d%s fight (%s).\n"),
						hour, min, note_level, num, _("", get_ordinal_number_suffix(num)), note);
			
			if (num == MAX_ARENA_MONS)
			{
				fprintf(fff, _("                 闘技場のすべての敵に勝利し、チャンピオンとなった。\n",
							   "                 won all fight to become a Chanpion.\n"));
				do_level = FALSE;
			}
			break;
		}
		case NIKKI_HANMEI:
		{
			fprintf(fff, _(" %2d:%02d %20s %sを識別した。\n", " %2d:%02d %20s identified %s.\n"), hour, min, note_level, note);
			break;
		}
		case NIKKI_WIZ_TELE:
		{
			concptr to;
			if (!dun_level)
				to = _("地上", "the surface");
			else
				to = format(_("%d階(%s)", "level %d of %s"), dun_level, d_name+d_info[dungeon_type].name);

			fprintf(fff, _(" %2d:%02d %20s %sへとウィザード・テレポートで移動した。\n",
						   " %2d:%02d %20s wizard-teleport to %s.\n"), hour, min, note_level, to);
			break;
		}
		case NIKKI_PAT_TELE:
		{
			concptr to;
			if (!dun_level)
				to = _("地上", "the surface");
			else
				to = format(_("%d階(%s)", "level %d of %s"), dun_level, d_name+d_info[dungeon_type].name);

			fprintf(fff, _(" %2d:%02d %20s %sへとパターンの力で移動した。\n",
						   " %2d:%02d %20s used Pattern to teleport to %s.\n"), hour, min, note_level, to);
			break;
		}
		case NIKKI_LEVELUP:
		{
			fprintf(fff, _(" %2d:%02d %20s レベルが%dに上がった。\n", " %2d:%02d %20s reached player level %d.\n"), hour, min, note_level, num);
			break;
		}
		case NIKKI_GAMESTART:
		{
			time_t ct = time((time_t*)0);
			do_level = FALSE;
			if (num)
			{
				fprintf(fff, "%s %s",note, ctime(&ct));
			}
			else
				fprintf(fff, " %2d:%02d %20s %s %s",hour, min, note_level, note, ctime(&ct));
			break;
		}
		case NIKKI_NAMED_PET:
		{
			fprintf(fff, " %2d:%02d %20s ", hour, min, note_level);
			switch (num)
			{
				case RECORD_NAMED_PET_NAME:
					fprintf(fff, _("%sを旅の友にすることに決めた。\n", "decided to travel together with %s.\n"), note);
					break;
				case RECORD_NAMED_PET_UNNAME:
					fprintf(fff, _("%sの名前を消した。\n", "unnamed %s.\n"), note);
					break;
				case RECORD_NAMED_PET_DISMISS:
					fprintf(fff, _("%sを解放した。\n", "dismissed %s.\n"), note);
					break;
				case RECORD_NAMED_PET_DEATH:
					fprintf(fff, _("%sが死んでしまった。\n", "%s died.\n"), note);
					break;
				case RECORD_NAMED_PET_MOVED:
					fprintf(fff, _("%sをおいて別のマップへ移動した。\n", "moved to another map leaving %s behind.\n"), note);
					break;
				case RECORD_NAMED_PET_LOST_SIGHT:
					fprintf(fff, _("%sとはぐれてしまった。\n", "lost sight of %s.\n"), note);
					break;
				case RECORD_NAMED_PET_DESTROY:
					fprintf(fff, _("%sが*破壊*によって消え去った。\n", "%s was made disappeared by *destruction*.\n"), note);
					break;
				case RECORD_NAMED_PET_EARTHQUAKE:
					fprintf(fff, _("%sが岩石に押し潰された。\n", "%s was crushed by falling rocks.\n"), note);
					break;
				case RECORD_NAMED_PET_GENOCIDE:
					fprintf(fff, _("%sが抹殺によって消え去った。\n", "%s was made disappeared by genocide.\n"), note);
					break;
				case RECORD_NAMED_PET_WIZ_ZAP:
					fprintf(fff, _("%sがデバッグコマンドによって消え去った。\n", "%s was removed by debug command.\n"), note);
					break;
				case RECORD_NAMED_PET_TELE_LEVEL:
					fprintf(fff, _("%sがテレポート・レベルによって消え去った。\n", "%s was made disappeared by teleport level.\n"), note);
					break;
				case RECORD_NAMED_PET_BLAST:
					fprintf(fff, _("%sを爆破した。\n", "blasted %s.\n"), note);
					break;
				case RECORD_NAMED_PET_HEAL_LEPER:
					fprintf(fff, _("%sの病気が治り旅から外れた。\n", "%s was healed and left.\n"), note);
					break;
				case RECORD_NAMED_PET_COMPACT:
					fprintf(fff, _("%sがモンスター情報圧縮によって消え去った。\n", "%s was made disappeared by compacting monsters.\n"), note);
					break;
				case RECORD_NAMED_PET_LOSE_PARENT:
					fprintf(fff, _("%sの召喚者が既にいないため消え去った。\n", "%s disappeared because there does not exist summoner.\n"), note);
					break;


				default:
					fprintf(fff, "\n");
					break;
			}
			break;
		}

		case NIKKI_WIZARD_LOG:
			fprintf(fff, "%s\n", note);
			break;

		default:
			break;
	}

	my_fclose(fff);

	if (do_level) write_level = FALSE;

	return (0);
}


#define MAX_SUBTITLE (sizeof(subtitle)/sizeof(subtitle[0]))

/*!
 * @brief 日記のタイトル表記と内容出力 /
 * @return なし
 * @details
 * 日記のタイトルは本関数の subtitle ローカル変数で定義されている。
 */
static void do_cmd_disp_nikki(void)
{
	char nikki_title[256];
	GAME_TEXT file_name[MAX_NLEN];
	char buf[1024];
	char tmp[80];
#ifdef JP
	/*! */
	static const char subtitle[][30] = {"最強の肉体を求めて",
					   "人生それははかない",
					   "明日に向かって",
					   "棚からぼたもち",
					   "あとの祭り",
					   "それはいい考えだ",
					   "何とでも言え",
					   "兎にも角にも",
					   "ウソだけど",
					   "もはやこれまで",
					   "なんでこうなるの",
					   "それは無理だ",
					   "倒すべき敵はゲ○ツ",
					   "ん～？聞こえんなぁ",
					   "オレの名を言ってみろ",
					   "頭が変になっちゃった",
					   "互換しません",
					   "せっかくだから",
					   "まだまだ甘いね",
					   "むごいむごすぎる",
					   "こんなもんじゃない",
					   "だめだこりゃ",
					   "次いってみよう",
					   "ちょっとだけよ",
					   "哀しき冒険者",
					   "野望の果て",
					   "無限地獄",
					   "神に喧嘩を売る者",
					   "未知の世界へ",
					   "最高の頭脳を求めて"};
#else
	static const char subtitle[][51] ={"Quest of The World's Toughest Body",
					   "Attack is the best form of defence.",
					   "Might is right.",
					   "An unexpected windfall",
					   "A drowning man will catch at a straw",
					   "Don't count your chickens before they are hatched.",
					   "It is no use crying over spilt milk.",
					   "Seeing is believing.",
					   "Strike the iron while it is hot.",
					   "I don't care what follows.",
					   "To dig a well to put out a house on fire.",
					   "Tomorrow is another day.",
					   "Easy come, easy go.",
					   "The more haste, the less speed.",
					   "Where there is life, there is hope.",
					   "There is no royal road to *WINNER*.",
					   "Danger past, God forgotten.",
					   "The best thing to do now is to run away.",
					   "Life is but an empty dream.",
					   "Dead men tell no tales.",
					   "A book that remains shut is but a block.",
					   "Misfortunes never come singly.",
					   "A little knowledge is a dangerous thing.",
					   "History repeats itself.",
					   "*WINNER* was not built in a day.",
					   "Ignorance is bliss.",
					   "To lose is to win?",
					   "No medicine can cure folly.",
					   "All good things come to an end.",
					   "M$ Empire strikes back.",
					   "To see is to believe",
					   "Time is money.",
					   "Quest of The World's Greatest Brain"};
#endif
	sprintf(file_name,_("playrecord-%s.txt", "playrec-%s.txt"),savefile_base);

	/* Build the filename */
	path_build(buf, sizeof(buf), ANGBAND_DIR_USER, file_name);

	if (p_ptr->pclass == CLASS_WARRIOR || p_ptr->pclass == CLASS_MONK || p_ptr->pclass == CLASS_SAMURAI || p_ptr->pclass == CLASS_BERSERKER)
		strcpy(tmp,subtitle[randint0(MAX_SUBTITLE-1)]);
	else if (IS_WIZARD_CLASS())
		strcpy(tmp,subtitle[randint0(MAX_SUBTITLE-1)+1]);
	else strcpy(tmp,subtitle[randint0(MAX_SUBTITLE-2)+1]);

#ifdef JP
	sprintf(nikki_title, "「%s%s%sの伝説 -%s-」", ap_ptr->title, ap_ptr->no ? "の" : "", p_ptr->name, tmp);
#else
	sprintf(nikki_title, "Legend of %s %s '%s'", ap_ptr->title, p_ptr->name, tmp);
#endif

	/* Display the file contents */
	show_file(FALSE, buf, nikki_title, -1, 0);
}

/*!
 * @brief 日記に任意の内容を表記するコマンドのメインルーチン /
 * @return なし
 */
static void do_cmd_bunshou(void)
{
	char tmp[80] = "\0";
	char bunshou[80] = "\0";

	if (get_string(_("内容: ", "diary note: "), tmp, 79))
	{
		strcpy(bunshou, tmp);

		do_cmd_write_nikki(NIKKI_BUNSHOU, 0, bunshou);
	}
}

/*!
 * @brief 最後に取得したアイテムの情報を日記に追加するメインルーチン /
 * @return なし
 */
static void do_cmd_last_get(void)
{
	char buf[256];
	s32b turn_tmp;

	if (record_o_name[0] == '\0') return;

	sprintf(buf,_("%sの入手を記録します。", "Do you really want to record getting %s? "),record_o_name);
	if (!get_check(buf)) return;

	turn_tmp = turn;
	turn = record_turn;
	sprintf(buf,_("%sを手に入れた。", "descover %s."), record_o_name);
	do_cmd_write_nikki(NIKKI_BUNSHOU, 0, buf);
	turn = turn_tmp;
}

/*!
 * @brief ファイル中の全日記記録を消去する /
 * @return なし
 */
static void do_cmd_erase_nikki(void)
{
	GAME_TEXT file_name[MAX_NLEN];
	char buf[256];
	FILE *fff = NULL;

	if (!get_check(_("本当に記録を消去しますか？", "Do you really want to delete all your record? "))) return;
		sprintf(file_name,_("playrecord-%s.txt", "playrec-%s.txt"),savefile_base);

	/* Build the filename */
	path_build(buf, sizeof(buf), ANGBAND_DIR_USER, file_name);

	/* Remove the file */
	fd_kill(buf);

	fff = my_fopen(buf, "w");
	if(fff){
		my_fclose(fff);
		msg_format(_("記録を消去しました。", "deleted record."));
	}else{
		msg_format(_("%s の消去に失敗しました。", "failed to delete %s."), buf);
	}
	msg_print(NULL);
}

/*!
 * @brief 日記コマンド
 * @return なし
 */
void do_cmd_nikki(void)
{
	int i;

	/* File type is "TEXT" */
	FILE_TYPE(FILE_TYPE_TEXT);
	screen_save();

	/* Interact until done */
	while (1)
	{
		Term_clear();

		/* Ask for a choice */
		prt(_("[ 記録の設定 ]", "[ Play Record ]"), 2, 0);

		/* Give some choices */
		prt(_("(1) 記録を見る", "(1) Display your record"), 4, 5);
		prt(_("(2) 文章を記録する", "(2) Add record"), 5, 5);
		prt(_("(3) 直前に入手又は鑑定したものを記録する", "(3) Record item you last get/identify"), 6, 5);
		prt(_("(4) 記録を消去する", "(4) Delete your record"), 7, 5);

		prt(_("(R) プレイ動画を記録する/中止する", "(R) Record playing movie / or stop it"), 9, 5);

		/* Prompt */
		prt(_("コマンド:", "Command: "), 18, 0);

		/* Prompt */
		i = inkey();

		if (i == ESCAPE) break;

		switch (i)
		{
		case '1':
			do_cmd_disp_nikki();
			break;
		case '2':
			do_cmd_bunshou();
			break;
		case '3':
			do_cmd_last_get();
			break;
		case '4':
			do_cmd_erase_nikki();
			break;
		case 'r': case 'R':
			screen_load();
			prepare_movie_hooks();
			return;
		default: /* Unknown option */
			bell();
		}

		msg_erase();
	}
	screen_load();
}

/*!
 * @brief 画面を再描画するコマンドのメインルーチン
 * Hack -- redraw the screen
 * @return なし
 * @details
 * <pre>
 * This command performs various low level updates, clears all the "extra"
 * windows, does a total redraw of the main window, and requests all of the
 * interesting updates and redraws that I can think of.
 *
 * This command is also used to "instantiate" the results of the user
 * selecting various things, such as graphics mode, so it must call
 * the "TERM_XTRA_REACT" hook before redrawing the windows.
 * </pre>
 */
void do_cmd_redraw(void)
{
	int j;
	term *old = Term;


	/* Hack -- react to changes */
	Term_xtra(TERM_XTRA_REACT, 0);

	/* Combine and Reorder the pack (later) */
	p_ptr->update |= (PU_COMBINE | PU_REORDER);
	p_ptr->update |= (PU_TORCH);
	p_ptr->update |= (PU_BONUS | PU_HP | PU_MANA | PU_SPELLS);
	p_ptr->update |= (PU_UN_VIEW | PU_UN_LITE);
	p_ptr->update |= (PU_VIEW | PU_LITE | PU_MON_LITE);
	p_ptr->update |= (PU_MONSTERS);

	p_ptr->redraw |= (PR_WIPE | PR_BASIC | PR_EXTRA | PR_MAP | PR_EQUIPPY);

	p_ptr->window |= (PW_INVEN | PW_EQUIP | PW_SPELL | PW_PLAYER);
	p_ptr->window |= (PW_MESSAGE | PW_OVERHEAD | PW_DUNGEON | PW_MONSTER | PW_OBJECT);

	update_playtime();

	handle_stuff();

	if (p_ptr->prace == RACE_ANDROID) calc_android_exp();


	/* Redraw every window */
	for (j = 0; j < 8; j++)
	{
		/* Dead window */
		if (!angband_term[j]) continue;

		/* Activate */
		Term_activate(angband_term[j]);
		Term_redraw();
		Term_fresh();
		Term_activate(old);
	}
}


/*!
 * @brief 名前を変更するコマンドのメインルーチン
 * Hack -- change name
 * @return なし
 */
void do_cmd_change_name(void)
{
	char	c;

	int		mode = 0;

	char	tmp[160];

	screen_save();

	/* Forever */
	while (1)
	{
		update_playtime();

		/* Display the player */
		display_player(mode);

		if (mode == 4)
		{
			mode = 0;
			display_player(mode);
		}

		/* Prompt */
#ifdef JP
		Term_putstr(2, 23, -1, TERM_WHITE,
			    "['c'で名前変更, 'f'でファイルへ書出, 'h'でモード変更, ESCで終了]");
#else
		Term_putstr(2, 23, -1, TERM_WHITE,
			"['c' to change name, 'f' to file, 'h' to change mode, or ESC]");
#endif


		/* Query */
		c = inkey();

		/* Exit */
		if (c == ESCAPE) break;

		/* Change name */
		if (c == 'c')
		{
			get_name();

			/* Process the player name */
			process_player_name(FALSE);
		}

		/* File dump */
		else if (c == 'f')
		{
			sprintf(tmp, "%s.txt", player_base);
			if (get_string(_("ファイル名: ", "File name: "), tmp, 80))
			{
				if (tmp[0] && (tmp[0] != ' '))
				{
					file_character(tmp);
				}
			}
		}

		/* Toggle mode */
		else if (c == 'h')
		{
			mode++;
		}
		else
		{
			bell();
		}

		msg_erase();
	}
	screen_load();
	p_ptr->redraw |= (PR_WIPE | PR_BASIC | PR_EXTRA | PR_MAP | PR_EQUIPPY);

	handle_stuff();
}


/*!
 * @brief 最近表示されたメッセージを再表示するコマンドのメインルーチン
 * Recall the most recent message
 * @return なし
 */
void do_cmd_message_one(void)
{
	/* Recall one message */
	prt(format("> %s", message_str(0)), 0, 0);
}


/*!
 * @brief メッセージのログを表示するコマンドのメインルーチン
 * Recall the most recent message
 * @return なし
 * @details
 * <pre>
 * Show previous messages to the user	-BEN-
 *
 * The screen format uses line 0 and 23 for headers and prompts,
 * skips line 1 and 22, and uses line 2 thru 21 for old messages.
 *
 * This command shows you which commands you are viewing, and allows
 * you to "search" for strings in the recall.
 *
 * Note that messages may be longer than 80 characters, but they are
 * displayed using "infinite" length, with a special sub-command to
 * "slide" the virtual display to the left or right.
 *
 * Attempt to only hilite the matching portions of the string.
 * </pre>
 */
void do_cmd_messages(int num_now)
{
	int i, n;

	char shower_str[81];
	char finder_str[81];
	char back_str[81];
	concptr shower = NULL;
	int wid, hgt;
	int num_lines;

	Term_get_size(&wid, &hgt);

	/* Number of message lines in a screen */
	num_lines = hgt - 4;

	/* Wipe finder */
	strcpy(finder_str, "");

	/* Wipe shower */
	strcpy(shower_str, "");

	/* Total messages */
	n = message_num();

	/* Start on first message */
	i = 0;
	screen_save();
	Term_clear();

	/* Process requests until done */
	while (1)
	{
		int j;
		int skey;

		/* Dump up to 20 lines of messages */
		for (j = 0; (j < num_lines) && (i + j < n); j++)
		{
			concptr msg = message_str(i+j);

			/* Dump the messages, bottom to top */
			c_prt((i + j < num_now ? TERM_WHITE : TERM_SLATE), msg, num_lines + 1 - j, 0);

			/* Hilite "shower" */
			if (shower && shower[0])
			{
				concptr str = msg;

				/* Display matches */
				while ((str = my_strstr(str, shower)) != NULL)
				{
					int len = strlen(shower);

					/* Display the match */
					Term_putstr(str-msg, num_lines + 1 - j, len, TERM_YELLOW, shower);

					/* Advance */
					str += len;
				}
			}
		}

		/* Erase remaining lines */
		for (; j < num_lines; j++)
		{
			Term_erase(0, num_lines + 1 - j, 255);
		}

		/* Display header */
		/* translation */
		prt(format(_("以前のメッセージ %d-%d 全部で(%d)", "Message Recall (%d-%d of %d)"),
			   i, i + j - 1, n), 0, 0);

		/* Display prompt (not very informative) */
		prt(_("[ 'p' で更に古いもの, 'n' で更に新しいもの, '/' で検索, ESC で中断 ]",
			  "[Press 'p' for older, 'n' for newer, ..., or ESCAPE]"), hgt - 1, 0);

		skey = inkey_special(TRUE);

		/* Exit on Escape */
		if (skey == ESCAPE) break;

		/* Hack -- Save the old index */
		j = i;

		switch (skey)
		{
		/* Hack -- handle show */
		case '=':
			/* Prompt */
			prt(_("強調: ", "Show: "), hgt - 1, 0);

			/* Get a "shower" string, or continue */
			strcpy(back_str, shower_str);
			if (askfor(shower_str, 80))
			{
				/* Show it */
				shower = shower_str[0] ? shower_str : NULL;
			}
			else strcpy(shower_str, back_str);

			continue;

		/* Hack -- handle find */
		case '/':
		case KTRL('s'):
			{
				int z;

				/* Prompt */
				prt(_("検索: ", "Find: "), hgt - 1, 0);

				/* Get a "finder" string, or continue */
				strcpy(back_str, finder_str);
				if (!askfor(finder_str, 80))
				{
					strcpy(finder_str, back_str);
					continue;
				}
				else if (!finder_str[0])
				{
					shower = NULL; /* Stop showing */
					continue;
				}

				/* Show it */
				shower = finder_str;

				/* Scan messages */
				for (z = i + 1; z < n; z++)
				{
					concptr msg = message_str(z);

					/* Search for it */
					if (my_strstr(msg, finder_str))
					{
						/* New location */
						i = z;

						break;
					}
				}
			}
			break;

		/* Recall 1 older message */
		case SKEY_TOP:
			/* Go to the oldest line */
			i = n - num_lines;
			break;

		/* Recall 1 newer message */
		case SKEY_BOTTOM:
			/* Go to the newest line */
			i = 0;
			break;

		/* Recall 1 older message */
		case '8':
		case SKEY_UP:
		case '\n':
		case '\r':
			/* Go older if legal */
			i = MIN(i + 1, n - num_lines);
			break;

		/* Recall 10 older messages */
		case '+':
			/* Go older if legal */
			i = MIN(i + 10, n - num_lines);
			break;

		/* Recall 20 older messages */
		case 'p':
		case KTRL('P'):
		case ' ':
		case SKEY_PGUP:
			/* Go older if legal */
			i = MIN(i + num_lines, n - num_lines);
			break;

		/* Recall 20 newer messages */
		case 'n':
		case KTRL('N'):
		case SKEY_PGDOWN:
			/* Go newer (if able) */
			i = MAX(0, i - num_lines);
			break;

		/* Recall 10 newer messages */
		case '-':
			/* Go newer (if able) */
			i = MAX(0, i - 10);
			break;

		/* Recall 1 newer messages */
		case '2':
		case SKEY_DOWN:
			/* Go newer (if able) */
			i = MAX(0, i - 1);
			break;
		}

		/* Hack -- Error of some kind */
		if (i == j) bell();
	}
	screen_load();
}


/*!
 * @brief チートオプションを変更するコマンドのメインルーチン
 * Interact with some options for cheating
 * @param info 表示メッセージ
 * @return なし
 */
static void do_cmd_options_cheat(concptr info)
{
	char	ch;
	int		i, k = 0, n = CHEAT_MAX;
	char	buf[80];
	Term_clear();

	/* Interact with the player */
	while (TRUE)
	{
		DIRECTION dir;

		/* Prompt */
		sprintf(buf, _("%s ( リターンで次へ, y/n でセット, ESC で決定 )", "%s (RET to advance, y/n to set, ESC to accept) "), info);

		prt(buf, 0, 0);

#ifdef JP
		/* 詐欺オプションをうっかりいじってしまう人がいるようなので注意 */
		prt("                                 <<  注意  >>", 11, 0);
		prt("      詐欺オプションを一度でも設定すると、スコア記録が残らなくなります！", 12, 0);
		prt("      後に解除してもダメですので、勝利者を目指す方はここのオプションはい", 13, 0);
		prt("      じらないようにして下さい。", 14, 0);
#endif
		/* Display the options */
		for (i = 0; i < n; i++)
		{
			byte a = TERM_WHITE;

			/* Color current option */
			if (i == k) a = TERM_L_BLUE;

			/* Display the option text */
			sprintf(buf, "%-48s: %s (%s)",
			    cheat_info[i].o_desc,
			    (*cheat_info[i].o_var ? _("はい  ", "yes") : _("いいえ", "no ")),
			    cheat_info[i].o_text);
			c_prt(a, buf, i + 2, 0);
		}

		/* Hilite current option */
		move_cursor(k + 2, 50);

		/* Get a key */
		ch = inkey();

		/*
		 * HACK - Try to translate the key into a direction
		 * to allow using the roguelike keys for navigation.
		 */
		dir = get_keymap_dir(ch);
		if ((dir == 2) || (dir == 4) || (dir == 6) || (dir == 8))
			ch = I2D(dir);

		/* Analyze */
		switch (ch)
		{
			case ESCAPE:
			{
				return;
			}

			case '-':
			case '8':
			{
				k = (n + k - 1) % n;
				break;
			}

			case ' ':
			case '\n':
			case '\r':
			case '2':
			{
				k = (k + 1) % n;
				break;
			}

			case 'y':
			case 'Y':
			case '6':
			{
				if(!p_ptr->noscore)
				do_cmd_write_nikki(NIKKI_BUNSHOU, 0,
							_("詐欺オプションをONにして、スコアを残せなくなった。", "give up sending score to use cheating options."));
				p_ptr->noscore |= (cheat_info[k].o_set * 256 + cheat_info[k].o_bit);
				(*cheat_info[k].o_var) = TRUE;
				k = (k + 1) % n;
				break;
			}

			case 'n':
			case 'N':
			case '4':
			{
				(*cheat_info[k].o_var) = FALSE;
				k = (k + 1) % n;
				break;
			}

			case '?':
			{
				strnfmt(buf, sizeof(buf), _("joption.txt#%s", "option.txt#%s"), cheat_info[k].o_text);
				/* Peruse the help file */
				(void)show_file(TRUE, buf, NULL, 0, 0);

				Term_clear(); 
				break;
			}

			default:
			{
				bell();
				break;
			}
		}
	}
}


/*!
 * @brief セーブ頻度ターンの次の値を返す
 * @param current 現在のセーブ頻度ターン値
 * @return 次のセーブ頻度ターン値
 */
static s16b toggle_frequency(s16b current)
{
	switch (current)
	{
	case 0: return 50;
	case 50: return 100;
	case 100: return 250;
	case 250: return 500;
	case 500: return 1000;
	case 1000: return 2500;
	case 2500: return 5000;
	case 5000: return 10000;
	case 10000: return 25000;
	default: return 0;
	}
}


/*!
 * @brief 自動セーブオプションを変更するコマンドのメインルーチン
 * @param info 表示メッセージ
 * @return なし
 */
static void do_cmd_options_autosave(concptr info)
{
	char ch;
	int i, k = 0, n = 2;
	char buf[80];

	Term_clear();

	/* Interact with the player */
	while (TRUE)
	{
		/* Prompt */
		sprintf(buf, _("%s ( リターンで次へ, y/n でセット, F で頻度を入力, ESC で決定 ) ", 
					   "%s (RET to advance, y/n to set, 'F' for frequency, ESC to accept) "), info);

		prt(buf, 0, 0);

		/* Display the options */
		for (i = 0; i < n; i++)
		{
			byte a = TERM_WHITE;

			/* Color current option */
			if (i == k) a = TERM_L_BLUE;

			/* Display the option text */
			sprintf(buf, "%-48s: %s (%s)",
				autosave_info[i].o_desc,
				(*autosave_info[i].o_var ? _("はい  ", "yes") : _("いいえ", "no ")),
				autosave_info[i].o_text);
			c_prt(a, buf, i + 2, 0);
		}
		prt(format(_("自動セーブの頻度： %d ターン毎", "Timed autosave frequency: every %d turns"),  autosave_freq), 5, 0);

		/* Hilite current option */
		move_cursor(k + 2, 50);

		/* Get a key */
		ch = inkey();

		/* Analyze */
		switch (ch)
		{
			case ESCAPE:
			{
				return;
			}

			case '-':
			case '8':
			{
				k = (n + k - 1) % n;
				break;
			}

			case ' ':
			case '\n':
			case '\r':
			case '2':
			{
				k = (k + 1) % n;
				break;
			}

			case 'y':
			case 'Y':
			case '6':
			{

				(*autosave_info[k].o_var) = TRUE;
				k = (k + 1) % n;
				break;
			}

			case 'n':
			case 'N':
			case '4':
			{
				(*autosave_info[k].o_var) = FALSE;
				k = (k + 1) % n;
				break;
			}

			case 'f':
			case 'F':
			{
				autosave_freq = toggle_frequency(autosave_freq);
				prt(format(_("自動セーブの頻度： %d ターン毎", "Timed autosave frequency: every %d turns"), autosave_freq), 5, 0);
				break;
			}

			case '?':
			{
				(void)show_file(TRUE, _("joption.txt#Autosave", "option.txt#Autosave"), NULL, 0, 0);
				Term_clear(); 
				break;
			}

			default:
			{
				bell();
				break;
			}
		}
	}
}


/*!
 * @brief 標準オプションを変更するコマンドのサブルーチン /
 * Interact with some options
 * @param page オプションページ番号
 * @param info 表示メッセージ
 * @return なし
 */
void do_cmd_options_aux(int page, concptr info)
{
	char    ch;
	int     i, k = 0, n = 0, l;
	int     opt[24];
	char    buf[80];
	bool    browse_only = (page == OPT_PAGE_BIRTH) && character_generated &&
	                      (!p_ptr->wizard || !allow_debug_opts);


	/* Lookup the options */
	for (i = 0; i < 24; i++) opt[i] = 0;

	/* Scan the options */
	for (i = 0; option_info[i].o_desc; i++)
	{
		/* Notice options on this "page" */
		if (option_info[i].o_page == page) opt[n++] = i;
	}
	Term_clear();

	/* Interact with the player */
	while (TRUE)
	{
		DIRECTION dir;

		/* Prompt */
		sprintf(buf, _("%s (リターン:次, %sESC:終了, ?:ヘルプ) ", "%s (RET:next, %s, ?:help) "),
					info, browse_only ? _("", "ESC:exit") : _("y/n:変更, ", "y/n:change, ESC:accept"));
		prt(buf, 0, 0);

		/* HACK -- description for easy-auto-destroy options */
		if (page == OPT_PAGE_AUTODESTROY) 
			c_prt(TERM_YELLOW, _("以下のオプションは、簡易自動破壊を使用するときのみ有効", 
								 "Following options will protect items from easy auto-destroyer."), 6, _(6, 3));

		/* Display the options */
		for (i = 0; i < n; i++)
		{
			byte a = TERM_WHITE;

			/* Color current option */
			if (i == k) a = TERM_L_BLUE;

			/* Display the option text */
			sprintf(buf, "%-48s: %s (%.19s)",
				option_info[opt[i]].o_desc,
				(*option_info[opt[i]].o_var ? _("はい  ", "yes") : _("いいえ", "no ")),
				option_info[opt[i]].o_text);
			if ((page == OPT_PAGE_AUTODESTROY) && i > 2) c_prt(a, buf, i + 5, 0);
			else c_prt(a, buf, i + 2, 0);
		}

		if ((page == OPT_PAGE_AUTODESTROY) && (k > 2)) l = 3;
		else l = 0;

		/* Hilite current option */
		move_cursor(k + 2 + l, 50);

		/* Get a key */
		ch = inkey();

		/*
		 * HACK - Try to translate the key into a direction
		 * to allow using the roguelike keys for navigation.
		 */
		dir = get_keymap_dir(ch);
		if ((dir == 2) || (dir == 4) || (dir == 6) || (dir == 8))
			ch = I2D(dir);

		/* Analyze */
		switch (ch)
		{
			case ESCAPE:
			{
				return;
			}

			case '-':
			case '8':
			{
				k = (n + k - 1) % n;
				break;
			}

			case ' ':
			case '\n':
			case '\r':
			case '2':
			{
				k = (k + 1) % n;
				break;
			}

			case 'y':
			case 'Y':
			case '6':
			{
				if (browse_only) break;
				(*option_info[opt[k]].o_var) = TRUE;
				k = (k + 1) % n;
				break;
			}

			case 'n':
			case 'N':
			case '4':
			{
				if (browse_only) break;
				(*option_info[opt[k]].o_var) = FALSE;
				k = (k + 1) % n;
				break;
			}

			case 't':
			case 'T':
			{
				if (!browse_only) (*option_info[opt[k]].o_var) = !(*option_info[opt[k]].o_var);
				break;
			}

			case '?':
			{
				strnfmt(buf, sizeof(buf), _("joption.txt#%s", "option.txt#%s"), option_info[opt[k]].o_text);
				/* Peruse the help file */
				(void)show_file(TRUE, buf, NULL, 0, 0);

				Term_clear();
				break;
			}

			default:
			{
				bell();
				break;
			}
		}
	}
}


/*!
 * @brief ウィンドウオプションを変更するコマンドのメインルーチン /
 * Modify the "window" options
 * @return なし
 */
static void do_cmd_options_win(void)
{
	int i, j, d;
	TERM_LEN y = 0;
	TERM_LEN x = 0;
	char ch;
	bool go = TRUE;
	u32b old_flag[8];


	/* Memorize old flags */
	for (j = 0; j < 8; j++)
	{
		/* Acquire current flags */
		old_flag[j] = window_flag[j];
	}

	Term_clear();

	/* Interact */
	while (go)
	{
		/* Prompt */
		prt(_("ウィンドウ・フラグ (<方向>で移動, tでチェンジ, y/n でセット, ESC)", "Window Flags (<dir>, t, y, n, ESC) "), 0, 0);

		/* Display the windows */
		for (j = 0; j < 8; j++)
		{
			byte a = TERM_WHITE;

			concptr s = angband_term_name[j];

			/* Use color */
			if (j == x) a = TERM_L_BLUE;

			/* Window name, staggered, centered */
			Term_putstr(35 + j * 5 - strlen(s) / 2, 2 + j % 2, -1, a, s);
		}

		/* Display the options */
		for (i = 0; i < 16; i++)
		{
			byte a = TERM_WHITE;

			concptr str = window_flag_desc[i];

			/* Use color */
			if (i == y) a = TERM_L_BLUE;

			/* Unused option */
			if (!str) str = _("(未使用)", "(Unused option)");

			/* Flag name */
			Term_putstr(0, i + 5, -1, a, str);

			/* Display the windows */
			for (j = 0; j < 8; j++)
			{
				char c = '.';
				a = TERM_WHITE;

				/* Use color */
				if ((i == y) && (j == x)) a = TERM_L_BLUE;

				/* Active flag */
				if (window_flag[j] & (1L << i)) c = 'X';

				/* Flag value */
				Term_putch(35 + j * 5, i + 5, a, c);
			}
		}

		/* Place Cursor */
		Term_gotoxy(35 + x * 5, y + 5);

		/* Get key */
		ch = inkey();

		/* Analyze */
		switch (ch)
		{
			case ESCAPE:
			{
				go = FALSE;
				break;
			}

			case 'T':
			case 't':
			{
				/* Clear windows */
				for (j = 0; j < 8; j++)
				{
					window_flag[j] &= ~(1L << y);
				}

				/* Clear flags */
				for (i = 0; i < 16; i++)
				{
					window_flag[x] &= ~(1L << i);
				}

				/* Fall through */
			}

			case 'y':
			case 'Y':
			{
				/* Ignore screen */
				if (x == 0) break;

				/* Set flag */
				window_flag[x] |= (1L << y);
				break;
			}

			case 'n':
			case 'N':
			{
				/* Clear flag */
				window_flag[x] &= ~(1L << y);
				break;
			}

			case '?':
			{
				(void)show_file(TRUE, _("joption.txt#Window", "option.txt#Window"), NULL, 0, 0);

				Term_clear(); 
				break;
			}

			default:
			{
				d = get_keymap_dir(ch);

				x = (x + ddx[d] + 8) % 8;
				y = (y + ddy[d] + 16) % 16;

				if (!d) bell();
			}
		}
	}

	/* Notice changes */
	for (j = 0; j < 8; j++)
	{
		term *old = Term;

		/* Dead window */
		if (!angband_term[j]) continue;

		/* Ignore non-changes */
		if (window_flag[j] == old_flag[j]) continue;

		/* Activate */
		Term_activate(angband_term[j]);
		Term_clear();
		Term_fresh();
		Term_activate(old);
	}
}



#define OPT_NUM 15

static struct opts
{
	char key;
	concptr name;
	int row;
}
option_fields[OPT_NUM] =
{
#ifdef JP
	{ '1', "    キー入力     オプション", 3 },
	{ '2', "   マップ画面    オプション", 4 },
	{ '3', "  テキスト表示   オプション", 5 },
	{ '4', "  ゲームプレイ   オプション", 6 },
	{ '5', "  行動中止関係   オプション", 7 },
	{ '6', "  簡易自動破壊   オプション", 8 },
	{ 'r', "   プレイ記録    オプション", 9 },

	{ 'p', "自動拾いエディタ", 11 },
	{ 'd', " 基本ウェイト量 ", 12 },
	{ 'h', "低ヒットポイント", 13 },
	{ 'm', "  低魔力色閾値  ", 14 },
	{ 'a', "   自動セーブ    オプション", 15 },
	{ 'w', "ウインドウフラグ", 16 },

	{ 'b', "      初期       オプション (参照のみ)", 18 },
	{ 'c', "      詐欺       オプション", 19 },
#else
	{ '1', "Input Options", 3 },
	{ '2', "Map Screen Options", 4 },
	{ '3', "Text Display Options", 5 },
	{ '4', "Game-Play Options", 6 },
	{ '5', "Disturbance Options", 7 },
	{ '6', "Easy Auto-Destroyer Options", 8 },
	{ 'r', "Play record Options", 9 },

	{ 'p', "Auto-picker/destroyer editor", 11 },
	{ 'd', "Base Delay Factor", 12 },
	{ 'h', "Hitpoint Warning", 13 },
	{ 'm', "Mana Color Threshold", 14 },
	{ 'a', "Autosave Options", 15 },
	{ 'w', "Window Flags", 16 },

	{ 'b', "Birth Options (Browse Only)", 18 },
	{ 'c', "Cheat Options", 19 },
#endif
};


/*!
 * @brief 標準オプションを変更するコマンドのメインルーチン /
 * Set or unset various options.
 * @return なし
 * @details
 * <pre>
 * The user must use the "Ctrl-R" command to "adapt" to changes
 * in any options which control "visual" aspects of the game.
 * </pre>
 */
void do_cmd_options(void)
{
	char k;
	int d, skey;
	TERM_LEN i, y = 0;
	screen_save();

	/* Interact */
	while (1)
	{
		int n = OPT_NUM;

		/* Does not list cheat option when cheat option is off */
		if (!p_ptr->noscore && !allow_debug_opts) n--;
		Term_clear();

		/* Why are we here */
		prt(_("[ オプションの設定 ]", "TinyAngband options"), 1, 0);

		while(1)
		{
			/* Give some choices */
			for (i = 0; i < n; i++)
			{
				byte a = TERM_WHITE;
				if (i == y) a = TERM_L_BLUE;
				Term_putstr(5, option_fields[i].row, -1, a, 
					format("(%c) %s", toupper(option_fields[i].key), option_fields[i].name));
			}

			prt(_("<方向>で移動, Enterで決定, ESCでキャンセル, ?でヘルプ: ", "Move to <dir>, Select to Enter, Cancel to ESC, ? to help: "), 21, 0);

			/* Get command */
			skey = inkey_special(TRUE);
			if (!(skey & SKEY_MASK)) k = (char)skey;
			else k = 0;

			/* Exit */
			if (k == ESCAPE) break;

			if (my_strchr("\n\r ", k))
			{
				k = option_fields[y].key;
				break;
			}

			for (i = 0; i < n; i++)
			{
				if (tolower(k) == option_fields[i].key) break;
			}

			/* Command is found */
			if (i < n) break;

			/* Hack -- browse help */
			if (k == '?') break;

			/* Move cursor */
			d = 0;
			if (skey == SKEY_UP) d = 8;
			if (skey == SKEY_DOWN) d = 2;
			y = (y + ddy[d] + n) % n;
			if (!d) bell();
		}

		/* Exit */
		if (k == ESCAPE) break;

		/* Analyze */
		switch (k)
		{
			case '1':
			{
				/* Process the general options */
				do_cmd_options_aux(OPT_PAGE_INPUT, _("キー入力オプション", "Input Options"));
				break;
			}

			case '2':
			{
				/* Process the general options */
				do_cmd_options_aux(OPT_PAGE_MAPSCREEN, _("マップ画面オプション", "Map Screen Options"));
				break;
			}

			case '3':
			{
				/* Spawn */
				do_cmd_options_aux(OPT_PAGE_TEXT, _("テキスト表示オプション", "Text Display Options"));
				break;
			}

			case '4':
			{
				/* Spawn */
				do_cmd_options_aux(OPT_PAGE_GAMEPLAY, _("ゲームプレイ・オプション", "Game-Play Options"));
				break;
			}

			case '5':
			{
				/* Spawn */
				do_cmd_options_aux(OPT_PAGE_DISTURBANCE, _("行動中止関係のオプション", "Disturbance Options"));
				break;
			}

			case '6':
			{
				/* Spawn */
				do_cmd_options_aux(OPT_PAGE_AUTODESTROY, _("簡易自動破壊オプション", "Easy Auto-Destroyer Options"));
				break;
			}

			/* Play-record Options */
			case 'R':
			case 'r':
			{
				/* Spawn */
				do_cmd_options_aux(OPT_PAGE_PLAYRECORD, _("プレイ記録オプション", "Play-record Options"));
				break;
			}

			/* Birth Options */
			case 'B':
			case 'b':
			{
				/* Spawn */
				do_cmd_options_aux(OPT_PAGE_BIRTH, (!p_ptr->wizard || !allow_debug_opts) ? 
							_("初期オプション(参照のみ)", "Birth Options(browse only)") : 
							_("初期オプション((*)はスコアに影響)", "Birth Options((*)s effect score)"));
				break;
			}

			/* Cheating Options */
			case 'C':
			{
				if (!p_ptr->noscore && !allow_debug_opts)
				{
					/* Cheat options are not permitted */
					bell();
					break;
				}

				/* Spawn */
				do_cmd_options_cheat(_("詐欺師は決して勝利できない！", "Cheaters never win"));
				break;
			}

			case 'a':
			case 'A':
			{
				do_cmd_options_autosave(_("自動セーブ", "Autosave"));
				break;
			}

			/* Window flags */
			case 'W':
			case 'w':
			{
				/* Spawn */
				do_cmd_options_win();
				p_ptr->window |= (PW_INVEN | PW_EQUIP | PW_SPELL |
						  PW_PLAYER | PW_MESSAGE | PW_OVERHEAD |
							PW_MONSTER | PW_OBJECT | PW_SNAPSHOT |
							PW_BORG_1 | PW_BORG_2 | PW_DUNGEON   |
							PW_MONSTER_LIST);
				break;
			}

			/* Auto-picker/destroyer editor */
			case 'P':
			case 'p':
			{
				do_cmd_edit_autopick();
				break;
			}

			/* Hack -- Delay Speed */
			case 'D':
			case 'd':
			{
				/* Prompt */
				clear_from(18);
				prt(_("コマンド: 基本ウェイト量", "Command: Base Delay Factor"), 19, 0);

				/* Get a new value */
				while (1)
				{
					int msec = delay_factor * delay_factor * delay_factor;
					prt(format(_("現在のウェイト: %d (%dミリ秒)", "Current base delay factor: %d (%d msec)"), delay_factor, msec), 22, 0);
					prt(_("ウェイト (0-9) ESCで決定: ", "Delay Factor (0-9 or ESC to accept): "), 20, 0);
					k = inkey();
					if (k == ESCAPE) break;
					else if (k == '?')
					{
						(void)show_file(TRUE, _("joption.txt#BaseDelay", "option.txt#BaseDelay"), NULL, 0, 0);
						Term_clear(); 
					}
					else if (isdigit(k)) delay_factor = D2I(k);
					else bell();
				}

				break;
			}

			/* Hack -- hitpoint warning factor */
			case 'H':
			case 'h':
			{
				/* Prompt */
				clear_from(18);
				prt(_("コマンド: 低ヒットポイント警告", "Command: Hitpoint Warning"), 19, 0);

				/* Get a new value */
				while (1)
				{
					prt(format(_("現在の低ヒットポイント警告: %d0%%", "Current hitpoint warning: %d0%%"), hitpoint_warn), 22, 0);
					prt(_("低ヒットポイント警告 (0-9) ESCで決定: ", "Hitpoint Warning (0-9 or ESC to accept): "), 20, 0);
					k = inkey();
					if (k == ESCAPE) break;
					else if (k == '?')
					{
						(void)show_file(TRUE, _("joption.txt#Hitpoint", "option.txt#Hitpoint"), NULL, 0, 0);
						Term_clear(); 
					}
					else if (isdigit(k)) hitpoint_warn = D2I(k);
					else bell();
				}

				break;
			}

			/* Hack -- mana color factor */
			case 'M':
			case 'm':
			{
				/* Prompt */
				clear_from(18);
				prt(_("コマンド: 低魔力色閾値", "Command: Mana Color Threshold"), 19, 0);
				
				/* Get a new value */
				while (1)
				{
					prt(format(_("現在の低魔力色閾値: %d0%%", "Current mana color threshold: %d0%%"), mana_warn), 22, 0);
					prt(_("低魔力閾値 (0-9) ESCで決定: ", "Mana color Threshold (0-9 or ESC to accept): "), 20, 0);
					k = inkey();
					if (k == ESCAPE) break;
					else if (k == '?')
					{
						(void)show_file(TRUE, _("joption.txt#Manapoint", "option.txt#Manapoint"), NULL, 0, 0);
						Term_clear(); 
					}
					else if (isdigit(k)) mana_warn = D2I(k);
					else bell();
				}

				break;
			}

			case '?':
				(void)show_file(TRUE, _("joption.txt", "option.txt"), NULL, 0, 0);
				Term_clear(); 
				break;

			/* Unknown option */
			default:
			{
				bell();
				break;
			}
		}

		msg_erase();
	}

	screen_load();

	/* Hack - Redraw equippy chars */
	p_ptr->redraw |= (PR_EQUIPPY);
}



/*!
 * @brief prefファイルを選択して処理する /
 * Ask for a "user pref line" and process it
 * @return なし
 * @details
 * Allow absolute file names?
 */
void do_cmd_pref(void)
{
	char buf[80];

	/* Default */
	strcpy(buf, "");

	/* Ask for a "user pref command" */
	if (!get_string(_("設定変更コマンド: ", "Pref: "), buf, 80)) return;

	/* Process that pref command */
	(void)process_pref_file_command(buf);
}

/*!
 * @brief 自動拾い設定ファイルをロードするコマンドのメインルーチン /
 * @return なし
 */
void do_cmd_reload_autopick(void)
{
	if (!get_check(_("自動拾い設定ファイルをロードしますか? ", "Reload auto-pick preference file? "))) return;
	/* Load the file with messages */
	autopick_load_pref(TRUE);
}

#ifdef ALLOW_MACROS

/*!
 * @brief マクロ情報をprefファイルに保存する /
 * @param fname ファイル名
 * @return なし
 */
static errr macro_dump(concptr fname)
{
	static concptr mark = "Macro Dump";

	int i;

	char buf[1024];

	/* Build the filename */
	path_build(buf, sizeof(buf), ANGBAND_DIR_USER, fname);

	/* File type is "TEXT" */
	FILE_TYPE(FILE_TYPE_TEXT);

	/* Append to the file */
	if (!open_auto_dump(buf, mark)) return (-1);

	/* Start dumping */
	auto_dump_printf(_("\n# 自動マクロセーブ\n\n", "\n# Automatic macro dump\n\n"));
	
	/* Dump them */
	for (i = 0; i < macro__num; i++)
	{
		/* Extract the action */
		ascii_to_text(buf, macro__act[i]);

		/* Dump the macro */
		auto_dump_printf("A:%s\n", buf);

		/* Extract the action */
		ascii_to_text(buf, macro__pat[i]);

		/* Dump normal macros */
		auto_dump_printf("P:%s\n", buf);

		/* End the macro */
		auto_dump_printf("\n");
	}

	/* Close */
	close_auto_dump();

	/* Success */
	return (0);
}


/*!
 * @brief マクロのトリガーキーを取得する /
 * Hack -- ask for a "trigger" (see below)
 * @param buf キー表記を保管するバッファ
 * @return なし
 * @details
 * <pre>
 * Note the complex use of the "inkey()" function from "util.c".
 *
 * Note that both "flush()" calls are extremely important.
 * </pre>
 */
static void do_cmd_macro_aux(char *buf)
{
	char i;
	int n = 0;
	char tmp[1024];

	flush();

	/* Do not process macros */
	inkey_base = TRUE;

	/* First key */
	i = inkey();

	/* Read the pattern */
	while (i)
	{
		/* Save the key */
		buf[n++] = i;

		/* Do not process macros */
		inkey_base = TRUE;

		/* Do not wait for keys */
		inkey_scan = TRUE;

		/* Attempt to read a key */
		i = inkey();
	}

	/* Terminate */
	buf[n] = '\0';

	flush();

	/* Convert the trigger */
	ascii_to_text(tmp, buf);

	/* Hack -- display the trigger */
	Term_addstr(-1, TERM_WHITE, tmp);
}

#endif

/*!
 * @brief マクロのキー表記からアスキーコードを得てターミナルに表示する /
 * Hack -- ask for a keymap "trigger" (see below)
 * @param buf キー表記を取得するバッファ
 * @return なし
 * @details
 * <pre>
 * Note that both "flush()" calls are extremely important.  This may
 * no longer be true, since "util.c" is much simpler now.  
 * </pre>
 */
static void do_cmd_macro_aux_keymap(char *buf)
{
	char tmp[1024];

	flush();

	/* Get a key */
	buf[0] = inkey();
	buf[1] = '\0';

	/* Convert to ascii */
	ascii_to_text(tmp, buf);

	/* Hack -- display the trigger */
	Term_addstr(-1, TERM_WHITE, tmp);

	flush();
}


/*!
 * @brief キーマップをprefファイルにダンプする /
 * Hack -- append all keymaps to the given file
 * @param fname ファイルネーム
 * @return エラーコード
 * @details
 */
static errr keymap_dump(concptr fname)
{
	static concptr mark = "Keymap Dump";
	int i;

	char key[1024];
	char buf[1024];

	BIT_FLAGS mode;

	/* Roguelike */
	if (rogue_like_commands)
	{
		mode = KEYMAP_MODE_ROGUE;
	}

	/* Original */
	else
	{
		mode = KEYMAP_MODE_ORIG;
	}


	/* Build the filename */
	path_build(buf, sizeof(buf), ANGBAND_DIR_USER, fname);

	/* File type is "TEXT" */
	FILE_TYPE(FILE_TYPE_TEXT);

	/* Append to the file */
	if (!open_auto_dump(buf, mark)) return -1;

	/* Start dumping */
	auto_dump_printf(_("\n# 自動キー配置セーブ\n\n", "\n# Automatic keymap dump\n\n"));
	
	/* Dump them */
	for (i = 0; i < 256; i++)
	{
		concptr act;

		/* Loop up the keymap */
		act = keymap_act[mode][i];

		/* Skip empty keymaps */
		if (!act) continue;

		/* Encode the key */
		buf[0] = (char)i;
		buf[1] = '\0';
		ascii_to_text(key, buf);

		/* Encode the action */
		ascii_to_text(buf, act);

		/* Dump the macro */
		auto_dump_printf("A:%s\n", buf);
		auto_dump_printf("C:%d:%s\n", mode, key);
	}

	/* Close */
	close_auto_dump();

	/* Success */
	return (0);
}


/*!
 * @brief マクロを設定するコマンドのメインルーチン /
 * Interact with "macros"
 * @return なし
 * @details
 * <pre>
 * Note that the macro "action" must be defined before the trigger.
 *
 * Could use some helpful instructions on this page.  
 * </pre>
 */
void do_cmd_macros(void)
{
	int i;

	char tmp[1024];

	char buf[1024];

	BIT_FLAGS mode;


	/* Roguelike */
	if (rogue_like_commands)
	{
		mode = KEYMAP_MODE_ROGUE;
	}

	/* Original */
	else
	{
		mode = KEYMAP_MODE_ORIG;
	}

	/* File type is "TEXT" */
	FILE_TYPE(FILE_TYPE_TEXT);

	screen_save();


	/* Process requests until done */
	while (1)
	{
		Term_clear();
		prt(_("[ マクロの設定 ]", "Interact with Macros"), 2, 0);

		/* Describe that action */
		prt(_("マクロ行動が(もしあれば)下に表示されます:", "Current action (if any) shown below:"), 20, 0);

		/* Analyze the current action */
		ascii_to_text(buf, macro__buf);

		/* Display the current action */
		prt(buf, 22, 0);


		/* Selections */
		prt(_("(1) ユーザー設定ファイルのロード", "(1) Load a user pref file"), 4, 5);
#ifdef ALLOW_MACROS
		prt(_("(2) ファイルにマクロを追加", "(2) Append macros to a file"), 5, 5);
		prt(_("(3) マクロの確認", "(3) Query a macro"), 6, 5);
		prt(_("(4) マクロの作成", "(4) Create a macro"), 7, 5);
		prt(_("(5) マクロの削除", "(5) Remove a macro"), 8, 5);
		prt(_("(6) ファイルにキー配置を追加", "(6) Append keymaps to a file"), 9, 5);
		prt(_("(7) キー配置の確認", "(7) Query a keymap"), 10, 5);
		prt(_("(8) キー配置の作成", "(8) Create a keymap"), 11, 5);
		prt(_("(9) キー配置の削除", "(9) Remove a keymap"), 12, 5);
		prt(_("(0) マクロ行動の入力", "(0) Enter a new action"), 13, 5);
#endif /* ALLOW_MACROS */

		/* Prompt */
		prt(_("コマンド: ", "Command: "), 16, 0);

		i = inkey();

		/* Leave */
		if (i == ESCAPE) break;

		/* Load a 'macro' file */
		else if (i == '1')
		{
			errr err;

			/* Prompt */
			prt(_("コマンド: ユーザー設定ファイルのロード", "Command: Load a user pref file"), 16, 0);

			/* Prompt */
			prt(_("ファイル: ", "File: "), 18, 0);

			/* Default filename */
			sprintf(tmp, "%s.prf", player_base);

			/* Ask for a file */
			if (!askfor(tmp, 80)) continue;

			/* Process the given filename */
			err = process_pref_file(tmp);
			if (-2 == err)
			{
				msg_format(_("標準の設定ファイル'%s'を読み込みました。", "Loaded default '%s'."), tmp);
			}
			else if (err)
			{
				/* Prompt */
				msg_format(_("'%s'の読み込みに失敗しました！", "Failed to load '%s'!"), tmp);
			}
			else
			{
				msg_format(_("'%s'を読み込みました。", "Loaded '%s'."), tmp);
			}
		}

#ifdef ALLOW_MACROS

		/* Save macros */
		else if (i == '2')
		{
			/* Prompt */
			prt(_("コマンド: マクロをファイルに追加する", "Command: Append macros to a file"), 16, 0);

			/* Prompt */
			prt(_("ファイル: ", "File: "), 18, 0);

			/* Default filename */
			sprintf(tmp, "%s.prf", player_base);

			/* Ask for a file */
			if (!askfor(tmp, 80)) continue;

			/* Dump the macros */
			(void)macro_dump(tmp);

			/* Prompt */
			msg_print(_("マクロを追加しました。", "Appended macros."));
		}

		/* Query a macro */
		else if (i == '3')
		{
			int k;

			/* Prompt */
			prt(_("コマンド: マクロの確認", "Command: Query a macro"), 16, 0);


			/* Prompt */
			prt(_("トリガーキー: ", "Trigger: "), 18, 0);

			/* Get a macro trigger */
			do_cmd_macro_aux(buf);

			/* Acquire action */
			k = macro_find_exact(buf);

			/* Nothing found */
			if (k < 0)
			{
				/* Prompt */
				msg_print(_("そのキーにはマクロは定義されていません。", "Found no macro."));
			}

			/* Found one */
			else
			{
				/* Obtain the action */
				strcpy(macro__buf, macro__act[k]);

				/* Analyze the current action */
				ascii_to_text(buf, macro__buf);

				/* Display the current action */
				prt(buf, 22, 0);

				/* Prompt */
				msg_print(_("マクロを確認しました。", "Found a macro."));
			}
		}

		/* Create a macro */
		else if (i == '4')
		{
			/* Prompt */
			prt(_("コマンド: マクロの作成", "Command: Create a macro"), 16, 0);

			/* Prompt */
			prt(_("トリガーキー: ", "Trigger: "), 18, 0);

			/* Get a macro trigger */
			do_cmd_macro_aux(buf);

			/* Clear */
			clear_from(20);

			/* Help message */
			c_prt(TERM_L_RED, _("カーソルキーの左右でカーソル位置を移動。BackspaceかDeleteで一文字削除。",
								"Press Left/Right arrow keys to move cursor. Backspace/Delete to delete a char."), 22, 0);

			/* Prompt */
			prt(_("マクロ行動: ", "Action: "), 20, 0);

			/* Convert to text */
			ascii_to_text(tmp, macro__buf);

			/* Get an encoded action */
			if (askfor(tmp, 80))
			{
				/* Convert to ascii */
				text_to_ascii(macro__buf, tmp);

				/* Link the macro */
				macro_add(buf, macro__buf);

				/* Prompt */
				msg_print(_("マクロを追加しました。", "Added a macro."));
			}
		}

		/* Remove a macro */
		else if (i == '5')
		{
			/* Prompt */
			prt(_("コマンド: マクロの削除", "Command: Remove a macro"), 16, 0);

			/* Prompt */
			prt(_("トリガーキー: ", "Trigger: "), 18, 0);

			/* Get a macro trigger */
			do_cmd_macro_aux(buf);

			/* Link the macro */
			macro_add(buf, buf);

			/* Prompt */
			msg_print(_("マクロを削除しました。", "Removed a macro."));
		}

		/* Save keymaps */
		else if (i == '6')
		{
			/* Prompt */
			prt(_("コマンド: キー配置をファイルに追加する", "Command: Append keymaps to a file"), 16, 0);

			/* Prompt */
			prt(_("ファイル: ", "File: "), 18, 0);

			/* Default filename */
			sprintf(tmp, "%s.prf", player_base);

			/* Ask for a file */
			if (!askfor(tmp, 80)) continue;

			/* Dump the macros */
			(void)keymap_dump(tmp);

			/* Prompt */
			msg_print(_("キー配置を追加しました。", "Appended keymaps."));
		}

		/* Query a keymap */
		else if (i == '7')
		{
			concptr act;

			/* Prompt */
			prt(_("コマンド: キー配置の確認", "Command: Query a keymap"), 16, 0);

			/* Prompt */
			prt(_("押すキー: ", "Keypress: "), 18, 0);

			/* Get a keymap trigger */
			do_cmd_macro_aux_keymap(buf);

			/* Look up the keymap */
			act = keymap_act[mode][(byte)(buf[0])];

			/* Nothing found */
			if (!act)
			{
				/* Prompt */
				msg_print(_("キー配置は定義されていません。", "Found no keymap."));
			}

			/* Found one */
			else
			{
				/* Obtain the action */
				strcpy(macro__buf, act);

				/* Analyze the current action */
				ascii_to_text(buf, macro__buf);

				/* Display the current action */
				prt(buf, 22, 0);

				/* Prompt */
				msg_print(_("キー配置を確認しました。", "Found a keymap."));
			}
		}

		/* Create a keymap */
		else if (i == '8')
		{
			/* Prompt */
			prt(_("コマンド: キー配置の作成", "Command: Create a keymap"), 16, 0);

			/* Prompt */
			prt(_("押すキー: ", "Keypress: "), 18, 0);

			/* Get a keymap trigger */
			do_cmd_macro_aux_keymap(buf);

			/* Clear */
			clear_from(20);

			/* Help message */
			c_prt(TERM_L_RED, _("カーソルキーの左右でカーソル位置を移動。BackspaceかDeleteで一文字削除。",
							    "Press Left/Right arrow keys to move cursor. Backspace/Delete to delete a char."), 22, 0);

			/* Prompt */
			prt(_("行動: ", "Action: "), 20, 0);

			/* Convert to text */
			ascii_to_text(tmp, macro__buf);

			/* Get an encoded action */
			if (askfor(tmp, 80))
			{
				/* Convert to ascii */
				text_to_ascii(macro__buf, tmp);

				/* Free old keymap */
				string_free(keymap_act[mode][(byte)(buf[0])]);

				/* Make new keymap */
				keymap_act[mode][(byte)(buf[0])] = string_make(macro__buf);

				/* Prompt */
				msg_print(_("キー配置を追加しました。", "Added a keymap."));
			}
		}

		/* Remove a keymap */
		else if (i == '9')
		{
			/* Prompt */
			prt(_("コマンド: キー配置の削除", "Command: Remove a keymap"), 16, 0);

			/* Prompt */
			prt(_("押すキー: ", "Keypress: "), 18, 0);

			/* Get a keymap trigger */
			do_cmd_macro_aux_keymap(buf);

			/* Free old keymap */
			string_free(keymap_act[mode][(byte)(buf[0])]);

			/* Make new keymap */
			keymap_act[mode][(byte)(buf[0])] = NULL;

			/* Prompt */
			msg_print(_("キー配置を削除しました。", "Removed a keymap."));
		}

		/* Enter a new action */
		else if (i == '0')
		{
			/* Prompt */
			prt(_("コマンド: マクロ行動の入力", "Command: Enter a new action"), 16, 0);

			/* Clear */
			clear_from(20);

			/* Help message */
			c_prt(TERM_L_RED, _("カーソルキーの左右でカーソル位置を移動。BackspaceかDeleteで一文字削除。",
								"Press Left/Right arrow keys to move cursor. Backspace/Delete to delete a char."), 22, 0);

			/* Prompt */
			prt(_("マクロ行動: ", "Action: "), 20, 0);

			/* Hack -- limit the value */
			tmp[80] = '\0';

			/* Get an encoded action */
			if (!askfor(buf, 80)) continue;

			/* Extract an action */
			text_to_ascii(macro__buf, buf);
		}

#endif /* ALLOW_MACROS */

		else
		{
			bell();
		}

		msg_erase();
	}
	screen_load();
}

/*!
 * @brief キャラクタ色の明暗表現
 */
static concptr lighting_level_str[F_LIT_MAX] =
{
#ifdef JP
	"標準色",
	"明色",
	"暗色",
#else
	"standard",
	"brightly lit",
	"darkened",
#endif
};


/*!
 * @brief キャラクタのビジュアルIDを変更する際の対象指定関数
 * @param i 指定対象となるキャラクタコード
 * @param num 指定されたビジュアルIDを返す参照ポインタ
 * @param max ビジュアルIDの最大数
 * @return 指定が実際に行われた場合TRUE、キャンセルされた場合FALSE
 */
static bool cmd_visuals_aux(int i, IDX *num, IDX max)
{
	if (iscntrl(i))
	{
		char str[10] = "";
		IDX tmp;

		sprintf(str, "%d", *num);

		if (!get_string(format("Input new number(0-%d): ", max-1), str, 4))
			return FALSE;

		tmp = (IDX)strtol(str, NULL, 0);
		if (tmp >= 0 && tmp < max)
			*num = tmp;
	}
	else if (isupper(i))
		*num = (*num + max - 1) % max;
	else
		*num = (*num + 1) % max;

	return TRUE;
}

/*!
 * @brief キャラクタの変更メニュー表示
 * @param choice_msg 選択メッセージ
 * @return なし
 */
static void print_visuals_menu(concptr choice_msg)
{
	prt(_("[ 画面表示の設定 ]", "Interact with Visuals"), 1, 0);
	
	/* Give some choices */
	prt(_("(0) ユーザー設定ファイルのロード", "(0) Load a user pref file"), 3, 5);
	
#ifdef ALLOW_VISUALS
	prt(_("(1) モンスターの 色/文字 をファイルに書き出す", "(1) Dump monster attr/chars"), 4, 5);
	prt(_("(2) アイテムの   色/文字 をファイルに書き出す", "(2) Dump object attr/chars"), 5, 5);
	prt(_("(3) 地形の       色/文字 をファイルに書き出す", "(3) Dump feature attr/chars"), 6, 5);
	prt(_("(4) モンスターの 色/文字 を変更する (数値操作)", "(4) Change monster attr/chars (numeric operation)"), 7, 5);
	prt(_("(5) アイテムの   色/文字 を変更する (数値操作)", "(5) Change object attr/chars (numeric operation)"), 8, 5);
	prt(_("(6) 地形の       色/文字 を変更する (数値操作)", "(6) Change feature attr/chars (numeric operation)"), 9, 5);
	prt(_("(7) モンスターの 色/文字 を変更する (シンボルエディタ)", "(7) Change monster attr/chars (visual mode)"), 10, 5);
	prt(_("(8) アイテムの   色/文字 を変更する (シンボルエディタ)", "(8) Change object attr/chars (visual mode)"), 11, 5);
	prt(_("(9) 地形の       色/文字 を変更する (シンボルエディタ)", "(9) Change feature attr/chars (visual mode)"), 12, 5);
#endif /* ALLOW_VISUALS */

	prt(_("(R) 画面表示方法の初期化", "(R) Reset visuals"), 13, 5);

	/* Prompt */
	prt(format("コマンド: %s", choice_msg ? choice_msg : _("", "")), 15, 0);
}

static void do_cmd_knowledge_monsters(bool *need_redraw, bool visual_only, IDX direct_r_idx);
static void do_cmd_knowledge_objects(bool *need_redraw, bool visual_only, IDX direct_k_idx);
static void do_cmd_knowledge_features(bool *need_redraw, bool visual_only, IDX direct_f_idx, IDX *lighting_level);

/*
 * Interact with "visuals"
 */
void do_cmd_visuals(void)
{
	int i;
	char tmp[160];
	char buf[1024];
	bool need_redraw = FALSE;
	concptr empty_symbol = "<< ? >>";

	if (use_bigtile) empty_symbol = "<< ?? >>";

	/* File type is "TEXT" */
	FILE_TYPE(FILE_TYPE_TEXT);
	screen_save();

	/* Interact until done */
	while (1)
	{
		Term_clear();

		/* Ask for a choice */
		print_visuals_menu(NULL);

		/* Prompt */
		i = inkey();

		if (i == ESCAPE) break;

		switch (i)
		{
		/* Load a 'pref' file */
		case '0':
			/* Prompt */
			prt(_("コマンド: ユーザー設定ファイルのロード", "Command: Load a user pref file"), 15, 0);

			/* Prompt */
			prt(_("ファイル: ", "File: "), 17, 0);

			/* Default filename */
			sprintf(tmp, "%s.prf", player_base);

			/* Query */
			if (!askfor(tmp, 70)) continue;

			/* Process the given filename */
			(void)process_pref_file(tmp);

			need_redraw = TRUE;
			break;

#ifdef ALLOW_VISUALS

		/* Dump monster attr/chars */
		case '1':
		{
			static concptr mark = "Monster attr/chars";

			/* Prompt */
			prt(_("コマンド: モンスターの[色/文字]をファイルに書き出します", "Command: Dump monster attr/chars"), 15, 0);

			/* Prompt */
			prt(_("ファイル: ", "File: "), 17, 0);

			/* Default filename */
			sprintf(tmp, "%s.prf", player_base);

			/* Get a filename */
			if (!askfor(tmp, 70)) continue;

			/* Build the filename */
			path_build(buf, sizeof(buf), ANGBAND_DIR_USER, tmp);

			/* Append to the file */
			if (!open_auto_dump(buf, mark)) continue;

			/* Start dumping */
			auto_dump_printf(_("\n# モンスターの[色/文字]の設定\n\n", "\n# Monster attr/char definitions\n\n"));

			/* Dump monsters */
			for (i = 0; i < max_r_idx; i++)
			{
				monster_race *r_ptr = &r_info[i];

				/* Skip non-entries */
				if (!r_ptr->name) continue;

				/* Dump a comment */
				auto_dump_printf("# %s\n", (r_name + r_ptr->name));

				/* Dump the monster attr/char info */
				auto_dump_printf("R:%d:0x%02X/0x%02X\n\n", i,
					(byte)(r_ptr->x_attr), (byte)(r_ptr->x_char));
			}

			/* Close */
			close_auto_dump();

			msg_print(_("モンスターの[色/文字]をファイルに書き出しました。", "Dumped monster attr/chars."));

			break;
		}

		/* Dump object attr/chars */
		case '2':
		{
			static concptr mark = "Object attr/chars";
			KIND_OBJECT_IDX k_idx;

			/* Prompt */
			prt(_("コマンド: アイテムの[色/文字]をファイルに書き出します", "Command: Dump object attr/chars"), 15, 0);

			/* Prompt */
			prt(_("ファイル: ", "File: "), 17, 0);

			/* Default filename */
			sprintf(tmp, "%s.prf", player_base);

			/* Get a filename */
			if (!askfor(tmp, 70)) continue;

			/* Build the filename */
			path_build(buf, sizeof(buf), ANGBAND_DIR_USER, tmp);

			/* Append to the file */
			if (!open_auto_dump(buf, mark)) continue;

			/* Start dumping */
			auto_dump_printf(_("\n# アイテムの[色/文字]の設定\n\n", "\n# Object attr/char definitions\n\n"));

			/* Dump objects */
			for (k_idx = 0; k_idx < max_k_idx; k_idx++)
			{
				GAME_TEXT o_name[MAX_NLEN];
				object_kind *k_ptr = &k_info[k_idx];

				/* Skip non-entries */
				if (!k_ptr->name) continue;

				if (!k_ptr->flavor)
				{
					/* Tidy name */
					strip_name(o_name, k_idx);
				}
				else
				{
					object_type forge;

					/* Prepare dummy object */
					object_prep(&forge, k_idx);

					/* Get un-shuffled flavor name */
					object_desc(o_name, &forge, OD_FORCE_FLAVOR);
				}

				/* Dump a comment */
				auto_dump_printf("# %s\n", o_name);

				/* Dump the object attr/char info */
				auto_dump_printf("K:%d:0x%02X/0x%02X\n\n", (int)k_idx,
					(byte)(k_ptr->x_attr), (byte)(k_ptr->x_char));
			}

			/* Close */
			close_auto_dump();

			msg_print(_("アイテムの[色/文字]をファイルに書き出しました。", "Dumped object attr/chars."));

			break;
		}

		/* Dump feature attr/chars */
		case '3':
		{
			static concptr mark = "Feature attr/chars";

			/* Prompt */
			prt(_("コマンド: 地形の[色/文字]をファイルに書き出します", "Command: Dump feature attr/chars"), 15, 0);

			/* Prompt */
			prt(_("ファイル: ", "File: "), 17, 0);

			/* Default filename */
			sprintf(tmp, "%s.prf", player_base);

			/* Get a filename */
			if (!askfor(tmp, 70)) continue;

			/* Build the filename */
			path_build(buf, sizeof(buf), ANGBAND_DIR_USER, tmp);

			/* Append to the file */
			if (!open_auto_dump(buf, mark)) continue;

			/* Start dumping */
			auto_dump_printf(_("\n# 地形の[色/文字]の設定\n\n", "\n# Feature attr/char definitions\n\n"));

			/* Dump features */
			for (i = 0; i < max_f_idx; i++)
			{
				feature_type *f_ptr = &f_info[i];

				/* Skip non-entries */
				if (!f_ptr->name) continue;

				/* Skip mimiccing features */
				if (f_ptr->mimic != i) continue;

				/* Dump a comment */
				auto_dump_printf("# %s\n", (f_name + f_ptr->name));

				/* Dump the feature attr/char info */
				auto_dump_printf("F:%d:0x%02X/0x%02X:0x%02X/0x%02X:0x%02X/0x%02X\n\n", i,
					(byte)(f_ptr->x_attr[F_LIT_STANDARD]), (byte)(f_ptr->x_char[F_LIT_STANDARD]),
					(byte)(f_ptr->x_attr[F_LIT_LITE]), (byte)(f_ptr->x_char[F_LIT_LITE]),
					(byte)(f_ptr->x_attr[F_LIT_DARK]), (byte)(f_ptr->x_char[F_LIT_DARK]));
			}

			/* Close */
			close_auto_dump();

			msg_print(_("地形の[色/文字]をファイルに書き出しました。", "Dumped feature attr/chars."));

			break;
		}

		/* Modify monster attr/chars (numeric operation) */
		case '4':
		{
			static concptr choice_msg = _("モンスターの[色/文字]を変更します", "Change monster attr/chars");
			static IDX r = 0;

			prt(format(_("コマンド: %s", "Command: %s"), choice_msg), 15, 0);

			/* Hack -- query until done */
			while (1)
			{
				monster_race *r_ptr = &r_info[r];
				int c;
				IDX t;

				TERM_COLOR da = r_ptr->d_attr;
				byte dc = r_ptr->d_char;
				TERM_COLOR ca = r_ptr->x_attr;
				byte cc = r_ptr->x_char;

				/* Label the object */
				Term_putstr(5, 17, -1, TERM_WHITE,
					 format(_("モンスター = %d, 名前 = %-40.40s", "Monster = %d, Name = %-40.40s"), r, (r_name + r_ptr->name)));

				/* Label the Default values */
				Term_putstr(10, 19, -1, TERM_WHITE,
					format(_("初期値  色 / 文字 = %3u / %3u", "Default attr/char = %3u / %3u"), da, dc));

				Term_putstr(40, 19, -1, TERM_WHITE, empty_symbol);
				Term_queue_bigchar(43, 19, da, dc, 0, 0);

				/* Label the Current values */
				Term_putstr(10, 20, -1, TERM_WHITE,
					format(_("現在値  色 / 文字 = %3u / %3u", "Current attr/char = %3u / %3u"), ca, cc));

				Term_putstr(40, 20, -1, TERM_WHITE, empty_symbol);
				Term_queue_bigchar(43, 20, ca, cc, 0, 0);

				/* Prompt */
				Term_putstr(0, 22, -1, TERM_WHITE, 
					_("コマンド (n/N/^N/a/A/^A/c/C/^C/v/V/^V): ", "Command (n/N/^N/a/A/^A/c/C/^C/v/V/^V): "));

				i = inkey();

				/* All done */
				if (i == ESCAPE) break;

				if (iscntrl(i)) c = 'a' + i - KTRL('A');
				else if (isupper(i)) c = 'a' + i - 'A';
				else c = i;

				switch (c)
				{
				case 'n':
					{
						IDX prev_r = r;
						do
						{
							if (!cmd_visuals_aux(i, &r, max_r_idx))
							{
								r = prev_r;
								break;
							}
						}
						while (!r_info[r].name);
					}
					break;
				case 'a':
					t = (int)r_ptr->x_attr;
					(void)cmd_visuals_aux(i, &t, 256);
					r_ptr->x_attr = (byte)t;
					need_redraw = TRUE;
					break;
				case 'c':
					t = (int)r_ptr->x_char;
					(void)cmd_visuals_aux(i, &t, 256);
					r_ptr->x_char = (byte)t;
					need_redraw = TRUE;
					break;
				case 'v':
					do_cmd_knowledge_monsters(&need_redraw, TRUE, r);
					Term_clear();
					print_visuals_menu(choice_msg);
					break;
				}
			}

			break;
		}

		/* Modify object attr/chars (numeric operation) */
		case '5':
		{
			static concptr choice_msg = _("アイテムの[色/文字]を変更します", "Change object attr/chars");
			static IDX k = 0;
			prt(format(_("コマンド: %s", "Command: %s"), choice_msg), 15, 0);

			/* Hack -- query until done */
			while (1)
			{
				object_kind *k_ptr = &k_info[k];
				int c;
				IDX t;

				TERM_COLOR da = k_ptr->d_attr;
				SYMBOL_CODE dc = k_ptr->d_char;
				TERM_COLOR ca = k_ptr->x_attr;
				SYMBOL_CODE cc = k_ptr->x_char;

				/* Label the object */
				Term_putstr(5, 17, -1, TERM_WHITE,
					    format(_("アイテム = %d, 名前 = %-40.40s", "Object = %d, Name = %-40.40s"),
						   k, k_name + (!k_ptr->flavor ? k_ptr->name : k_ptr->flavor_name)));

				/* Label the Default values */
				Term_putstr(10, 19, -1, TERM_WHITE,
					    format(_("初期値  色 / 文字 = %3d / %3d", "Default attr/char = %3d / %3d"), da, dc));

				Term_putstr(40, 19, -1, TERM_WHITE, empty_symbol);
				Term_queue_bigchar(43, 19, da, dc, 0, 0);

				/* Label the Current values */
				Term_putstr(10, 20, -1, TERM_WHITE,
					    format(_("現在値  色 / 文字 = %3d / %3d", "Current attr/char = %3d / %3d"), ca, cc));

				Term_putstr(40, 20, -1, TERM_WHITE, empty_symbol);
				Term_queue_bigchar(43, 20, ca, cc, 0, 0);

				/* Prompt */
				Term_putstr(0, 22, -1, TERM_WHITE,
					    _("コマンド (n/N/^N/a/A/^A/c/C/^C/v/V/^V): ", "Command (n/N/^N/a/A/^A/c/C/^C/v/V/^V): "));

				i = inkey();

				/* All done */
				if (i == ESCAPE) break;

				if (iscntrl(i)) c = 'a' + i - KTRL('A');
				else if (isupper(i)) c = 'a' + i - 'A';
				else c = i;

				switch (c)
				{
				case 'n':
					{
						IDX prev_k = k;
						do
						{
							if (!cmd_visuals_aux(i, &k, max_k_idx))
							{
								k = prev_k;
								break;
							}
						}
						while (!k_info[k].name);
					}
					break;
				case 'a':
					t = (int)k_ptr->x_attr;
					(void)cmd_visuals_aux(i, &t, 256);
					k_ptr->x_attr = (byte)t;
					need_redraw = TRUE;
					break;
				case 'c':
					t = (int)k_ptr->x_char;
					(void)cmd_visuals_aux(i, &t, 256);
					k_ptr->x_char = (byte)t;
					need_redraw = TRUE;
					break;
				case 'v':
					do_cmd_knowledge_objects(&need_redraw, TRUE, k);
					Term_clear();
					print_visuals_menu(choice_msg);
					break;
				}
			}

			break;
		}

		/* Modify feature attr/chars (numeric operation) */
		case '6':
		{
			static concptr choice_msg = _("地形の[色/文字]を変更します", "Change feature attr/chars");
			static IDX f = 0;
			static IDX lighting_level = F_LIT_STANDARD;
			prt(format(_("コマンド: %s", "Command: %s"), choice_msg), 15, 0);

			/* Hack -- query until done */
			while (1)
			{
				feature_type *f_ptr = &f_info[f];
				int c;
				IDX t;

				TERM_COLOR da = f_ptr->d_attr[lighting_level];
				byte dc = f_ptr->d_char[lighting_level];
				TERM_COLOR ca = f_ptr->x_attr[lighting_level];
				byte cc = f_ptr->x_char[lighting_level];

				/* Label the object */
				prt("", 17, 5);
				Term_putstr(5, 17, -1, TERM_WHITE,
					    format(_("地形 = %d, 名前 = %s, 明度 = %s", "Terrain = %d, Name = %s, Lighting = %s"),
						   f, (f_name + f_ptr->name), lighting_level_str[lighting_level]));

				/* Label the Default values */
				Term_putstr(10, 19, -1, TERM_WHITE,
					    format(_("初期値  色 / 文字 = %3d / %3d", "Default attr/char = %3d / %3d"), da, dc));

				Term_putstr(40, 19, -1, TERM_WHITE, empty_symbol);
				Term_queue_bigchar(43, 19, da, dc, 0, 0);

				/* Label the Current values */
#ifdef JP
				Term_putstr(10, 20, -1, TERM_WHITE,
					    format("現在値  色 / 文字 = %3d / %3d", ca, cc));
#else
				Term_putstr(10, 20, -1, TERM_WHITE,
					    format("Current attr/char = %3d / %3d", ca, cc));
#endif

				Term_putstr(40, 20, -1, TERM_WHITE, empty_symbol);
				Term_queue_bigchar(43, 20, ca, cc, 0, 0);

				/* Prompt */
#ifdef JP
				Term_putstr(0, 22, -1, TERM_WHITE,
					    "コマンド (n/N/^N/a/A/^A/c/C/^C/l/L/^L/d/D/^D/v/V/^V): ");
#else
				Term_putstr(0, 22, -1, TERM_WHITE,
					    "Command (n/N/^N/a/A/^A/c/C/^C/l/L/^L/d/D/^D/v/V/^V): ");
#endif

				i = inkey();

				/* All done */
				if (i == ESCAPE) break;

				if (iscntrl(i)) c = 'a' + i - KTRL('A');
				else if (isupper(i)) c = 'a' + i - 'A';
				else c = i;

				switch (c)
				{
				case 'n':
					{
						IDX prev_f = f;
						do
						{
							if (!cmd_visuals_aux(i, &f, max_f_idx))
							{
								f = prev_f;
								break;
							}
						}
						while (!f_info[f].name || (f_info[f].mimic != f));
					}
					break;
				case 'a':
					t = (int)f_ptr->x_attr[lighting_level];
					(void)cmd_visuals_aux(i, &t, 256);
					f_ptr->x_attr[lighting_level] = (byte)t;
					need_redraw = TRUE;
					break;
				case 'c':
					t = (int)f_ptr->x_char[lighting_level];
					(void)cmd_visuals_aux(i, &t, 256);
					f_ptr->x_char[lighting_level] = (byte)t;
					need_redraw = TRUE;
					break;
				case 'l':
					(void)cmd_visuals_aux(i, &lighting_level, F_LIT_MAX);
					break;
				case 'd':
					apply_default_feat_lighting(f_ptr->x_attr, f_ptr->x_char);
					need_redraw = TRUE;
					break;
				case 'v':
					do_cmd_knowledge_features(&need_redraw, TRUE, f, &lighting_level);
					Term_clear();
					print_visuals_menu(choice_msg);
					break;
				}
			}

			break;
		}

		/* Modify monster attr/chars (visual mode) */
		case '7':
			do_cmd_knowledge_monsters(&need_redraw, TRUE, -1);
			break;

		/* Modify object attr/chars (visual mode) */
		case '8':
			do_cmd_knowledge_objects(&need_redraw, TRUE, -1);
			break;

		/* Modify feature attr/chars (visual mode) */
		case '9':
		{
			IDX lighting_level = F_LIT_STANDARD;
			do_cmd_knowledge_features(&need_redraw, TRUE, -1, &lighting_level);
			break;
		}

#endif /* ALLOW_VISUALS */

		/* Reset visuals */
		case 'R':
		case 'r':
			/* Reset */
			reset_visuals();

			msg_print(_("画面上の[色/文字]を初期値にリセットしました。", "Visual attr/char tables reset."));
			need_redraw = TRUE;
			break;

		/* Unknown option */
		default:
			bell();
			break;
		}

		msg_erase();
	}
	screen_load();

	if (need_redraw) do_cmd_redraw();
}


/*
 * Interact with "colors"
 */
void do_cmd_colors(void)
{
	int i;

	char tmp[160];

	char buf[1024];


	/* File type is "TEXT" */
	FILE_TYPE(FILE_TYPE_TEXT);

	screen_save();


	/* Interact until done */
	while (1)
	{
		Term_clear();

		/* Ask for a choice */
		prt(_("[ カラーの設定 ]", "Interact with Colors"), 2, 0);

		/* Give some choices */
		prt(_("(1) ユーザー設定ファイルのロード", "(1) Load a user pref file"), 4, 5);

#ifdef ALLOW_COLORS
		prt(_("(2) カラーの設定をファイルに書き出す", "(2) Dump colors"), 5, 5);
		prt(_("(3) カラーの設定を変更する", "(3) Modify colors"), 6, 5);
#endif

		/* Prompt */
		prt(_("コマンド: ", "Command: "), 8, 0);
		/* Prompt */
		i = inkey();

		if (i == ESCAPE) break;

		/* Load a 'pref' file */
		if (i == '1')
		{
			/* Prompt */
			prt(_("コマンド: ユーザー設定ファイルをロードします", "Command: Load a user pref file"), 8, 0);

			/* Prompt */
			prt(_("ファイル: ", "File: "), 10, 0);

			/* Default file */
			sprintf(tmp, "%s.prf", player_base);

			/* Query */
			if (!askfor(tmp, 70)) continue;

			/* Process the given filename */
			(void)process_pref_file(tmp);

			/* Mega-Hack -- react to changes */
			Term_xtra(TERM_XTRA_REACT, 0);

			/* Mega-Hack -- redraw */
			Term_redraw();
		}

#ifdef ALLOW_COLORS

		/* Dump colors */
		else if (i == '2')
		{
			static concptr mark = "Colors";

			/* Prompt */
			prt(_("コマンド: カラーの設定をファイルに書き出します", "Command: Dump colors"), 8, 0);

			/* Prompt */
			prt(_("ファイル: ", "File: "), 10, 0);

			/* Default filename */
			sprintf(tmp, "%s.prf", player_base);

			/* Get a filename */
			if (!askfor(tmp, 70)) continue;

			/* Build the filename */
			path_build(buf, sizeof(buf), ANGBAND_DIR_USER, tmp);

			/* Append to the file */
			if (!open_auto_dump(buf, mark)) continue;

			/* Start dumping */
			auto_dump_printf(_("\n# カラーの設定\n\n", "\n# Color redefinitions\n\n"));
			
			/* Dump colors */
			for (i = 0; i < 256; i++)
			{
				int kv = angband_color_table[i][0];
				int rv = angband_color_table[i][1];
				int gv = angband_color_table[i][2];
				int bv = angband_color_table[i][3];

				concptr name = _("未知", "unknown");

				/* Skip non-entries */
				if (!kv && !rv && !gv && !bv) continue;

				/* Extract the color name */
				if (i < 16) name = color_names[i];

				/* Dump a comment */
				auto_dump_printf(_("# カラー '%s'\n", "# Color '%s'\n"), name);
				
				/* Dump the monster attr/char info */
				auto_dump_printf("V:%d:0x%02X:0x%02X:0x%02X:0x%02X\n\n",
					i, kv, rv, gv, bv);
			}

			/* Close */
			close_auto_dump();

			msg_print(_("カラーの設定をファイルに書き出しました。", "Dumped color redefinitions."));
		}

		/* Edit colors */
		else if (i == '3')
		{
			static byte a = 0;

			/* Prompt */
			prt(_("コマンド: カラーの設定を変更します", "Command: Modify colors"), 8, 0);

			/* Hack -- query until done */
			while (1)
			{
				concptr name;
				byte j;

				/* Clear */
				clear_from(10);

				/* Exhibit the normal colors */
				for (j = 0; j < 16; j++)
				{
					/* Exhibit this color */
					Term_putstr(j*4, 20, -1, a, "###");

					/* Exhibit all colors */
					Term_putstr(j*4, 22, -1, j, format("%3d", j));
				}

				/* Describe the color */
				name = ((a < 16) ? color_names[a] : _("未定義", "undefined"));

				/* Describe the color */
				Term_putstr(5, 10, -1, TERM_WHITE,
					    format(_("カラー = %d, 名前 = %s", "Color = %d, Name = %s"), a, name));

				/* Label the Current values */
				Term_putstr(5, 12, -1, TERM_WHITE,
					    format("K = 0x%02x / R,G,B = 0x%02x,0x%02x,0x%02x",
						   angband_color_table[a][0],
						   angband_color_table[a][1],
						   angband_color_table[a][2],
						   angband_color_table[a][3]));

				/* Prompt */
				Term_putstr(0, 14, -1, TERM_WHITE,
					_("コマンド (n/N/k/K/r/R/g/G/b/B): ", "Command (n/N/k/K/r/R/g/G/b/B): "));

				i = inkey();

				/* All done */
				if (i == ESCAPE) break;

				/* Analyze */
				if (i == 'n') a = (byte)(a + 1);
				if (i == 'N') a = (byte)(a - 1);
				if (i == 'k') angband_color_table[a][0] = (byte)(angband_color_table[a][0] + 1);
				if (i == 'K') angband_color_table[a][0] = (byte)(angband_color_table[a][0] - 1);
				if (i == 'r') angband_color_table[a][1] = (byte)(angband_color_table[a][1] + 1);
				if (i == 'R') angband_color_table[a][1] = (byte)(angband_color_table[a][1] - 1);
				if (i == 'g') angband_color_table[a][2] = (byte)(angband_color_table[a][2] + 1);
				if (i == 'G') angband_color_table[a][2] = (byte)(angband_color_table[a][2] - 1);
				if (i == 'b') angband_color_table[a][3] = (byte)(angband_color_table[a][3] + 1);
				if (i == 'B') angband_color_table[a][3] = (byte)(angband_color_table[a][3] - 1);

				/* Hack -- react to changes */
				Term_xtra(TERM_XTRA_REACT, 0);

				/* Hack -- redraw */
				Term_redraw();
			}
		}

#endif

		/* Unknown option */
		else
		{
			bell();
		}

		msg_erase();
	}

	screen_load();
}


/*
 * Note something in the message recall
 */
void do_cmd_note(void)
{
	char buf[80];

	/* Default */
	strcpy(buf, "");

	/* Input */
	if (!get_string(_("メモ: ", "Note: "), buf, 60)) return;

	/* Ignore empty notes */
	if (!buf[0] || (buf[0] == ' ')) return;

	/* Add the note to the message recall */
	msg_format(_("メモ: %s", "Note: %s"), buf);
}


/*
 * Mention the current version
 */
void do_cmd_version(void)
{
#if FAKE_VER_EXTRA > 0
	msg_format(_("変愚蛮怒(Hengband) %d.%d.%d.%d", "You are playing Hengband %d.%d.%d.%d."),
		FAKE_VER_MAJOR-10, FAKE_VER_MINOR, FAKE_VER_PATCH, FAKE_VER_EXTRA);
#else
	msg_format(_("変愚蛮怒(Hengband) %d.%d.%d", "You are playing Hengband %d.%d.%d."),
		FAKE_VER_MAJOR - 10, FAKE_VER_MINOR, FAKE_VER_PATCH);
#endif
}



/*
 * Array of feeling strings
 */
static concptr do_cmd_feeling_text[11] =
{
	_("この階の雰囲気を感じとれなかった...", "Looks like any other level."),
	_("この階には何か特別なものがあるような気がする。", "You feel there is something special about this level."),
	_("恐ろしい死の幻が目に浮かび、気絶しそうになった！", "You nearly faint as horrible visions of death fill your mind!"),
	_("この階はとても危険なようだ。", "This level looks very dangerous."),
	_("とても悪い予感がする...", "You have a very bad feeling..."),
	_("悪い予感がする...", "You have a bad feeling..."),
	_("何か緊張する。", "You feel nervous."),
	_("少し不運な気がする...", "You feel your luck is turning..."),
	_("この場所は好きになれない。", "You don't like the look of this place."),
	_("この階はそれなりに安全なようだ。", "This level looks reasonably safe."),
	_("なんて退屈なところだ...", "What a boring place...")
};

static concptr do_cmd_feeling_text_combat[11] =
{
	_("この階の雰囲気を感じとれなかった...", "Looks like any other level."),
	_("この階には何か特別なものがあるような気がする。", "You feel there is something special about this level."),
	_("今夜もまた、誰かが命を落とす...", "You nearly faint as horrible visions of death fill your mind!"),
	_("この階はとても危険なようだ。", "This level looks very dangerous."),
	_("とても悪い予感がする...", "You have a very bad feeling..."),
	_("悪い予感がする...", "You have a bad feeling..."),
	_("何か緊張する。", "You feel nervous."),
	_("少し不運な気がする...", "You feel your luck is turning..."),
	_("この場所は好きになれない。", "You don't like the look of this place."),
	_("この階はそれなりに安全なようだ。", "This level looks reasonably safe."),
	_("なんて退屈なところだ...", "What a boring place...")
};

static concptr do_cmd_feeling_text_lucky[11] =
{
	_("この階の雰囲気を感じとれなかった...", "Looks like any other level."),
	_("この階には何か特別なものがあるような気がする。", "You feel there is something special about this level."),
	_("この階はこの上なく素晴らしい感じがする。", "You have a superb feeling about this level."),
	_("素晴らしい感じがする...", "You have an excellent feeling..."),
	_("とても良い感じがする...", "You have a very good feeling..."),
	_("良い感じがする...", "You have a good feeling..."),
	_("ちょっと幸運な感じがする...", "You feel strangely lucky..."),
	_("多少は運が向いてきたか...", "You feel your luck is turning..."),
	_("見た感じ悪くはない...", "You like the look of this place..."),
	_("全然駄目ということはないが...", "This level can't be all bad..."),
	_("なんて退屈なところだ...", "What a boring place...")
};


/*
 * Note that "feeling" is set to zero unless some time has passed.
 * Note that this is done when the level is GENERATED, not entered.
 */
void do_cmd_feeling(void)
{
	if (p_ptr->wild_mode) return;

	/* No useful feeling in quests */
	if (p_ptr->inside_quest && !random_quest_number(dun_level))
	{
		msg_print(_("典型的なクエストのダンジョンのようだ。", "Looks like a typical quest level."));
		return;
	}

	/* No useful feeling in town */
	else if (p_ptr->town_num && !dun_level)
	{
		if (!strcmp(town[p_ptr->town_num].name, _("荒野", "wilderness")))
		{
			msg_print(_("何かありそうな荒野のようだ。", "Looks like a strange wilderness."));
			return;
		}
		else
		{
			msg_print(_("典型的な町のようだ。", "Looks like a typical town."));
			return;
		}
	}

	/* No useful feeling in the wilderness */
	else if (!dun_level)
	{
		msg_print(_("典型的な荒野のようだ。", "Looks like a typical wilderness."));
		return;
	}

	/* Display the feeling */
	if (p_ptr->muta3 & MUT3_GOOD_LUCK)
		msg_print(do_cmd_feeling_text_lucky[p_ptr->feeling]);
	else if (p_ptr->pseikaku == SEIKAKU_COMBAT ||
		 inventory[INVEN_BOW].name1 == ART_CRIMSON)
		msg_print(do_cmd_feeling_text_combat[p_ptr->feeling]);
	else
		msg_print(do_cmd_feeling_text[p_ptr->feeling]);
}



/*
 * Description of each monster group.
 */
static concptr monster_group_text[] = 
{
#ifdef JP
	"ユニーク",	/* "Uniques" */
	"乗馬可能なモンスター",	/* "Riding" */
	"賞金首", /* "Wanted */
	"アンバーの王族", /* "Ambertite" */
	"アリ",
	"コウモリ",
	"ムカデ",
	"ドラゴン",
	"目玉",
	"ネコ",
	"ゴーレム",
	"標準人間型生物",
	"ベトベト",
	"ゼリー",
	"コボルド",
	"水棲生物",
	"モルド",
	"ナーガ",
	"オーク",
	"人間",
	"四足獣",
	"ネズミ",
	"スケルトン",
	"デーモン",
	"ボルテックス",
	"イモムシ/大群",
	/* "unused", */
	"イーク",
	"ゾンビ/ミイラ",
	"天使",
	"鳥",
	"犬",
	/* "古代ドラゴン/ワイアーム", */
	"エレメンタル",
	"トンボ",
	"ゴースト",
	"雑種",
	"昆虫",
	"ヘビ",
	"キラー・ビートル",
	"リッチ",
	"多首の爬虫類",
	"謎の生物",
	"オーガ",
	"巨大人間型生物",
	"クイルスルグ",
	"爬虫類/両生類",
	"蜘蛛/サソリ/ダニ",
	"トロル",
	/* "上級デーモン", */
	"バンパイア",
	"ワイト/レイス/等",
	"ゾーン/ザレン/等",
	"イエティ",
	"ハウンド",
	"ミミック",
	"壁/植物/気体",
	"おばけキノコ",
	"球体",
	"プレイヤー",
#else
	"Uniques",
	"Ridable monsters",
	"Wanted monsters",
	"Ambertite",
	"Ant",
	"Bat",
	"Centipede",
	"Dragon",
	"Floating Eye",
	"Feline",
	"Golem",
	"Hobbit/Elf/Dwarf",
	"Icky Thing",
	"Jelly",
	"Kobold",
	"Aquatic monster",
	"Mold",
	"Naga",
	"Orc",
	"Person/Human",
	"Quadruped",
	"Rodent",
	"Skeleton",
	"Demon",
	"Vortex",
	"Worm/Worm-Mass",
	/* "unused", */
	"Yeek",
	"Zombie/Mummy",
	"Angel",
	"Bird",
	"Canine",
	/* "Ancient Dragon/Wyrm", */
	"Elemental",
	"Dragon Fly",
	"Ghost",
	"Hybrid",
	"Insect",
	"Snake",
	"Killer Beetle",
	"Lich",
	"Multi-Headed Reptile",
	"Mystery Living",
	"Ogre",
	"Giant Humanoid",
	"Quylthulg",
	"Reptile/Amphibian",
	"Spider/Scorpion/Tick",
	"Troll",
	/* "Major Demon", */
	"Vampire",
	"Wight/Wraith/etc",
	"Xorn/Xaren/etc",
	"Yeti",
	"Zephyr Hound",
	"Mimic",
	"Wall/Plant/Gas",
	"Mushroom patch",
	"Ball",
	"Player",
#endif
	NULL
};


/*
 * Symbols of monsters in each group. Note the "Uniques" group
 * is handled differently.
 */
static concptr monster_group_char[] =
{
	(char *) -1L,
	(char *) -2L,
	(char *) -3L,
	(char *) -4L,
	"a",
	"b",
	"c",
	"dD",
	"e",
	"f",
	"g",
	"h",
	"i",
	"j",
	"k",
	"l",
	"m",
	"n",
	"o",
	"pt",
	"q",
	"r",
	"s",
	"uU",
	"v",
	"w",
	/* "x", */
	"y",
	"z",
	"A",
	"B",
	"C",
	/* "D", */
	"E",
	"F",
	"G",
	"H",
	"I",
	"J",
	"K",
	"L",
	"M",
	"N",
	"O",
	"P",
	"Q",
	"R",
	"S",
	"T",
	/* "U", */
	"V",
	"W",
	"X",
	"Y",
	"Z",
	"!$&()+./=>?[\\]`{|~",
	"#%",
	",",
	"*",
	"@",
	NULL
};


/*
 * hook function to sort monsters by level
 */
static bool ang_sort_comp_monster_level(vptr u, vptr v, int a, int b)
{
	u16b *who = (u16b*)(u);

	int w1 = who[a];
	int w2 = who[b];

	monster_race *r_ptr1 = &r_info[w1];
	monster_race *r_ptr2 = &r_info[w2];

	/* Unused */
	(void)v;

	if (r_ptr2->level > r_ptr1->level) return TRUE;
	if (r_ptr1->level > r_ptr2->level) return FALSE;

	if ((r_ptr2->flags1 & RF1_UNIQUE) && !(r_ptr1->flags1 & RF1_UNIQUE)) return TRUE;
	if ((r_ptr1->flags1 & RF1_UNIQUE) && !(r_ptr2->flags1 & RF1_UNIQUE)) return FALSE;
	return w1 <= w2;
}

/*
 * Build a list of monster indexes in the given group. Return the number
 * of monsters in the group.
 *
 * mode & 0x01 : check for non-empty group
 * mode & 0x02 : visual operation only
 */
static IDX collect_monsters(IDX grp_cur, IDX mon_idx[], BIT_FLAGS8 mode)
{
	IDX i;
	IDX mon_cnt = 0;
	int dummy_why;

	/* Get a list of x_char in this group */
	concptr group_char = monster_group_char[grp_cur];

	/* XXX Hack -- Check if this is the "Uniques" group */
	bool grp_unique = (monster_group_char[grp_cur] == (char *) -1L);

	/* XXX Hack -- Check if this is the "Riding" group */
	bool grp_riding = (monster_group_char[grp_cur] == (char *) -2L);

	/* XXX Hack -- Check if this is the "Wanted" group */
	bool grp_wanted = (monster_group_char[grp_cur] == (char *) -3L);

	/* XXX Hack -- Check if this is the "Amberite" group */
	bool grp_amberite = (monster_group_char[grp_cur] == (char *) -4L);


	/* Check every race */
	for (i = 0; i < max_r_idx; i++)
	{
		/* Access the race */
		monster_race *r_ptr = &r_info[i];

		/* Skip empty race */
		if (!r_ptr->name) continue ;

		/* Require known monsters */
		if (!(mode & 0x02) && !cheat_know && !r_ptr->r_sights) continue;

		if (grp_unique)
		{
			if (!(r_ptr->flags1 & RF1_UNIQUE)) continue;
		}

		else if (grp_riding)
		{
			if (!(r_ptr->flags7 & RF7_RIDING)) continue;
		}

		else if (grp_wanted)
		{
			bool wanted = FALSE;
			int j;
			for (j = 0; j < MAX_KUBI; j++)
			{
				if (kubi_r_idx[j] == i || kubi_r_idx[j] - 10000 == i ||
					(p_ptr->today_mon && p_ptr->today_mon == i))
				{
					wanted = TRUE;
					break;
				}
			}
			if (!wanted) continue;
		}

		else if (grp_amberite)
		{
			if (!(r_ptr->flags3 & RF3_AMBERITE)) continue;
		}

		else
		{
			/* Check for race in the group */
			if (!my_strchr(group_char, r_ptr->d_char)) continue;
		}

		/* Add the race */
		mon_idx[mon_cnt++] = i;

		/* XXX Hack -- Just checking for non-empty group */
		if (mode & 0x01) break;
	}

	/* Terminate the list */
	mon_idx[mon_cnt] = -1;

	/* Select the sort method */
	ang_sort_comp = ang_sort_comp_monster_level;
	ang_sort_swap = ang_sort_swap_hook;

	/* Sort by monster level */
	ang_sort(mon_idx, &dummy_why, mon_cnt);

	/* Return the number of races */
	return mon_cnt;
}


/*
 * Description of each monster group.
 */
static concptr object_group_text[] = 
{
#ifdef JP
	"キノコ",	/* "Mushrooms" */
	"薬",		/* "Potions" */
	"油つぼ",	/* "Flasks" */
	"巻物",		/* "Scrolls" */
	"指輪",		/* "Rings" */
	"アミュレット",	/* "Amulets" */
	"笛",		/* "Whistle" */
	"光源",		/* "Lanterns" */
	"魔法棒",	/* "Wands" */
	"杖",		/* "Staffs" */
	"ロッド",	/* "Rods" */
	"カード",	/* "Cards" */
	"キャプチャー・ボール",
	"羊皮紙",	
	"くさび",
	"箱",
	"人形",
	"像",
	"ゴミ",
	"空のビン",
	"骨",
	"死体",
	"刀剣類",	/* "Swords" */
	"鈍器",		/* "Blunt Weapons" */
	"長柄武器",	/* "Polearms" */
	"採掘道具",	/* "Diggers" */
	"飛び道具",	/* "Bows" */
	"弾",
	"矢",
	"ボルト",
	"軽装鎧",	/* "Soft Armor" */
	"重装鎧",	/* "Hard Armor" */
	"ドラゴン鎧",	/* "Dragon Armor" */
	"盾",	/* "Shields" */
	"クローク",	/* "Cloaks" */
	"籠手",	/* "Gloves" */
	"ヘルメット",	/* "Helms" */
	"冠",	/* "Crowns" */
	"ブーツ",	/* "Boots" */
	"魔法書",
	"財宝",
	"何か",
#else
	"Mushrooms",
	"Potions",
	"Flasks",
	"Scrolls",
	"Rings",
	"Amulets",
	"Whistle",
	"Lanterns",
	"Wands",
	"Staves",
	"Rods",
	"Cards",
	"Capture Balls",
	"Parchments",
	"Spikes",
	"Boxs",
	"Figurines",
	"Statues",
	"Junks",
	"Bottles",
	"Skeletons",
	"Corpses",
	"Swords",
	"Blunt Weapons",
	"Polearms",
	"Diggers",
	"Bows",
	"Shots",
	"Arrows",
	"Bolts",
	"Soft Armor",
	"Hard Armor",
	"Dragon Armor",
	"Shields",
	"Cloaks",
	"Gloves",
	"Helms",
	"Crowns",
	"Boots",
	"Spellbooks",
	"Treasure",
	"Something",
#endif
	NULL
};


/*
 * TVALs of items in each group
 */
static byte object_group_tval[] = 
{
	TV_FOOD,
	TV_POTION,
	TV_FLASK,
	TV_SCROLL,
	TV_RING,
	TV_AMULET,
	TV_WHISTLE,
	TV_LITE,
	TV_WAND,
	TV_STAFF,
	TV_ROD,
	TV_CARD,
	TV_CAPTURE,
	TV_PARCHMENT,
	TV_SPIKE,
	TV_CHEST,
	TV_FIGURINE,
	TV_STATUE,
	TV_JUNK,
	TV_BOTTLE,
	TV_SKELETON,
	TV_CORPSE,
	TV_SWORD,
	TV_HAFTED,
	TV_POLEARM,
	TV_DIGGING,
	TV_BOW,
	TV_SHOT,
	TV_ARROW,
	TV_BOLT,
	TV_SOFT_ARMOR,
	TV_HARD_ARMOR,
	TV_DRAG_ARMOR,
	TV_SHIELD,
	TV_CLOAK,
	TV_GLOVES,
	TV_HELM,
	TV_CROWN,
	TV_BOOTS,
	TV_LIFE_BOOK, /* Hack -- all spellbooks */
	TV_GOLD,
	0,
	0,
};


/*
 * Build a list of object indexes in the given group. Return the number
 * of objects in the group.
 *
 * mode & 0x01 : check for non-empty group
 * mode & 0x02 : visual operation only
 */
static int collect_objects(int grp_cur, IDX object_idx[], BIT_FLAGS8 mode)
{
	IDX i;
	int j, k, object_cnt = 0;

	/* Get a list of x_char in this group */
	byte group_tval = object_group_tval[grp_cur];

	/* Check every object */
	for (i = 0; i < max_k_idx; i++)
	{
		/* Access the object */
		object_kind *k_ptr = &k_info[i];

		/* Skip empty objects */
		if (!k_ptr->name) continue;

		if (mode & 0x02)
		{
			/* Any objects will be displayed */
		}
		else
		{
			if (!p_ptr->wizard)
			{
				/* Skip non-flavoured objects */
				if (!k_ptr->flavor) continue;

				/* Require objects ever seen */
				if (!k_ptr->aware) continue;
			}

			/* Skip items with no distribution (special artifacts) */
			for (j = 0, k = 0; j < 4; j++) k += k_ptr->chance[j];
			if (!k) continue;
		}

		/* Check for objects in the group */
		if (TV_LIFE_BOOK == group_tval)
		{
			/* Hack -- All spell books */
			if (TV_LIFE_BOOK <= k_ptr->tval && k_ptr->tval <= TV_HEX_BOOK)
			{
				/* Add the object */
				object_idx[object_cnt++] = i;
			}
			else continue;
		}
		else if (k_ptr->tval == group_tval)
		{
			/* Add the object */
			object_idx[object_cnt++] = i;
		}
		else continue;

		/* XXX Hack -- Just checking for non-empty group */
		if (mode & 0x01) break;
	}

	/* Terminate the list */
	object_idx[object_cnt] = -1;

	/* Return the number of objects */
	return object_cnt;
}


/*
 * Description of each feature group.
 */
static concptr feature_group_text[] = 
{
	"terrains",
	NULL
};


/*
 * Build a list of feature indexes in the given group. Return the number
 * of features in the group.
 *
 * mode & 0x01 : check for non-empty group
 */
static int collect_features(int grp_cur, IDX *feat_idx, BIT_FLAGS8 mode)
{
	IDX i;
	int feat_cnt = 0;

	/* Unused;  There is a single group. */
	(void)grp_cur;

	/* Check every feature */
	for (i = 0; i < max_f_idx; i++)
	{
		/* Access the index */
		feature_type *f_ptr = &f_info[i];

		/* Skip empty index */
		if (!f_ptr->name) continue;

		/* Skip mimiccing features */
		if (f_ptr->mimic != i) continue;

		/* Add the index */
		feat_idx[feat_cnt++] = i;

		/* XXX Hack -- Just checking for non-empty group */
		if (mode & 0x01) break;
	}

	/* Terminate the list */
	feat_idx[feat_cnt] = -1;

	/* Return the number of races */
	return feat_cnt;
}


#if 0
/*
 * Build a list of monster indexes in the given group. Return the number
 * of monsters in the group.
 */
static int collect_artifacts(int grp_cur, int object_idx[])
{
	int i, object_cnt = 0;

	/* Get a list of x_char in this group */
	byte group_tval = object_group_tval[grp_cur];

	/* Check every object */
	for (i = 0; i < max_a_idx; i++)
	{
		/* Access the artifact */
		artifact_type *a_ptr = &a_info[i];

		/* Skip empty artifacts */
		if (!a_ptr->name) continue;

		/* Skip "uncreated" artifacts */
		if (!a_ptr->cur_num) continue;

		/* Check for race in the group */
		if (a_ptr->tval == group_tval)
		{
			/* Add the race */
			object_idx[object_cnt++] = i;
		}
	}

	/* Terminate the list */
	object_idx[object_cnt] = 0;

	/* Return the number of races */
	return object_cnt;
}
#endif /* 0 */


/*
 * Encode the screen colors
 */
static char hack[17] = "dwsorgbuDWvyRGBU";


/*
 * Hack -- load a screen dump from a file
 */
void do_cmd_load_screen(void)
{
	int i;
	TERM_LEN y, x;
	TERM_COLOR a = 0;
	SYMBOL_CODE c = ' ';
	bool okay = TRUE;
	FILE *fff;
	char buf[1024];
	TERM_LEN wid, hgt;

	Term_get_size(&wid, &hgt);

	/* Build the filename */
	path_build(buf, sizeof(buf), ANGBAND_DIR_USER, "dump.txt");

	/* Append to the file */
	fff = my_fopen(buf, "r");

	if (!fff) {
		msg_format(_("%s を開くことができませんでした。", "Failed to open %s."), buf);
		msg_print(NULL);
		return;
	}

	screen_save();
	Term_clear();

	/* Load the screen */
	for (y = 0; okay; y++)
	{
		/* Get a line of data including control code */
		if (!fgets(buf, 1024, fff)) okay = FALSE;

		/* Get the blank line */
		if (buf[0] == '\n' || buf[0] == '\0') break;

		/* Ignore too large screen image */
		if (y >= hgt) continue;

		/* Show each row */
		for (x = 0; x < wid - 1; x++)
		{
			/* End of line */
			if (buf[x] == '\n' || buf[x] == '\0') break;

			/* Put the attr/char */
			Term_draw(x, y, TERM_WHITE, buf[x]);
		}
	}

	/* Dump the screen */
	for (y = 0; okay; y++)
	{
		/* Get a line of data including control code */
		if (!fgets(buf, 1024, fff)) okay = FALSE;

		/* Get the blank line */
		if (buf[0] == '\n' || buf[0] == '\0') break;

		/* Ignore too large screen image */
		if (y >= hgt) continue;

		/* Dump each row */
		for (x = 0; x < wid - 1; x++)
		{
			/* End of line */
			if (buf[x] == '\n' || buf[x] == '\0') break;

			/* Get the attr/char */
			(void)(Term_what(x, y, &a, &c));

			/* Look up the attr */
			for (i = 0; i < 16; i++)
			{
				/* Use attr matches */
				if (hack[i] == buf[x]) a = (byte_hack)i;
			}

			/* Put the attr/char */
			Term_draw(x, y, a, c);
		}
	}

	/* Close it */
	my_fclose(fff);

	prt(_("ファイルに書き出された画面(記念撮影)をロードしました。", "Screen dump loaded."), 0, 0);

	flush();
	inkey();

	screen_load();
}




concptr inven_res_label = _("                               酸電火冷毒光闇破轟獄因沌劣 盲怖乱痺透命感消復浮",
						 "                               AcElFiCoPoLiDkShSoNtNxCaDi BlFeCfFaSeHlEpSdRgLv");


#define IM_FLAG_STR  _("＊", "* ")
#define HAS_FLAG_STR _("＋", "+ ")
#define NO_FLAG_STR  _("・", ". ")

#define print_im_or_res_flag(IM, RES) \
{ \
	fputs(have_flag(flgs, (IM)) ? IM_FLAG_STR : \
	      (have_flag(flgs, (RES)) ? HAS_FLAG_STR : NO_FLAG_STR), fff); \
}

#define print_flag(TR) \
{ \
	fputs(have_flag(flgs, (TR)) ? HAS_FLAG_STR : NO_FLAG_STR, fff); \
}


/* XTRA HACK RESLIST */
static void do_cmd_knowledge_inven_aux(FILE *fff, object_type *o_ptr, int *j, OBJECT_TYPE_VALUE tval, char *where)
{
	GAME_TEXT o_name[MAX_NLEN];
	BIT_FLAGS flgs[TR_FLAG_SIZE];

	if (!o_ptr->k_idx) return;
	if (o_ptr->tval != tval) return;

	/* Identified items only */
	if (!object_is_known(o_ptr)) return;

	/*
	 * HACK:Ring of Lordly protection and Dragon equipment
	 * have random resistances.
	 */
	if ((object_is_wearable(o_ptr) && object_is_ego(o_ptr))
	    || ((tval == TV_AMULET) && (o_ptr->sval == SV_AMULET_RESISTANCE))
	    || ((tval == TV_RING) && (o_ptr->sval == SV_RING_LORDLY))
	    || ((tval == TV_SHIELD) && (o_ptr->sval == SV_DRAGON_SHIELD))
	    || ((tval == TV_HELM) && (o_ptr->sval == SV_DRAGON_HELM))
	    || ((tval == TV_GLOVES) && (o_ptr->sval == SV_SET_OF_DRAGON_GLOVES))
	    || ((tval == TV_BOOTS) && (o_ptr->sval == SV_PAIR_OF_DRAGON_GREAVE))
	    || object_is_artifact(o_ptr))
	{
		int i = 0;
		object_desc(o_name, o_ptr, OD_NAME_ONLY);

		while (o_name[i] && (i < 26))
		{
#ifdef JP
			if (iskanji(o_name[i])) i++;
#endif
			i++;
		}

		if (i < 28)
		{
			while (i < 28)
			{
				o_name[i] = ' '; i++;
			}
		}
		o_name[i] = '\0';

		fprintf(fff, "%s %s", where, o_name);

		if (!(o_ptr->ident & (IDENT_MENTAL)))
		{
			fputs(_("-------不明--------------- -------不明---------\n", 
					"-------unknown------------ -------unknown------\n"), fff);
		}
		else
		{
			object_flags_known(o_ptr, flgs);

			print_im_or_res_flag(TR_IM_ACID, TR_RES_ACID);
			print_im_or_res_flag(TR_IM_ELEC, TR_RES_ELEC);
			print_im_or_res_flag(TR_IM_FIRE, TR_RES_FIRE);
			print_im_or_res_flag(TR_IM_COLD, TR_RES_COLD);
			print_flag(TR_RES_POIS);
			print_flag(TR_RES_LITE);
			print_flag(TR_RES_DARK);
			print_flag(TR_RES_SHARDS);
			print_flag(TR_RES_SOUND);
			print_flag(TR_RES_NETHER);
			print_flag(TR_RES_NEXUS);
			print_flag(TR_RES_CHAOS);
			print_flag(TR_RES_DISEN);

			fputs(" ", fff);

			print_flag(TR_RES_BLIND);
			print_flag(TR_RES_FEAR);
			print_flag(TR_RES_CONF);
			print_flag(TR_FREE_ACT);
			print_flag(TR_SEE_INVIS);
			print_flag(TR_HOLD_EXP);
			print_flag(TR_TELEPATHY);
			print_flag(TR_SLOW_DIGEST);
			print_flag(TR_REGEN);
			print_flag(TR_LEVITATION);

			fputc('\n', fff);
		}
		(*j)++;
		if (*j == 9)
		{
			*j = 0;
			fprintf(fff, "%s\n", inven_res_label);
		}
	}
}

/*
 * Display *ID* ed weapons/armors's resistances
 */
static void do_cmd_knowledge_inven(void)
{
	FILE *fff;
	GAME_TEXT file_name[1024];
	store_type  *st_ptr;
	OBJECT_TYPE_VALUE tval;
	int i = 0;
	int j = 0;

	char where[32];

	/* Open a new file */
	fff = my_fopen_temp(file_name, 1024);
	if (!fff)
	{
	    msg_format(_("一時ファイル %s を作成できませんでした。", "Failed to create temporary file %s."), file_name);
	    msg_print(NULL);
	    return;
	}
	fprintf(fff, "%s\n", inven_res_label);

	for (tval = TV_WEARABLE_BEGIN; tval <= TV_WEARABLE_END; tval++)
	{
		if (j != 0)
		{
			for (; j < 9; j++) fputc('\n', fff);
			j = 0;
			fprintf(fff, "%s\n", inven_res_label);
		}
		strcpy(where, _("装", "E "));
		for (i = INVEN_RARM; i < INVEN_TOTAL; i++)
		{
			do_cmd_knowledge_inven_aux(fff, &inventory[i], &j, tval, where);
		}
		strcpy(where, _("持", "I "));
		for (i = 0; i < INVEN_PACK; i++)
		{
			do_cmd_knowledge_inven_aux(fff, &inventory[i], &j, tval, where);
		}

		st_ptr = &town[1].store[STORE_HOME];
		strcpy(where, _("家", "H "));
		for (i = 0; i < st_ptr->stock_num; i++)
		{
			do_cmd_knowledge_inven_aux(fff, &st_ptr->stock[i], &j, tval, where);
		}
	}
	my_fclose(fff);

	/* Display the file contents */
	show_file(TRUE, file_name, _("*鑑定*済み武器/防具の耐性リスト", "Resistances of *identified* equipment"), 0, 0);

	/* Remove the file */
	fd_kill(file_name);
}


void do_cmd_save_screen_html_aux(char *filename, int message)
{
	TERM_LEN y, x;
	int i;

	TERM_COLOR a = 0, old_a = 0;
	char c = ' ';

	FILE *fff, *tmpfff;
	char buf[2048];

	int yomikomu = 0;
	concptr tags[4] = {
		"HEADER_START:",
		"HEADER_END:",
		"FOOTER_START:",
		"FOOTER_END:",
	};

	concptr html_head[] = {
		"<html>\n<body text=\"#ffffff\" bgcolor=\"#000000\">\n",
		"<pre>",
		0,
	};
	concptr html_foot[] = {
		"</pre>\n",
		"</body>\n</html>\n",
		0,
	};

	TERM_LEN wid, hgt;

	Term_get_size(&wid, &hgt);

	/* File type is "TEXT" */
	FILE_TYPE(FILE_TYPE_TEXT);

	/* Append to the file */
	fff = my_fopen(filename, "w");

	if (!fff) {
		if (message) {
		    msg_format(_("ファイル %s を開けませんでした。", "Failed to open file %s."), filename);
		    msg_print(NULL);
		}
		
		return;
	}
	if (message) screen_save();

	/* Build the filename */
	path_build(buf, sizeof(buf), ANGBAND_DIR_USER, "htmldump.prf");
	tmpfff = my_fopen(buf, "r");
	if (!tmpfff) {
		for (i = 0; html_head[i]; i++)
			fputs(html_head[i], fff);
	}
	else {
		yomikomu = 0;
		while (!my_fgets(tmpfff, buf, sizeof(buf))) {
			if (!yomikomu) {
				if (strncmp(buf, tags[0], strlen(tags[0])) == 0)
					yomikomu = 1;
			}
			else {
				if (strncmp(buf, tags[1], strlen(tags[1])) == 0)
					break;
				fprintf(fff, "%s\n", buf);
			}
		}
	}

	/* Dump the screen */
	for (y = 0; y < hgt; y++)
	{
		/* Start the row */
		if (y != 0)
			fprintf(fff, "\n");

		/* Dump each row */
		for (x = 0; x < wid - 1; x++)
		{
			int rv, gv, bv;
			concptr cc = NULL;
			/* Get the attr/char */
			(void)(Term_what(x, y, &a, &c));

			switch (c)
			{
			case '&': cc = "&amp;"; break;
			case '<': cc = "&lt;"; break;
			case '>': cc = "&gt;"; break;
#ifdef WINDOWS
			case 0x1f: c = '.'; break;
			case 0x7f: c = (a == 0x09) ? '%' : '#'; break;
#endif
			}

			a = a & 0x0F;
			if ((y == 0 && x == 0) || a != old_a) {
				rv = angband_color_table[a][1];
				gv = angband_color_table[a][2];
				bv = angband_color_table[a][3];
				fprintf(fff, "%s<font color=\"#%02x%02x%02x\">", 
					((y == 0 && x == 0) ? "" : "</font>"), rv, gv, bv);
				old_a = a;
			}
			if (cc)
				fprintf(fff, "%s", cc);
			else
				fprintf(fff, "%c", c);
		}
	}
	fprintf(fff, "</font>");

	if (!tmpfff) {
		for (i = 0; html_foot[i]; i++)
			fputs(html_foot[i], fff);
	}
	else {
		rewind(tmpfff);
		yomikomu = 0;
		while (!my_fgets(tmpfff, buf, sizeof(buf))) {
			if (!yomikomu) {
				if (strncmp(buf, tags[2], strlen(tags[2])) == 0)
					yomikomu = 1;
			}
			else {
				if (strncmp(buf, tags[3], strlen(tags[3])) == 0)
					break;
				fprintf(fff, "%s\n", buf);
			}
		}
		my_fclose(tmpfff);
	}

	/* Skip a line */
	fprintf(fff, "\n");

	/* Close it */
	my_fclose(fff);

	if (message) {
		msg_print(_("画面(記念撮影)をファイルに書き出しました。", "Screen dump saved."));
		msg_print(NULL);
	}
	if (message)
		screen_load();
}

/*
 * Hack -- save a screen dump to a file
 */
static void do_cmd_save_screen_html(void)
{
	char buf[1024], tmp[256] = "screen.html";

	if (!get_string(_("ファイル名: ", "File name: "), tmp, 80))
		return;

	/* Build the filename */
	path_build(buf, sizeof(buf), ANGBAND_DIR_USER, tmp);

	msg_print(NULL);

	do_cmd_save_screen_html_aux(buf, 1);
}


/*
 * Redefinable "save_screen" action
 */
void (*screendump_aux)(void) = NULL;


/*
 * Hack -- save a screen dump to a file
 */
void do_cmd_save_screen(void)
{
	bool old_use_graphics = use_graphics;
	bool html_dump = FALSE;

	int wid, hgt;

	prt(_("記念撮影しますか？ [(y)es/(h)tml/(n)o] ", "Save screen dump? [(y)es/(h)tml/(n)o] "), 0, 0);
	while(TRUE)
	{
		char c = inkey();
		if (c == 'Y' || c == 'y')
			break;
		else if (c == 'H' || c == 'h')
		{
			html_dump = TRUE;
			break;
		}
		else
		{
			prt("", 0, 0);
			return;
		}
	}

	Term_get_size(&wid, &hgt);

	if (old_use_graphics)
	{
		use_graphics = FALSE;
		reset_visuals();
		p_ptr->redraw |= (PR_WIPE | PR_BASIC | PR_EXTRA | PR_MAP | PR_EQUIPPY);
		handle_stuff();
	}

	if (html_dump)
	{
		do_cmd_save_screen_html();
		do_cmd_redraw();
	}

	/* Do we use a special screendump function ? */
	else if (screendump_aux)
	{
		/* Dump the screen to a graphics file */
		(*screendump_aux)();
	}
	else /* Dump the screen as text */
	{
		TERM_LEN y, x;
		TERM_COLOR a = 0;
		SYMBOL_CODE c = ' ';
		FILE *fff;
		char buf[1024];

		/* Build the filename */
		path_build(buf, sizeof(buf), ANGBAND_DIR_USER, "dump.txt");

		/* File type is "TEXT" */
		FILE_TYPE(FILE_TYPE_TEXT);

		/* Append to the file */
		fff = my_fopen(buf, "w");

		if (!fff)
		{
			msg_format(_("ファイル %s を開けませんでした。", "Failed to open file %s."), buf);
			msg_print(NULL);
			return;
		}

		screen_save();


		/* Dump the screen */
		for (y = 0; y < hgt; y++)
		{
			/* Dump each row */
			for (x = 0; x < wid - 1; x++)
			{
				/* Get the attr/char */
				(void)(Term_what(x, y, &a, &c));

				/* Dump it */
				buf[x] = c;
			}

			/* Terminate */
			buf[x] = '\0';

			/* End the row */
			fprintf(fff, "%s\n", buf);
		}

		/* Skip a line */
		fprintf(fff, "\n");


		/* Dump the screen */
		for (y = 0; y < hgt; y++)
		{
			/* Dump each row */
			for (x = 0; x < wid - 1; x++)
			{
				/* Get the attr/char */
				(void)(Term_what(x, y, &a, &c));

				/* Dump it */
				buf[x] = hack[a&0x0F];
			}

			/* Terminate */
			buf[x] = '\0';

			/* End the row */
			fprintf(fff, "%s\n", buf);
		}

		/* Skip a line */
		fprintf(fff, "\n");

		/* Close it */
		my_fclose(fff);

		msg_print(_("画面(記念撮影)をファイルに書き出しました。", "Screen dump saved."));
		msg_print(NULL);
		screen_load();
	}

	if (old_use_graphics)
	{
		use_graphics = TRUE;
		reset_visuals();
		p_ptr->redraw |= (PR_WIPE | PR_BASIC | PR_EXTRA | PR_MAP | PR_EQUIPPY);
		handle_stuff();
	}
}


/*
 * Sorting hook -- Comp function -- see below
 *
 * We use "u" to point to array of monster indexes,
 * and "v" to select the type of sorting to perform on "u".
 */
static bool ang_sort_art_comp(vptr u, vptr v, int a, int b)
{
	u16b *who = (u16b*)(u);

	u16b *why = (u16b*)(v);

	int w1 = who[a];
	int w2 = who[b];

	int z1, z2;

	/* Sort by total kills */
	if (*why >= 3)
	{
		/* Extract total kills */
		z1 = a_info[w1].tval;
		z2 = a_info[w2].tval;

		/* Compare total kills */
		if (z1 < z2) return (TRUE);
		if (z1 > z2) return (FALSE);
	}


	/* Sort by monster level */
	if (*why >= 2)
	{
		/* Extract levels */
		z1 = a_info[w1].sval;
		z2 = a_info[w2].sval;

		/* Compare levels */
		if (z1 < z2) return (TRUE);
		if (z1 > z2) return (FALSE);
	}


	/* Sort by monster experience */
	if (*why >= 1)
	{
		/* Extract experience */
		z1 = a_info[w1].level;
		z2 = a_info[w2].level;

		/* Compare experience */
		if (z1 < z2) return (TRUE);
		if (z1 > z2) return (FALSE);
	}


	/* Compare indexes */
	return (w1 <= w2);
}


/*
 * Sorting hook -- Swap function -- see below
 *
 * We use "u" to point to array of monster indexes,
 * and "v" to select the type of sorting to perform.
 */
static void ang_sort_art_swap(vptr u, vptr v, int a, int b)
{
	u16b *who = (u16b*)(u);

	u16b holder;

	/* Unused */
	(void)v;

	/* Swap */
	holder = who[a];
	who[a] = who[b];
	who[b] = holder;
}


/*
 * Check the status of "artifacts"
 */
static void do_cmd_knowledge_artifacts(void)
{
	ARTIFACT_IDX i;
	ARTIFACT_IDX k;
	POSITION x, y;
	int n = 0;
	ARTIFACT_IDX z;
	u16b why = 3;
	ARTIFACT_IDX *who;
	FILE *fff;
	GAME_TEXT file_name[1024];
	GAME_TEXT base_name[MAX_NLEN];

	bool *okay;

	/* Open a new file */
	fff = my_fopen_temp(file_name, 1024);

	if (!fff) {
	    msg_format(_("一時ファイル %s を作成できませんでした。", "Failed to create temporary file %s."), file_name);
	    msg_print(NULL);
	    return;
	}

	/* Allocate the "who" array */
	C_MAKE(who, max_a_idx, ARTIFACT_IDX);

	/* Allocate the "okay" array */
	C_MAKE(okay, max_a_idx, bool);

	/* Scan the artifacts */
	for (k = 0; k < max_a_idx; k++)
	{
		artifact_type *a_ptr = &a_info[k];

		/* Default */
		okay[k] = FALSE;

		/* Skip "empty" artifacts */
		if (!a_ptr->name) continue;

		/* Skip "uncreated" artifacts */
		if (!a_ptr->cur_num) continue;

		/* Assume okay */
		okay[k] = TRUE;
	}

	/* Check the dungeon */
	for (y = 0; y < cur_hgt; y++)
	{
		for (x = 0; x < cur_wid; x++)
		{
			cave_type *c_ptr = &cave[y][x];

			OBJECT_IDX this_o_idx, next_o_idx = 0;

			/* Scan all objects in the grid */
			for (this_o_idx = c_ptr->o_idx; this_o_idx; this_o_idx = next_o_idx)
			{
				object_type *o_ptr;
				o_ptr = &o_list[this_o_idx];

				/* Acquire next object */
				next_o_idx = o_ptr->next_o_idx;

				/* Ignore non-artifacts */
				if (!object_is_fixed_artifact(o_ptr)) continue;

				/* Ignore known items */
				if (object_is_known(o_ptr)) continue;

				/* Note the artifact */
				okay[o_ptr->name1] = FALSE;
			}
		}
	}

	/* Check the inventory and equipment */
	for (i = 0; i < INVEN_TOTAL; i++)
	{
		object_type *o_ptr = &inventory[i];

		/* Ignore non-objects */
		if (!o_ptr->k_idx) continue;

		/* Ignore non-artifacts */
		if (!object_is_fixed_artifact(o_ptr)) continue;

		/* Ignore known items */
		if (object_is_known(o_ptr)) continue;

		/* Note the artifact */
		okay[o_ptr->name1] = FALSE;
	}

	for (k = 0; k < max_a_idx; k++)
	{
		if (okay[k]) who[n++] = k;
	}

	/* Select the sort method */
	ang_sort_comp = ang_sort_art_comp;
	ang_sort_swap = ang_sort_art_swap;

	/* Sort the array by dungeon depth of monsters */
	ang_sort(who, &why, n);

	/* Scan the artifacts */
	for (k = 0; k < n; k++)
	{
		artifact_type *a_ptr = &a_info[who[k]];

		/* Paranoia */
		strcpy(base_name, _("未知の伝説のアイテム", "Unknown Artifact"));

		/* Obtain the base object type */
		z = lookup_kind(a_ptr->tval, a_ptr->sval);

		/* Real object */
		if (z)
		{
			object_type forge;
			object_type *q_ptr;
			q_ptr = &forge;

			/* Create fake object */
			object_prep(q_ptr, z);

			/* Make it an artifact */
			q_ptr->name1 = (byte)who[k];

			/* Display as if known */
			q_ptr->ident |= IDENT_STORE;

			/* Describe the artifact */
			object_desc(base_name, q_ptr, (OD_OMIT_PREFIX | OD_NAME_ONLY));
		}

		/* Hack -- Build the artifact name */
		fprintf(fff, _("     %s\n", "     The %s\n"), base_name);
	}

	/* Free the "who" array */
	C_KILL(who, max_a_idx, ARTIFACT_IDX);

	/* Free the "okay" array */
	C_KILL(okay, max_a_idx, bool);
	my_fclose(fff);

	/* Display the file contents */
	show_file(TRUE, file_name, _("既知の伝説のアイテム", "Artifacts Seen"), 0, 0);

	/* Remove the file */
	fd_kill(file_name);
}


/*
 * Display known uniques
 * With "XTRA HACK UNIQHIST" (Originally from XAngband)
 */
static void do_cmd_knowledge_uniques(void)
{
	IDX i;
	int k, n = 0;
	u16b why = 2;
	IDX *who;

	FILE *fff;

	GAME_TEXT file_name[1024];

	int n_alive[10];
	int n_alive_surface = 0;
	int n_alive_over100 = 0;
	int n_alive_total = 0;
	int max_lev = -1;

	for (i = 0; i < 10; i++) n_alive[i] = 0;

	/* Open a new file */
	fff = my_fopen_temp(file_name, 1024);

	if (!fff)
	{
		msg_format(_("一時ファイル %s を作成できませんでした。", "Failed to create temporary file %s."), file_name);
		msg_print(NULL);
		return;
	}

	/* Allocate the "who" array */
	C_MAKE(who, max_r_idx, MONRACE_IDX);

	/* Scan the monsters */
	for (i = 1; i < max_r_idx; i++)
	{
		monster_race *r_ptr = &r_info[i];
		int          lev;

		if (!r_ptr->name) continue;

		/* Require unique monsters */
		if (!(r_ptr->flags1 & RF1_UNIQUE)) continue;

		/* Only display "known" uniques */
		if (!cheat_know && !r_ptr->r_sights) continue;

		/* Only print rarity <= 100 uniques */
		if (!r_ptr->rarity || ((r_ptr->rarity > 100) && !(r_ptr->flags1 & RF1_QUESTOR))) continue;

		/* Only "alive" uniques */
		if (r_ptr->max_num == 0) continue;

		if (r_ptr->level)
		{
			lev = (r_ptr->level - 1) / 10;
			if (lev < 10)
			{
				n_alive[lev]++;
				if (max_lev < lev) max_lev = lev;
			}
			else n_alive_over100++;
		}
		else n_alive_surface++;

		/* Collect "appropriate" monsters */
		who[n++] = i;
	}

	/* Select the sort method */
	ang_sort_comp = ang_sort_comp_hook;
	ang_sort_swap = ang_sort_swap_hook;

	/* Sort the array by dungeon depth of monsters */
	ang_sort(who, &why, n);

	if (n_alive_surface)
	{
		fprintf(fff, _("     地上  生存: %3d体\n", "      Surface  alive: %3d\n"), n_alive_surface);
		n_alive_total += n_alive_surface;
	}
	for (i = 0; i <= max_lev; i++)
	{
		fprintf(fff, _("%3d-%3d階  生存: %3d体\n", "Level %3d-%3d  alive: %3d\n"), 1 + i * 10, 10 + i * 10, n_alive[i]);
		n_alive_total += n_alive[i];
	}
	if (n_alive_over100)
	{
		fprintf(fff, _("101-   階  生存: %3d体\n", "Level 101-     alive: %3d\n"), n_alive_over100);
		n_alive_total += n_alive_over100;
	}

	if (n_alive_total)
	{
		fputs(_("---------  -----------\n", "-------------  ----------\n"), fff);
		fprintf(fff, _("     合計  生存: %3d体\n\n", "        Total  alive: %3d\n\n"), n_alive_total);
	}
	else
	{
		fputs(_("現在は既知の生存ユニークはいません。\n", "No known uniques alive.\n"), fff);
	}

	/* Scan the monster races */
	for (k = 0; k < n; k++)
	{
		monster_race *r_ptr = &r_info[who[k]];

		fprintf(fff, _("     %s (レベル%d)\n", "     %s (level %d)\n"), r_name + r_ptr->name, (int)r_ptr->level);
	}

	/* Free the "who" array */
	C_KILL(who, max_r_idx, s16b);
	my_fclose(fff);

	/* Display the file contents */
	show_file(TRUE, file_name, _("まだ生きているユニーク・モンスター", "Alive Uniques"), 0, 0);

	/* Remove the file */
	fd_kill(file_name);
}


/*
 * Display weapon-exp
 */
static void do_cmd_knowledge_weapon_exp(void)
{
	int i, num, weapon_exp;
	KIND_OBJECT_IDX j;

	FILE *fff;

	GAME_TEXT file_name[1024];
	char tmp[30];

	/* Open a new file */
	fff = my_fopen_temp(file_name, 1024);
	if (!fff) {
	    msg_format(_("一時ファイル %s を作成できませんでした。", "Failed to create temporary file %s."), file_name);
	    msg_print(NULL);
	    return;
	}

	for (i = 0; i < 5; i++)
	{
		for (num = 0; num < 64; num++)
		{
			for (j = 0; j < max_k_idx; j++)
			{
				object_kind *k_ptr = &k_info[j];

				if ((k_ptr->tval == TV_SWORD - i) && (k_ptr->sval == num))
				{
					if ((k_ptr->tval == TV_BOW) && (k_ptr->sval == SV_CRIMSON || k_ptr->sval == SV_HARP)) continue;

					weapon_exp = p_ptr->weapon_exp[4 - i][num];
					strip_name(tmp, j);
					fprintf(fff, "%-25s ", tmp);
					if (weapon_exp >= s_info[p_ptr->pclass].w_max[4 - i][num]) fprintf(fff, "!");
					else fprintf(fff, " ");
					fprintf(fff, "%s", exp_level_str[weapon_exp_level(weapon_exp)]);
					if (cheat_xtra) fprintf(fff, " %d", weapon_exp);
					fprintf(fff, "\n");
					break;
				}
			}
		}
	}
	my_fclose(fff);

	/* Display the file contents */
	show_file(TRUE, file_name, _("武器の経験値", "Weapon Proficiency"), 0, 0);

	/* Remove the file */
	fd_kill(file_name);
}


/*!
 * @brief 魔法の経験値を表示するコマンドのメインルーチン
 * Display spell-exp
 * @return なし
 */
static void do_cmd_knowledge_spell_exp(void)
{
	SPELL_IDX i = 0;
	int spell_exp, exp_level;

	FILE *fff;
	const magic_type *s_ptr;

	GAME_TEXT file_name[1024];

	/* Open a new file */
	fff = my_fopen_temp(file_name, 1024);
	if (!fff) {
	    msg_format(_("一時ファイル %s を作成できませんでした。", "Failed to create temporary file %s."), file_name);
	    msg_print(NULL);
	    return;
	}

	if (p_ptr->realm1 != REALM_NONE)
	{
		fprintf(fff, _("%sの魔法書\n", "%s Spellbook\n"), realm_names[p_ptr->realm1]);
		for (i = 0; i < 32; i++)
		{
			if (!is_magic(p_ptr->realm1))
			{
				s_ptr = &technic_info[p_ptr->realm1 - MIN_TECHNIC][i];
			}
			else
			{
				s_ptr = &mp_ptr->info[p_ptr->realm1 - 1][i];
			}
			if (s_ptr->slevel >= 99) continue;
			spell_exp = p_ptr->spell_exp[i];
			exp_level = spell_exp_level(spell_exp);
			fprintf(fff, "%-25s ", do_spell(p_ptr->realm1, i, SPELL_NAME));
			if (p_ptr->realm1 == REALM_HISSATSU)
				fprintf(fff, "[--]");
			else
			{
				if (exp_level >= EXP_LEVEL_MASTER) fprintf(fff, "!");
				else fprintf(fff, " ");
				fprintf(fff, "%s", exp_level_str[exp_level]);
			}
			if (cheat_xtra) fprintf(fff, " %d", spell_exp);
			fprintf(fff, "\n");
		}
	}

	if (p_ptr->realm2 != REALM_NONE)
	{
		fprintf(fff, _("%sの魔法書\n", "\n%s Spellbook\n"), realm_names[p_ptr->realm2]);
		for (i = 0; i < 32; i++)
		{
			if (!is_magic(p_ptr->realm1))
			{
				s_ptr = &technic_info[p_ptr->realm2 - MIN_TECHNIC][i];
			}
			else
			{
				s_ptr = &mp_ptr->info[p_ptr->realm2 - 1][i];
			}
			if (s_ptr->slevel >= 99) continue;

			spell_exp = p_ptr->spell_exp[i + 32];
			exp_level = spell_exp_level(spell_exp);
			fprintf(fff, "%-25s ", do_spell(p_ptr->realm2, i, SPELL_NAME));
			if (exp_level >= EXP_LEVEL_EXPERT) fprintf(fff, "!");
			else fprintf(fff, " ");
			fprintf(fff, "%s", exp_level_str[exp_level]);
			if (cheat_xtra) fprintf(fff, " %d", spell_exp);
			fprintf(fff, "\n");
		}
	}
	my_fclose(fff);

	/* Display the file contents */
	show_file(TRUE, file_name, _("魔法の経験値", "Spell Proficiency"), 0, 0);

	/* Remove the file */
	fd_kill(file_name);
}


/*!
 * @brief スキル情報を表示するコマンドのメインルーチン /
 * Display skill-exp
 * @return なし
 */
static void do_cmd_knowledge_skill_exp(void)
{
	int i = 0, skill_exp;

	FILE *fff;

<<<<<<< HEAD
	GAME_TEXT file_name[1024];
	GAME_TEXT skill_name[3][20]={_("マーシャルアーツ", "Martial Arts    "),
							_("二刀流          ", "Dual Wielding   "), 
							_("乗馬            ", "Riding          ")};
=======
	char file_name[1024];
	char skill_name[GINOU_TEMPMAX][20] =
	{
		_("マーシャルアーツ", "Martial Arts    "),
		_("二刀流          ", "Dual Wielding   "), 
		_("乗馬            ", "Riding          "),
		_("盾              ", "Shield          ")
	};
>>>>>>> 0ced7c94

	/* Open a new file */
	fff = my_fopen_temp(file_name, 1024);
	if (!fff) {
	    msg_format(_("一時ファイル %s を作成できませんでした。", "Failed to create temporary file %s."), file_name);
	    msg_print(NULL);
	    return;
	}

	for (i = 0; i < GINOU_TEMPMAX; i++)
	{
		skill_exp = p_ptr->skill_exp[i];
		fprintf(fff, "%-20s ", skill_name[i]);
		if (skill_exp >= s_info[p_ptr->pclass].s_max[i]) fprintf(fff, "!");
		else fprintf(fff, " ");
		fprintf(fff, "%s", exp_level_str[(i == GINOU_RIDING) ? riding_exp_level(skill_exp) : weapon_exp_level(skill_exp)]);
		if (cheat_xtra) fprintf(fff, " %d", skill_exp);
		fprintf(fff, "\n");
	}
	my_fclose(fff);

	/* Display the file contents */
	show_file(TRUE, file_name, _("技能の経験値", "Miscellaneous Proficiency"), 0, 0);

	/* Remove the file */
	fd_kill(file_name);
}


/*!
 * @brief 英単語、句、説を複数形を変換する / Pluralize a monster name
 * @param Name 変換したい文字列の参照ポインタ
 * @return なし
 */
void plural_aux(char *Name)
{
	int NameLen = strlen(Name);

	if (my_strstr(Name, "Disembodied hand"))
	{
		strcpy(Name, "Disembodied hands that strangled people");
	}
	else if (my_strstr(Name, "Colour out of space"))
	{
		strcpy(Name, "Colours out of space");
	}
	else if (my_strstr(Name, "stairway to hell"))
	{
		strcpy(Name, "stairways to hell");
	}
	else if (my_strstr(Name, "Dweller on the threshold"))
	{
		strcpy(Name, "Dwellers on the threshold");
	}
	else if (my_strstr(Name, " of "))
	{
		concptr aider = my_strstr(Name, " of ");
		char dummy[80];
		int i = 0;
		concptr ctr = Name;

		while (ctr < aider)
		{
			dummy[i] = *ctr;
			ctr++; i++;
		}

		if (dummy[i-1] == 's')
		{
			strcpy(&(dummy[i]), "es");
			i++;
		}
		else
		{
			strcpy(&(dummy[i]), "s");
		}

		strcpy(&(dummy[i+1]), aider);
		strcpy(Name, dummy);
	}
	else if (my_strstr(Name, "coins"))
	{
		char dummy[80];
		strcpy(dummy, "piles of ");
		strcat(dummy, Name);
		strcpy(Name, dummy);
		return;
	}
	else if (my_strstr(Name, "Manes"))
	{
		return;
	}
	else if (streq(&(Name[NameLen - 2]), "ey"))
	{
		strcpy(&(Name[NameLen - 2]), "eys");
	}
	else if (Name[NameLen - 1] == 'y')
	{
		strcpy(&(Name[NameLen - 1]), "ies");
	}
	else if (streq(&(Name[NameLen - 4]), "ouse"))
	{
		strcpy(&(Name[NameLen - 4]), "ice");
	}
	else if (streq(&(Name[NameLen - 2]), "us"))
	{
		strcpy(&(Name[NameLen - 2]), "i");
	}
	else if (streq(&(Name[NameLen - 6]), "kelman"))
	{
		strcpy(&(Name[NameLen - 6]), "kelmen");
	}
	else if (streq(&(Name[NameLen - 8]), "wordsman"))
	{
		strcpy(&(Name[NameLen - 8]), "wordsmen");
	}
	else if (streq(&(Name[NameLen - 7]), "oodsman"))
	{
		strcpy(&(Name[NameLen - 7]), "oodsmen");
	}
	else if (streq(&(Name[NameLen - 7]), "eastman"))
	{
		strcpy(&(Name[NameLen - 7]), "eastmen");
	}
	else if (streq(&(Name[NameLen - 8]), "izardman"))
	{
		strcpy(&(Name[NameLen - 8]), "izardmen");
	}
	else if (streq(&(Name[NameLen - 5]), "geist"))
	{
		strcpy(&(Name[NameLen - 5]), "geister");
	}
	else if (streq(&(Name[NameLen - 2]), "ex"))
	{
		strcpy(&(Name[NameLen - 2]), "ices");
	}
	else if (streq(&(Name[NameLen - 2]), "lf"))
	{
		strcpy(&(Name[NameLen - 2]), "lves");
	}
	else if (suffix(Name, "ch") ||
		 suffix(Name, "sh") ||
			 suffix(Name, "nx") ||
			 suffix(Name, "s") ||
			 suffix(Name, "o"))
	{
		strcpy(&(Name[NameLen]), "es");
	}
	else
	{
		strcpy(&(Name[NameLen]), "s");
	}
}

/*!
 * @brief 現在のペットを表示するコマンドのメインルーチン /
 * Display current pets
 * @return なし
 */
static void do_cmd_knowledge_pets(void)
{
	int             i;
	FILE            *fff;
	monster_type    *m_ptr;
	GAME_TEXT pet_name[MAX_NLEN];
	int             t_friends = 0;
	int             show_upkeep = 0;
	GAME_TEXT file_name[1024];


	/* Open a new file */
	fff = my_fopen_temp(file_name, 1024);
	if (!fff) {
	    msg_format(_("一時ファイル %s を作成できませんでした。", "Failed to create temporary file %s."), file_name);
	    msg_print(NULL);
	    return;
	}

	/* Process the monsters (backwards) */
	for (i = m_max - 1; i >= 1; i--)
	{
		/* Access the monster */
		m_ptr = &m_list[i];

		/* Ignore "dead" monsters */
		if (!m_ptr->r_idx) continue;

		/* Calculate "upkeep" for pets */
		if (is_pet(m_ptr))
		{
			t_friends++;
			monster_desc(pet_name, m_ptr, MD_ASSUME_VISIBLE | MD_INDEF_VISIBLE);
			fprintf(fff, "%s (%s)\n", pet_name, look_mon_desc(m_ptr, 0x00));
		}
	}

	show_upkeep = calculate_upkeep();

	fprintf(fff, "----------------------------------------------\n");
#ifdef JP
	fprintf(fff, "    合計: %d 体のペット\n", t_friends);
#else
	fprintf(fff, "   Total: %d pet%s.\n", t_friends, (t_friends == 1 ? "" : "s"));
#endif
	fprintf(fff, _(" 維持コスト: %d%% MP\n", "   Upkeep: %d%% mana.\n"), show_upkeep);


	my_fclose(fff);

	/* Display the file contents */
	show_file(TRUE, file_name, _("現在のペット", "Current Pets"), 0, 0);

	/* Remove the file */
	fd_kill(file_name);
}


/*!
 * @brief 現在のペットを表示するコマンドのメインルーチン /
 * Total kill count
 * @return なし
 * @note the player ghosts are ignored.  
 */
static void do_cmd_knowledge_kill_count(void)
{
	MONRACE_IDX i;
	int k, n = 0;
	u16b why = 2;
	MONRACE_IDX *who;
	FILE *fff;
	GAME_TEXT file_name[1024];

	s32b Total = 0;


	/* Open a new file */
	fff = my_fopen_temp(file_name, 1024);

	if (!fff) {
		msg_format(_("一時ファイル %s を作成できませんでした。", "Failed to create temporary file %s."), file_name);
		msg_print(NULL);
		return;
	}

	/* Allocate the "who" array */
	C_MAKE(who, max_r_idx, MONRACE_IDX);

	{
		/* Monsters slain */
		int kk;

		for (kk = 1; kk < max_r_idx; kk++)
		{
			monster_race *r_ptr = &r_info[kk];

			if (r_ptr->flags1 & (RF1_UNIQUE))
			{
				bool dead = (r_ptr->max_num == 0);

				if (dead)
				{
					Total++;
				}
			}
			else
			{
				MONSTER_NUMBER This = r_ptr->r_pkills;

				if (This > 0)
				{
					Total += This;
				}
			}
		}

		if (Total < 1)
			fprintf(fff,_("あなたはまだ敵を倒していない。\n\n", "You have defeated no enemies yet.\n\n"));
		else
#ifdef JP
			fprintf(fff,"あなたは%ld体の敵を倒している。\n\n", (long int)Total);
#else
			fprintf(fff,"You have defeated %ld %s.\n\n", (long int)Total, (Total == 1) ? "enemy" : "enemies");
#endif
	}

	Total = 0;

	/* Scan the monsters */
	for (i = 1; i < max_r_idx; i++)
	{
		monster_race *r_ptr = &r_info[i];

		/* Use that monster */
		if (r_ptr->name) who[n++] = i;
	}

	/* Select the sort method */
	ang_sort_comp = ang_sort_comp_hook;
	ang_sort_swap = ang_sort_swap_hook;

	/* Sort the array by dungeon depth of monsters */
	ang_sort(who, &why, n);

	/* Scan the monster races */
	for (k = 0; k < n; k++)
	{
		monster_race *r_ptr = &r_info[who[k]];

		if (r_ptr->flags1 & (RF1_UNIQUE))
		{
			bool dead = (r_ptr->max_num == 0);

			if (dead)
			{
				fprintf(fff, "     %s\n", (r_name + r_ptr->name));
				Total++;
			}
		}
		else
		{
			MONSTER_NUMBER This = r_ptr->r_pkills;

			if (This > 0)
			{
#ifdef JP
				/* p,tは人と数える by ita */
				if (my_strchr("pt", r_ptr->d_char))
					fprintf(fff, "     %3d 人の %s\n", (int)This, r_name + r_ptr->name);
				else
					fprintf(fff, "     %3d 体の %s\n", (int)This, r_name + r_ptr->name);
#else
				if (This < 2)
				{
					if (my_strstr(r_name + r_ptr->name, "coins"))
					{
						fprintf(fff, "     1 pile of %s\n", (r_name + r_ptr->name));
					}
					else
					{
						fprintf(fff, "     1 %s\n", (r_name + r_ptr->name));
					}
				}
				else
				{
					char ToPlural[80];
					strcpy(ToPlural, (r_name + r_ptr->name));
					plural_aux(ToPlural);
					fprintf(fff, "     %d %s\n", This, ToPlural);
				}
#endif


				Total += This;
			}
		}
	}

	fprintf(fff,"----------------------------------------------\n");
#ifdef JP
	fprintf(fff,"    合計: %lu 体を倒した。\n", (unsigned long int)Total);
#else
	fprintf(fff,"   Total: %lu creature%s killed.\n", (unsigned long int)Total, (Total == 1 ? "" : "s"));
#endif


	/* Free the "who" array */
	C_KILL(who, max_r_idx, s16b);
	my_fclose(fff);

	/* Display the file contents */
	show_file(TRUE, file_name, _("倒した敵の数", "Kill Count"), 0, 0);

	/* Remove the file */
	fd_kill(file_name);
}


/*!
 * @brief モンスター情報リスト中のグループを表示する /
 * Display the object groups.
 * @param col 開始行
 * @param row 開始列
 * @param wid 表示文字数幅
 * @param per_page リストの表示行
 * @param grp_idx グループのID配列
 * @param group_text グループ名の文字列配列
 * @param grp_cur 現在の選択ID
 * @param grp_top 現在の選択リスト最上部ID
 * @return なし
 */
static void display_group_list(int col, int row, int wid, int per_page, IDX grp_idx[], concptr group_text[], int grp_cur, int grp_top)
{
	int i;

	/* Display lines until done */
	for (i = 0; i < per_page && (grp_idx[i] >= 0); i++)
	{
		/* Get the group index */
		int grp = grp_idx[grp_top + i];

		/* Choose a color */
		TERM_COLOR attr = (grp_top + i == grp_cur) ? TERM_L_BLUE : TERM_WHITE;

		/* Erase the entire line */
		Term_erase(col, row + i, wid);

		/* Display the group label */
		c_put_str(attr, group_text[grp], row + i, col);
	}
}


/* 
 * Move the cursor in a browser window 
 */
static void browser_cursor(char ch, int *column, IDX *grp_cur, int grp_cnt, 
						   IDX *list_cur, int list_cnt)
{
	int d;
	int col = *column;
	IDX grp = *grp_cur;
	IDX list = *list_cur;

	/* Extract direction */
	if (ch == ' ')
	{
		/* Hack -- scroll up full screen */
		d = 3;
	}
	else if (ch == '-')
	{
		/* Hack -- scroll down full screen */
		d = 9;
	}
	else
	{
		d = get_keymap_dir(ch);
	}

	if (!d) return;

	/* Diagonals - hack */
	if ((ddx[d] > 0) && ddy[d])
	{
		int browser_rows;
		int wid, hgt;

		Term_get_size(&wid, &hgt);

		browser_rows = hgt - 8;

		/* Browse group list */
		if (!col)
		{
			int old_grp = grp;

			/* Move up or down */
			grp += ddy[d] * (browser_rows - 1);

			/* Verify */
			if (grp >= grp_cnt)	grp = grp_cnt - 1;
			if (grp < 0) grp = 0;
			if (grp != old_grp)	list = 0;
		}

		/* Browse sub-list list */
		else
		{
			/* Move up or down */
			list += ddy[d] * browser_rows;

			/* Verify */
			if (list >= list_cnt) list = list_cnt - 1;
			if (list < 0) list = 0;
		}

		(*grp_cur) = grp;
		(*list_cur) = list;

		return;
	}

	if (ddx[d])
	{
		col += ddx[d];
		if (col < 0) col = 0;
		if (col > 1) col = 1;

		(*column) = col;

		return;
	}

	/* Browse group list */
	if (!col)
	{
		int old_grp = grp;

		/* Move up or down */
		grp += ddy[d];

		/* Verify */
		if (grp >= grp_cnt)	grp = grp_cnt - 1;
		if (grp < 0) grp = 0;
		if (grp != old_grp)	list = 0;
	}

	/* Browse sub-list list */
	else
	{
		/* Move up or down */
		list += ddy[d];

		/* Verify */
		if (list >= list_cnt) list = list_cnt - 1;
		if (list < 0) list = 0;
	}

	(*grp_cur) = grp;
	(*list_cur) = list;
}


/*
 * Display visuals.
 */
static void display_visual_list(int col, int row, int height, int width, TERM_COLOR attr_top, byte char_left)
{
	int i, j;

	/* Clear the display lines */
	for (i = 0; i < height; i++)
	{
		Term_erase(col, row + i, width);
	}

	/* Bigtile mode uses double width */
	if (use_bigtile) width /= 2;

	/* Display lines until done */
	for (i = 0; i < height; i++)
	{
		/* Display columns until done */
		for (j = 0; j < width; j++)
		{
			byte a;
			char c;
			TERM_LEN x = col + j;
			TERM_LEN y = row + i;
			int ia, ic;

			/* Bigtile mode uses double width */
			if (use_bigtile) x += j;

			ia = attr_top + i;
			ic = char_left + j;

			/* Ignore illegal characters */
			if (ia > 0x7f || ic > 0xff || ic < ' ' ||
			    (!use_graphics && ic > 0x7f))
				continue;

			a = (byte)ia;
			c = (char)ic;

			/* Force correct code for both ASCII character and tile */
			if (c & 0x80) a |= 0x80;

			/* Display symbol */
			Term_queue_bigchar(x, y, a, c, 0, 0);
		}
	}
}


/*
 * Place the cursor at the collect position for visual mode
 */
static void place_visual_list_cursor(TERM_LEN col, TERM_LEN row, TERM_COLOR a, byte c, TERM_COLOR attr_top, byte char_left)
{
	int i = (a & 0x7f) - attr_top;
	int j = c - char_left;

	TERM_LEN x = col + j;
	TERM_LEN y = row + i;

	/* Bigtile mode uses double width */
	if (use_bigtile) x += j;

	/* Place the cursor */
	Term_gotoxy(x, y);
}


/*
 *  Clipboard variables for copy&paste in visual mode
 */
static TERM_COLOR attr_idx = 0;
static byte char_idx = 0;

/* Hack -- for feature lighting */
static TERM_COLOR attr_idx_feat[F_LIT_MAX];
static byte char_idx_feat[F_LIT_MAX];

/*
 *  Do visual mode command -- Change symbols
 */
static bool visual_mode_command(char ch, bool *visual_list_ptr,
				int height, int width,
				TERM_COLOR *attr_top_ptr, byte *char_left_ptr,
				TERM_COLOR *cur_attr_ptr, SYMBOL_CODE *cur_char_ptr, bool *need_redraw)
{
	static TERM_COLOR attr_old = 0;
	static SYMBOL_CODE char_old = 0;

	switch (ch)
	{
	case ESCAPE:
		if (*visual_list_ptr)
		{
			/* Cancel change */
			*cur_attr_ptr = attr_old;
			*cur_char_ptr = char_old;
			*visual_list_ptr = FALSE;

			return TRUE;
		}
		break;

	case '\n':
	case '\r':
		if (*visual_list_ptr)
		{
			/* Accept change */
			*visual_list_ptr = FALSE;
			*need_redraw = TRUE;

			return TRUE;
		}
		break;

	case 'V':
	case 'v':
		if (!*visual_list_ptr)
		{
			*visual_list_ptr = TRUE;

			*attr_top_ptr = MAX(0, (*cur_attr_ptr & 0x7f) - 5);
			*char_left_ptr = MAX(0, *cur_char_ptr - 10);

			attr_old = *cur_attr_ptr;
			char_old = *cur_char_ptr;

			return TRUE;
		}
		break;

	case 'C':
	case 'c':
		{
			int i;

			/* Set the visual */
			attr_idx = *cur_attr_ptr;
			char_idx = *cur_char_ptr;

			/* Hack -- for feature lighting */
			for (i = 0; i < F_LIT_MAX; i++)
			{
				attr_idx_feat[i] = 0;
				char_idx_feat[i] = 0;
			}
		}
		return TRUE;

	case 'P':
	case 'p':
		if (attr_idx || (!(char_idx & 0x80) && char_idx)) /* Allow TERM_DARK text */
		{
			/* Set the char */
			*cur_attr_ptr = attr_idx;
			*attr_top_ptr = MAX(0, (*cur_attr_ptr & 0x7f) - 5);
			if (!*visual_list_ptr) *need_redraw = TRUE;
		}

		if (char_idx)
		{
			/* Set the char */
			*cur_char_ptr = char_idx;
			*char_left_ptr = MAX(0, *cur_char_ptr - 10);
			if (!*visual_list_ptr) *need_redraw = TRUE;
		}

		return TRUE;

	default:
		if (*visual_list_ptr)
		{
			int eff_width;
			int d = get_keymap_dir(ch);
			byte a = (*cur_attr_ptr & 0x7f);
			byte c = *cur_char_ptr;

			if (use_bigtile) eff_width = width / 2;
			else eff_width = width;

			/* Restrict direction */
			if ((a == 0) && (ddy[d] < 0)) d = 0;
			if ((c == 0) && (ddx[d] < 0)) d = 0;
			if ((a == 0x7f) && (ddy[d] > 0)) d = 0;
			if ((c == 0xff) && (ddx[d] > 0)) d = 0;

			a += ddy[d];
			c += ddx[d];

			/* Force correct code for both ASCII character and tile */
			if (c & 0x80) a |= 0x80;

			/* Set the visual */
			*cur_attr_ptr = a;
			*cur_char_ptr = c;


			/* Move the frame */
			if ((ddx[d] < 0) && *char_left_ptr > MAX(0, (int)c - 10)) (*char_left_ptr)--;
			if ((ddx[d] > 0) && *char_left_ptr + eff_width < MIN(0xff, (int)c + 10)) (*char_left_ptr)++;
			if ((ddy[d] < 0) && *attr_top_ptr > MAX(0, (int)(a & 0x7f) - 4)) (*attr_top_ptr)--;
			if ((ddy[d] > 0) && *attr_top_ptr + height < MIN(0x7f, (a & 0x7f) + 4)) (*attr_top_ptr)++;
			return TRUE;
		}
		break;
	}

	/* Visual mode command is not used */
	return FALSE;
}


/*
 * Display the monsters in a group.
 */
static void display_monster_list(int col, int row, int per_page, s16b mon_idx[],
	int mon_cur, int mon_top, bool visual_only)
{
	int i;

	/* Display lines until done */
	for (i = 0; i < per_page && (mon_idx[mon_top + i] >= 0); i++)
	{
		TERM_COLOR attr;

		/* Get the race index */
		MONRACE_IDX r_idx = mon_idx[mon_top + i] ;

		/* Access the race */
		monster_race *r_ptr = &r_info[r_idx];

		/* Choose a color */
		attr = ((i + mon_top == mon_cur) ? TERM_L_BLUE : TERM_WHITE);

		/* Display the name */
		c_prt(attr, (r_name + r_ptr->name), row + i, col);

		/* Hack -- visual_list mode */
		if (per_page == 1)
		{
			c_prt(attr, format("%02x/%02x", r_ptr->x_attr, r_ptr->x_char), row + i, (p_ptr->wizard || visual_only) ? 56 : 61);
		}
		if (p_ptr->wizard || visual_only)
		{
			c_prt(attr, format("%d", r_idx), row + i, 62);
		}

		/* Erase chars before overwritten by the race letter */
		Term_erase(69, row + i, 255);

		/* Display symbol */
		Term_queue_bigchar(use_bigtile ? 69 : 70, row + i, r_ptr->x_attr, r_ptr->x_char, 0, 0);

		if (!visual_only)
		{
			/* Display kills */
			if (!(r_ptr->flags1 & RF1_UNIQUE)) 
				put_str(format("%5d", r_ptr->r_pkills), row + i, 73);
			else 
				c_put_str((r_ptr->max_num == 0 ? TERM_L_DARK : TERM_WHITE), 
						  (r_ptr->max_num == 0 ? _("死亡", " dead") : _("生存", "alive")), row + i, 74);
		}
	}

	/* Clear remaining lines */
	for (; i < per_page; i++)
	{
		Term_erase(col, row + i, 255);
	}
}


/*
 * Display known monsters.
 */
static void do_cmd_knowledge_monsters(bool *need_redraw, bool visual_only, IDX direct_r_idx)
{
	IDX i;
	int len, max;
	IDX grp_cur, grp_top, old_grp_cur;
	IDX mon_cur, mon_top;
	IDX grp_cnt, grp_idx[100];
	IDX mon_cnt;
	IDX *mon_idx;

	int column = 0;
	bool flag;
	bool redraw;

	bool visual_list = FALSE;
	TERM_COLOR attr_top = 0;
	byte char_left = 0;

	int browser_rows;
	TERM_LEN wid, hgt;

	BIT_FLAGS8 mode;

	Term_get_size(&wid, &hgt);

	browser_rows = hgt - 8;

	/* Allocate the "mon_idx" array */
	C_MAKE(mon_idx, max_r_idx, MONRACE_IDX);

	max = 0;
	grp_cnt = 0;

	if (direct_r_idx < 0)
	{
		mode = visual_only ? 0x03 : 0x01;

		/* Check every group */
		for (i = 0; monster_group_text[i] != NULL; i++)
		{
			/* Measure the label */
			len = strlen(monster_group_text[i]);

			/* Save the maximum length */
			if (len > max) max = len;

			/* See if any monsters are known */
			if ((monster_group_char[i] == ((char *) -1L)) || collect_monsters(i, mon_idx, mode))
			{
				/* Build a list of groups with known monsters */
				grp_idx[grp_cnt++] = i;
			}
		}

		mon_cnt = 0;
	}
	else
	{
		mon_idx[0] = direct_r_idx;
		mon_cnt = 1;

		/* Terminate the list */
		mon_idx[1] = -1;

		(void)visual_mode_command('v', &visual_list, browser_rows - 1, wid - (max + 3),
			&attr_top, &char_left, &r_info[direct_r_idx].x_attr, &r_info[direct_r_idx].x_char, need_redraw);
	}

	/* Terminate the list */
	grp_idx[grp_cnt] = -1;

	old_grp_cur = -1;
	grp_cur = grp_top = 0;
	mon_cur = mon_top = 0;

	flag = FALSE;
	redraw = TRUE;

	mode = visual_only ? 0x02 : 0x00;

	while (!flag)
	{
		char ch;
		monster_race *r_ptr;

		if (redraw)
		{
			clear_from(0);
			prt(format(_("%s - モンスター", "%s - monsters"), !visual_only ? _("知識", "Knowledge") : _("表示", "Visuals")), 2, 0);
			if (direct_r_idx < 0) prt(_("グループ", "Group"), 4, 0);
			prt(_("名前", "Name"), 4, max + 3);
			if (p_ptr->wizard || visual_only) prt("Idx", 4, 62);
			prt(_("文字", "Sym"), 4, 67);
			if (!visual_only) prt(_("殺害数", "Kills"), 4, 72);

			for (i = 0; i < 78; i++)
			{
				Term_putch(i, 5, TERM_WHITE, '=');
			}

			if (direct_r_idx < 0)
			{
				for (i = 0; i < browser_rows; i++)
				{
					Term_putch(max + 1, 6 + i, TERM_WHITE, '|');
				}
			}

			redraw = FALSE;
		}

		if (direct_r_idx < 0)
		{
			/* Scroll group list */
			if (grp_cur < grp_top) grp_top = grp_cur;
			if (grp_cur >= grp_top + browser_rows) grp_top = grp_cur - browser_rows + 1;

			/* Display a list of monster groups */
			display_group_list(0, 6, max, browser_rows, grp_idx, monster_group_text, grp_cur, grp_top);

			if (old_grp_cur != grp_cur)
			{
				old_grp_cur = grp_cur;

				/* Get a list of monsters in the current group */
				mon_cnt = collect_monsters(grp_idx[grp_cur], mon_idx, mode);
			}

			/* Scroll monster list */
			while (mon_cur < mon_top)
				mon_top = MAX(0, mon_top - browser_rows/2);
			while (mon_cur >= mon_top + browser_rows)
				mon_top = MIN(mon_cnt - browser_rows, mon_top + browser_rows/2);
		}

		if (!visual_list)
		{
			/* Display a list of monsters in the current group */
			display_monster_list(max + 3, 6, browser_rows, mon_idx, mon_cur, mon_top, visual_only);
		}
		else
		{
			mon_top = mon_cur;

			/* Display a monster name */
			display_monster_list(max + 3, 6, 1, mon_idx, mon_cur, mon_top, visual_only);

			/* Display visual list below first monster */
			display_visual_list(max + 3, 7, browser_rows-1, wid - (max + 3), attr_top, char_left);
		}

		/* Prompt */
		prt(format(_("<方向>%s%s%s, ESC", "<dir>%s%s%s, ESC"),
			(!visual_list && !visual_only) ? _(", 'r'で思い出を見る", ", 'r' to recall") : "",
			visual_list ? _(", ENTERで決定", ", ENTER to accept") : _(", 'v'でシンボル変更", ", 'v' for visuals"),
			(attr_idx || char_idx) ? _(", 'c', 'p'でペースト", ", 'c', 'p' to paste") : _(", 'c'でコピー", ", 'c' to copy")),
			hgt - 1, 0);

		/* Get the current monster */
		r_ptr = &r_info[mon_idx[mon_cur]];

		if (!visual_only)
		{
			/* Mega Hack -- track this monster race */
			if (mon_cnt) monster_race_track(mon_idx[mon_cur]);
			handle_stuff();
		}

		if (visual_list)
		{
			place_visual_list_cursor(max + 3, 7, r_ptr->x_attr, r_ptr->x_char, attr_top, char_left);
		}
		else if (!column)
		{
			Term_gotoxy(0, 6 + (grp_cur - grp_top));
		}
		else
		{
			Term_gotoxy(max + 3, 6 + (mon_cur - mon_top));
		}

		ch = inkey();

		/* Do visual mode command if needed */
		if (visual_mode_command(ch, &visual_list, browser_rows-1, wid - (max + 3), &attr_top, &char_left, &r_ptr->x_attr, &r_ptr->x_char, need_redraw))
		{
			if (direct_r_idx >= 0)
			{
				switch (ch)
				{
				case '\n':
				case '\r':
				case ESCAPE:
					flag = TRUE;
					break;
				}
			}
			continue;
		}

		switch (ch)
		{
			case ESCAPE:
			{
				flag = TRUE;
				break;
			}

			case 'R':
			case 'r':
			{
				/* Recall on screen */
				if (!visual_list && !visual_only && (mon_idx[mon_cur] > 0))
				{
					screen_roff(mon_idx[mon_cur], 0);

					(void)inkey();

					redraw = TRUE;
				}
				break;
			}

			default:
			{
				/* Move the cursor */
				browser_cursor(ch, &column, &grp_cur, grp_cnt, &mon_cur, mon_cnt);

				break;
			}
		}
	}

	/* Free the "mon_idx" array */
	C_KILL(mon_idx, max_r_idx, s16b);
}


/*
 * Display the objects in a group.
 */
static void display_object_list(int col, int row, int per_page, IDX object_idx[],
	int object_cur, int object_top, bool visual_only)
{
	int i;

	/* Display lines until done */
	for (i = 0; i < per_page && (object_idx[object_top + i] >= 0); i++)
	{
		GAME_TEXT o_name[MAX_NLEN];
		TERM_COLOR a;
		byte c;
		object_kind *flavor_k_ptr;

		/* Get the object index */
		KIND_OBJECT_IDX k_idx = object_idx[object_top + i];

		/* Access the object */
		object_kind *k_ptr = &k_info[k_idx];

		/* Choose a color */
		TERM_COLOR attr = ((k_ptr->aware || visual_only) ? TERM_WHITE : TERM_SLATE);
		byte cursor = ((k_ptr->aware || visual_only) ? TERM_L_BLUE : TERM_BLUE);


		if (!visual_only && k_ptr->flavor)
		{
			/* Appearance of this object is shuffled */
			flavor_k_ptr = &k_info[k_ptr->flavor];
		}
		else
		{
			/* Appearance of this object is very normal */
			flavor_k_ptr = k_ptr;
		}



		attr = ((i + object_top == object_cur) ? cursor : attr);

		if (!k_ptr->flavor || (!visual_only && k_ptr->aware))
		{
			/* Tidy name */
			strip_name(o_name, k_idx);
		}
		else
		{
			/* Flavor name */
			strcpy(o_name, k_name + flavor_k_ptr->flavor_name);
		}

		/* Display the name */
		c_prt(attr, o_name, row + i, col);

		/* Hack -- visual_list mode */
		if (per_page == 1)
		{
			c_prt(attr, format("%02x/%02x", flavor_k_ptr->x_attr, flavor_k_ptr->x_char), row + i, (p_ptr->wizard || visual_only) ? 64 : 68);
		}
		if (p_ptr->wizard || visual_only)
		{
			c_prt(attr, format("%d", k_idx), row + i, 70);
		}

		a = flavor_k_ptr->x_attr;
		c = flavor_k_ptr->x_char;

		/* Display symbol */
		Term_queue_bigchar(use_bigtile ? 76 : 77, row + i, a, c, 0, 0);
	}

	/* Clear remaining lines */
	for (; i < per_page; i++)
	{
		Term_erase(col, row + i, 255);
	}
}

/*
 * Describe fake object
 */
static void desc_obj_fake(KIND_OBJECT_IDX k_idx)
{
	object_type *o_ptr;
	object_type object_type_body;
	o_ptr = &object_type_body;
	object_wipe(o_ptr);

	/* Create the artifact */
	object_prep(o_ptr, k_idx);

	/* It's fully know */
	o_ptr->ident |= IDENT_KNOWN;

	/* Track the object */
	/* object_actual_track(o_ptr); */

	/* Hack - mark as fake */
	/* term_obj_real = FALSE; */
	handle_stuff();

	if (!screen_object(o_ptr, SCROBJ_FAKE_OBJECT | SCROBJ_FORCE_DETAIL))
	{
		msg_print(_("特に変わったところはないようだ。", "You see nothing special."));
		msg_print(NULL);
	}
}



/*
 * Display known objects
 */
static void do_cmd_knowledge_objects(bool *need_redraw, bool visual_only, IDX direct_k_idx)
{
	IDX i;
	int len, max;
	IDX grp_cur, grp_top, old_grp_cur;
	IDX object_old, object_cur, object_top;
	int grp_cnt;
	IDX grp_idx[100];
	int object_cnt;
	IDX *object_idx;

	int column = 0;
	bool flag;
	bool redraw;

	bool visual_list = FALSE;
	TERM_COLOR attr_top = 0;
	byte char_left = 0;

	int browser_rows;
	int wid, hgt;

	byte mode;

	Term_get_size(&wid, &hgt);

	browser_rows = hgt - 8;

	/* Allocate the "object_idx" array */
	C_MAKE(object_idx, max_k_idx, KIND_OBJECT_IDX);

	max = 0;
	grp_cnt = 0;

	if (direct_k_idx < 0)
	{
		mode = visual_only ? 0x03 : 0x01;

		/* Check every group */
		for (i = 0; object_group_text[i] != NULL; i++)
		{
			/* Measure the label */
			len = strlen(object_group_text[i]);

			/* Save the maximum length */
			if (len > max) max = len;

			/* See if any monsters are known */
			if (collect_objects(i, object_idx, mode))
			{
				/* Build a list of groups with known monsters */
				grp_idx[grp_cnt++] = i;
			}
		}

		object_old = -1;
		object_cnt = 0;
	}
	else
	{
		object_kind *k_ptr = &k_info[direct_k_idx];
		object_kind *flavor_k_ptr;

		if (!visual_only && k_ptr->flavor)
		{
			/* Appearance of this object is shuffled */
			flavor_k_ptr = &k_info[k_ptr->flavor];
		}
		else
		{
			/* Appearance of this object is very normal */
			flavor_k_ptr = k_ptr;
		}

		object_idx[0] = direct_k_idx;
		object_old = direct_k_idx;
		object_cnt = 1;

		/* Terminate the list */
		object_idx[1] = -1;

		(void)visual_mode_command('v', &visual_list, browser_rows - 1, wid - (max + 3),
			&attr_top, &char_left, &flavor_k_ptr->x_attr, &flavor_k_ptr->x_char, need_redraw);
	}

	/* Terminate the list */
	grp_idx[grp_cnt] = -1;

	old_grp_cur = -1;
	grp_cur = grp_top = 0;
	object_cur = object_top = 0;

	flag = FALSE;
	redraw = TRUE;

	mode = visual_only ? 0x02 : 0x00;

	while (!flag)
	{
		char ch;
		object_kind *k_ptr, *flavor_k_ptr;

		if (redraw)
		{
			clear_from(0);

#ifdef JP
			prt(format("%s - アイテム", !visual_only ? "知識" : "表示"), 2, 0);
			if (direct_k_idx < 0) prt("グループ", 4, 0);
			prt("名前", 4, max + 3);
			if (p_ptr->wizard || visual_only) prt("Idx", 4, 70);
			prt("文字", 4, 74);
#else
			prt(format("%s - objects", !visual_only ? "Knowledge" : "Visuals"), 2, 0);
			if (direct_k_idx < 0) prt("Group", 4, 0);
			prt("Name", 4, max + 3);
			if (p_ptr->wizard || visual_only) prt("Idx", 4, 70);
			prt("Sym", 4, 75);
#endif

			for (i = 0; i < 78; i++)
			{
				Term_putch(i, 5, TERM_WHITE, '=');
			}

			if (direct_k_idx < 0)
			{
				for (i = 0; i < browser_rows; i++)
				{
					Term_putch(max + 1, 6 + i, TERM_WHITE, '|');
				}
			}

			redraw = FALSE;
		}

		if (direct_k_idx < 0)
		{
			/* Scroll group list */
			if (grp_cur < grp_top) grp_top = grp_cur;
			if (grp_cur >= grp_top + browser_rows) grp_top = grp_cur - browser_rows + 1;

			/* Display a list of object groups */
			display_group_list(0, 6, max, browser_rows, grp_idx, object_group_text, grp_cur, grp_top);

			if (old_grp_cur != grp_cur)
			{
				old_grp_cur = grp_cur;

				/* Get a list of objects in the current group */
				object_cnt = collect_objects(grp_idx[grp_cur], object_idx, mode);
			}

			/* Scroll object list */
			while (object_cur < object_top)
				object_top = MAX(0, object_top - browser_rows/2);
			while (object_cur >= object_top + browser_rows)
				object_top = MIN(object_cnt - browser_rows, object_top + browser_rows/2);
		}

		if (!visual_list)
		{
			/* Display a list of objects in the current group */
			display_object_list(max + 3, 6, browser_rows, object_idx, object_cur, object_top, visual_only);
		}
		else
		{
			object_top = object_cur;

			/* Display a list of objects in the current group */
			display_object_list(max + 3, 6, 1, object_idx, object_cur, object_top, visual_only);

			/* Display visual list below first object */
			display_visual_list(max + 3, 7, browser_rows-1, wid - (max + 3), attr_top, char_left);
		}

		/* Get the current object */
		k_ptr = &k_info[object_idx[object_cur]];

		if (!visual_only && k_ptr->flavor)
		{
			/* Appearance of this object is shuffled */
			flavor_k_ptr = &k_info[k_ptr->flavor];
		}
		else
		{
			/* Appearance of this object is very normal */
			flavor_k_ptr = k_ptr;
		}

		/* Prompt */
#ifdef JP
		prt(format("<方向>%s%s%s, ESC",
			(!visual_list && !visual_only) ? ", 'r'で詳細を見る" : "",
			visual_list ? ", ENTERで決定" : ", 'v'でシンボル変更",
			(attr_idx || char_idx) ? ", 'c', 'p'でペースト" : ", 'c'でコピー"),
			hgt - 1, 0);
#else
		prt(format("<dir>%s%s%s, ESC",
			(!visual_list && !visual_only) ? ", 'r' to recall" : "",
			visual_list ? ", ENTER to accept" : ", 'v' for visuals",
			(attr_idx || char_idx) ? ", 'c', 'p' to paste" : ", 'c' to copy"),
			hgt - 1, 0);
#endif

		if (!visual_only)
		{
			/* Mega Hack -- track this object */
			if (object_cnt) object_kind_track(object_idx[object_cur]);

			/* The "current" object changed */
			if (object_old != object_idx[object_cur])
			{
				handle_stuff();

				/* Remember the "current" object */
				object_old = object_idx[object_cur];
			}
		}

		if (visual_list)
		{
			place_visual_list_cursor(max + 3, 7, flavor_k_ptr->x_attr, flavor_k_ptr->x_char, attr_top, char_left);
		}
		else if (!column)
		{
			Term_gotoxy(0, 6 + (grp_cur - grp_top));
		}
		else
		{
			Term_gotoxy(max + 3, 6 + (object_cur - object_top));
		}

		ch = inkey();

		/* Do visual mode command if needed */
		if (visual_mode_command(ch, &visual_list, browser_rows-1, wid - (max + 3), &attr_top, &char_left, &flavor_k_ptr->x_attr, &flavor_k_ptr->x_char, need_redraw))
		{
			if (direct_k_idx >= 0)
			{
				switch (ch)
				{
				case '\n':
				case '\r':
				case ESCAPE:
					flag = TRUE;
					break;
				}
			}
			continue;
		}

		switch (ch)
		{
			case ESCAPE:
			{
				flag = TRUE;
				break;
			}

			case 'R':
			case 'r':
			{
				/* Recall on screen */
				if (!visual_list && !visual_only && (grp_cnt > 0))
				{
					desc_obj_fake(object_idx[object_cur]);
					redraw = TRUE;
				}
				break;
			}

			default:
			{
				/* Move the cursor */
				browser_cursor(ch, &column, &grp_cur, grp_cnt, &object_cur, object_cnt);
				break;
			}
		}
	}

	/* Free the "object_idx" array */
	C_KILL(object_idx, max_k_idx, IDX);
}


/*
 * Display the features in a group.
 */
static void display_feature_list(int col, int row, int per_page, FEAT_IDX *feat_idx,
	FEAT_IDX feat_cur, FEAT_IDX feat_top, bool visual_only, int lighting_level)
{
	int lit_col[F_LIT_MAX], i, j;
	int f_idx_col = use_bigtile ? 62 : 64;

	/* Correct columns 1 and 4 */
	lit_col[F_LIT_STANDARD] = use_bigtile ? (71 - F_LIT_MAX) : 71;
	for (i = F_LIT_NS_BEGIN; i < F_LIT_MAX; i++)
		lit_col[i] = lit_col[F_LIT_STANDARD] + 2 + (i - F_LIT_NS_BEGIN) * 2 + (use_bigtile ? i : 0);

	/* Display lines until done */
	for (i = 0; i < per_page && (feat_idx[feat_top + i] >= 0); i++)
	{
		TERM_COLOR attr;

		/* Get the index */
		FEAT_IDX f_idx = feat_idx[feat_top + i];

		/* Access the index */
		feature_type *f_ptr = &f_info[f_idx];

		int row_i = row + i;

		/* Choose a color */
		attr = ((i + feat_top == feat_cur) ? TERM_L_BLUE : TERM_WHITE);

		/* Display the name */
		c_prt(attr, f_name + f_ptr->name, row_i, col);

		/* Hack -- visual_list mode */
		if (per_page == 1)
		{
			/* Display lighting level */
			c_prt(attr, format("(%s)", lighting_level_str[lighting_level]), row_i, col + 1 + strlen(f_name + f_ptr->name));

			c_prt(attr, format("%02x/%02x", f_ptr->x_attr[lighting_level], f_ptr->x_char[lighting_level]), row_i, f_idx_col - ((p_ptr->wizard || visual_only) ? 6 : 2));
		}
		if (p_ptr->wizard || visual_only)
		{
			c_prt(attr, format("%d", f_idx), row_i, f_idx_col);
		}

		/* Display symbol */
		Term_queue_bigchar(lit_col[F_LIT_STANDARD], row_i, f_ptr->x_attr[F_LIT_STANDARD], f_ptr->x_char[F_LIT_STANDARD], 0, 0);

		Term_putch(lit_col[F_LIT_NS_BEGIN], row_i, TERM_SLATE, '(');
		for (j = F_LIT_NS_BEGIN + 1; j < F_LIT_MAX; j++)
		{
			Term_putch(lit_col[j], row_i, TERM_SLATE, '/');
		}
		Term_putch(lit_col[F_LIT_MAX - 1] + (use_bigtile ? 3 : 2), row_i, TERM_SLATE, ')');

		/* Mega-hack -- Use non-standard colour */
		for (j = F_LIT_NS_BEGIN; j < F_LIT_MAX; j++)
		{
			Term_queue_bigchar(lit_col[j] + 1, row_i, f_ptr->x_attr[j], f_ptr->x_char[j], 0, 0);
		}
	}

	/* Clear remaining lines */
	for (; i < per_page; i++)
	{
		Term_erase(col, row + i, 255);
	}
}


/*
 * Interact with feature visuals.
 */
static void do_cmd_knowledge_features(bool *need_redraw, bool visual_only, IDX direct_f_idx, IDX *lighting_level)
{
	FEAT_IDX i;
	int len, max;
	FEAT_IDX grp_cur, grp_top, old_grp_cur;
	FEAT_IDX feat_cur, feat_top;
	int grp_cnt;
	FEAT_IDX grp_idx[100];
	int feat_cnt;
	FEAT_IDX *feat_idx;

	TERM_LEN column = 0;
	bool flag;
	bool redraw;

	bool visual_list = FALSE;
	TERM_COLOR attr_top = 0;
	byte char_left = 0;

	TERM_LEN browser_rows;
	TERM_LEN wid, hgt;

	TERM_COLOR attr_old[F_LIT_MAX];
	SYMBOL_CODE char_old[F_LIT_MAX];
	TERM_COLOR *cur_attr_ptr;
	SYMBOL_CODE *cur_char_ptr;

	(void)C_WIPE(attr_old, F_LIT_MAX, byte);
	(void)C_WIPE(char_old, F_LIT_MAX, byte);

	Term_get_size(&wid, &hgt);

	browser_rows = hgt - 8;

	/* Allocate the "feat_idx" array */
	C_MAKE(feat_idx, max_f_idx, FEAT_IDX);

	max = 0;
	grp_cnt = 0;

	if (direct_f_idx < 0)
	{
		/* Check every group */
		for (i = 0; feature_group_text[i] != NULL; i++)
		{
			/* Measure the label */
			len = strlen(feature_group_text[i]);

			/* Save the maximum length */
			if (len > max) max = len;

			/* See if any features are known */
			if (collect_features(i, feat_idx, 0x01))
			{
				/* Build a list of groups with known features */
				grp_idx[grp_cnt++] = i;
			}
		}

		feat_cnt = 0;
	}
	else
	{
		feature_type *f_ptr = &f_info[direct_f_idx];

		feat_idx[0] = direct_f_idx;
		feat_cnt = 1;

		/* Terminate the list */
		feat_idx[1] = -1;

		(void)visual_mode_command('v', &visual_list, browser_rows - 1, wid - (max + 3),
			&attr_top, &char_left, &f_ptr->x_attr[*lighting_level], &f_ptr->x_char[*lighting_level], need_redraw);

		for (i = 0; i < F_LIT_MAX; i++)
		{
			attr_old[i] = f_ptr->x_attr[i];
			char_old[i] = f_ptr->x_char[i];
		}
	}

	/* Terminate the list */
	grp_idx[grp_cnt] = -1;

	old_grp_cur = -1;
	grp_cur = grp_top = 0;
	feat_cur = feat_top = 0;

	flag = FALSE;
	redraw = TRUE;

	while (!flag)
	{
		char ch;
		feature_type *f_ptr;

		if (redraw)
		{
			clear_from(0);

			prt(_("表示 - 地形", "Visuals - features"), 2, 0);
			if (direct_f_idx < 0) prt(_("グループ", "Group"), 4, 0);
			prt(_("名前", "Name"), 4, max + 3);
			if (use_bigtile)
			{
				if (p_ptr->wizard || visual_only) prt("Idx", 4, 62);
				prt(_("文字 ( l/ d)", "Sym ( l/ d)"), 4, 66);
			}
			else
			{
				if (p_ptr->wizard || visual_only) prt("Idx", 4, 64);
				prt(_("文字 (l/d)", "Sym (l/d)"), 4, 68);
			}

			for (i = 0; i < 78; i++)
			{
				Term_putch(i, 5, TERM_WHITE, '=');
			}

			if (direct_f_idx < 0)
			{
				for (i = 0; i < browser_rows; i++)
				{
					Term_putch(max + 1, 6 + i, TERM_WHITE, '|');
				}
			}

			redraw = FALSE;
		}

		if (direct_f_idx < 0)
		{
			/* Scroll group list */
			if (grp_cur < grp_top) grp_top = grp_cur;
			if (grp_cur >= grp_top + browser_rows) grp_top = grp_cur - browser_rows + 1;

			/* Display a list of feature groups */
			display_group_list(0, 6, max, browser_rows, grp_idx, feature_group_text, grp_cur, grp_top);

			if (old_grp_cur != grp_cur)
			{
				old_grp_cur = grp_cur;

				/* Get a list of features in the current group */
				feat_cnt = collect_features(grp_idx[grp_cur], feat_idx, 0x00);
			}

			/* Scroll feature list */
			while (feat_cur < feat_top)
				feat_top = MAX(0, feat_top - browser_rows/2);
			while (feat_cur >= feat_top + browser_rows)
				feat_top = MIN(feat_cnt - browser_rows, feat_top + browser_rows/2);
		}

		if (!visual_list)
		{
			/* Display a list of features in the current group */
			display_feature_list(max + 3, 6, browser_rows, feat_idx, feat_cur, feat_top, visual_only, F_LIT_STANDARD);
		}
		else
		{
			feat_top = feat_cur;

			/* Display a list of features in the current group */
			display_feature_list(max + 3, 6, 1, feat_idx, feat_cur, feat_top, visual_only, *lighting_level);

			/* Display visual list below first object */
			display_visual_list(max + 3, 7, browser_rows-1, wid - (max + 3), attr_top, char_left);
		}

		/* Prompt */
		prt(format(_("<方向>%s, 'd'で標準光源効果%s, ESC", "<dir>%s, 'd' for default lighting%s, ESC"),
			visual_list ? _(", ENTERで決定, 'a'で対象明度変更", ", ENTER to accept, 'a' for lighting level") : _(", 'v'でシンボル変更", ", 'v' for visuals"),
			(attr_idx || char_idx) ? _(", 'c', 'p'でペースト", ", 'c', 'p' to paste") : _(", 'c'でコピー", ", 'c' to copy")),
			hgt - 1, 0);

		/* Get the current feature */
		f_ptr = &f_info[feat_idx[feat_cur]];
		cur_attr_ptr = &f_ptr->x_attr[*lighting_level];
		cur_char_ptr = &f_ptr->x_char[*lighting_level];

		if (visual_list)
		{
			place_visual_list_cursor(max + 3, 7, *cur_attr_ptr, *cur_char_ptr, attr_top, char_left);
		}
		else if (!column)
		{
			Term_gotoxy(0, 6 + (grp_cur - grp_top));
		}
		else
		{
			Term_gotoxy(max + 3, 6 + (feat_cur - feat_top));
		}

		ch = inkey();

		if (visual_list && ((ch == 'A') || (ch == 'a')))
		{
			int prev_lighting_level = *lighting_level;

			if (ch == 'A')
			{
				if (*lighting_level <= 0) *lighting_level = F_LIT_MAX - 1;
				else (*lighting_level)--;
			}
			else
			{
				if (*lighting_level >= F_LIT_MAX - 1) *lighting_level = 0;
				else (*lighting_level)++;
			}

			if (f_ptr->x_attr[prev_lighting_level] != f_ptr->x_attr[*lighting_level])
				attr_top = MAX(0, (f_ptr->x_attr[*lighting_level] & 0x7f) - 5);

			if (f_ptr->x_char[prev_lighting_level] != f_ptr->x_char[*lighting_level])
				char_left = MAX(0, f_ptr->x_char[*lighting_level] - 10);

			continue;
		}

		else if ((ch == 'D') || (ch == 'd'))
		{
			TERM_COLOR prev_x_attr = f_ptr->x_attr[*lighting_level];
			byte prev_x_char = f_ptr->x_char[*lighting_level];

			apply_default_feat_lighting(f_ptr->x_attr, f_ptr->x_char);

			if (visual_list)
			{
				if (prev_x_attr != f_ptr->x_attr[*lighting_level])
					 attr_top = MAX(0, (f_ptr->x_attr[*lighting_level] & 0x7f) - 5);

				if (prev_x_char != f_ptr->x_char[*lighting_level])
					char_left = MAX(0, f_ptr->x_char[*lighting_level] - 10);
			}
			else *need_redraw = TRUE;

			continue;
		}

		/* Do visual mode command if needed */
		else if (visual_mode_command(ch, &visual_list, browser_rows-1, wid - (max + 3), &attr_top, &char_left, cur_attr_ptr, cur_char_ptr, need_redraw))
		{
			switch (ch)
			{
			/* Restore previous visual settings */
			case ESCAPE:
				for (i = 0; i < F_LIT_MAX; i++)
				{
					f_ptr->x_attr[i] = attr_old[i];
					f_ptr->x_char[i] = char_old[i];
				}

				/* Fall through */

			case '\n':
			case '\r':
				if (direct_f_idx >= 0) flag = TRUE;
				else *lighting_level = F_LIT_STANDARD;
				break;

			/* Preserve current visual settings */
			case 'V':
			case 'v':
				for (i = 0; i < F_LIT_MAX; i++)
				{
					attr_old[i] = f_ptr->x_attr[i];
					char_old[i] = f_ptr->x_char[i];
				}
				*lighting_level = F_LIT_STANDARD;
				break;

			case 'C':
			case 'c':
				if (!visual_list)
				{
					for (i = 0; i < F_LIT_MAX; i++)
					{
						attr_idx_feat[i] = f_ptr->x_attr[i];
						char_idx_feat[i] = f_ptr->x_char[i];
					}
				}
				break;

			case 'P':
			case 'p':
				if (!visual_list)
				{
					/* Allow TERM_DARK text */
					for (i = F_LIT_NS_BEGIN; i < F_LIT_MAX; i++)
					{
						if (attr_idx_feat[i] || (!(char_idx_feat[i] & 0x80) && char_idx_feat[i])) f_ptr->x_attr[i] = attr_idx_feat[i];
						if (char_idx_feat[i]) f_ptr->x_char[i] = char_idx_feat[i];
					}
				}
				break;
			}
			continue;
		}

		switch (ch)
		{
			case ESCAPE:
			{
				flag = TRUE;
				break;
			}

			default:
			{
				/* Move the cursor */
				browser_cursor(ch, &column, &grp_cur, grp_cnt, &feat_cur, feat_cnt);
				break;
			}
		}
	}

	/* Free the "feat_idx" array */
	C_KILL(feat_idx, max_f_idx, FEAT_IDX);
}


/*
 * List wanted monsters
 */
static void do_cmd_knowledge_kubi(void)
{
	int i;
	FILE *fff;
	
	GAME_TEXT file_name[1024];
	
	
	/* Open a new file */
	fff = my_fopen_temp(file_name, 1024);
	if (!fff) {
	    msg_format(_("一時ファイル %s を作成できませんでした。", "Failed to create temporary file %s."), file_name);
	    msg_print(NULL);
	    return;
	}
	
	if (fff)
	{
		bool listed = FALSE;

#ifdef JP
		fprintf(fff, "今日のターゲット : %s\n", (p_ptr->today_mon ? r_name + r_info[p_ptr->today_mon].name : "不明"));
		fprintf(fff, "\n");
		fprintf(fff, "賞金首リスト\n");
#else
		fprintf(fff, "Today target : %s\n", (p_ptr->today_mon ? r_name + r_info[p_ptr->today_mon].name : "unknown"));
		fprintf(fff, "\n");
		fprintf(fff, "List of wanted monsters\n");
#endif
		fprintf(fff, "----------------------------------------------\n");

		for (i = 0; i < MAX_KUBI; i++)
		{
			if (kubi_r_idx[i] <= 10000)
			{
				fprintf(fff,"%s\n", r_name + r_info[kubi_r_idx[i]].name);

				listed = TRUE;
			}
		}

		if (!listed)
		{
			fprintf(fff,"\n%s\n", _("賞金首はもう残っていません。", "There is no more wanted monster."));
		}
	}
		my_fclose(fff);
	
	/* Display the file contents */
	show_file(TRUE, file_name, _("賞金首の一覧", "Wanted monsters"), 0, 0);
	
	/* Remove the file */
	fd_kill(file_name);
}

/*
 * List virtues & status
 */
static void do_cmd_knowledge_virtues(void)
{
	FILE *fff;	
	GAME_TEXT file_name[1024];
		
	/* Open a new file */
	fff = my_fopen_temp(file_name, 1024);
	if (!fff) {
	    msg_format(_("一時ファイル %s を作成できませんでした。", "Failed to create temporary file %s."), file_name);
	    msg_print(NULL);
	    return;
	}
	
	if (fff)
	{
		fprintf(fff, _("現在の属性 : %s\n\n", "Your alighnment : %s\n\n"), your_alignment());
		dump_virtues(fff);
	}
		my_fclose(fff);
	
	/* Display the file contents */
	show_file(TRUE, file_name, _("八つの徳", "Virtues"), 0, 0);
	
	/* Remove the file */
	fd_kill(file_name);
}

/*
* Dungeon
*
*/
static void do_cmd_knowledge_dungeon(void)
{
	FILE *fff;
	
	GAME_TEXT file_name[1024];
	int i;
		
	/* Open a new file */
	fff = my_fopen_temp(file_name, 1024);
	if (!fff) {
	    msg_format(_("一時ファイル %s を作成できませんでした。", "Failed to create temporary file %s."), file_name);
	    msg_print(NULL);
	    return;
	}
	
	if (fff)
	{
		for (i = 1; i < max_d_idx; i++)
		{
			bool seiha = FALSE;

			if (!d_info[i].maxdepth) continue;
			if (!max_dlv[i]) continue;
			if (d_info[i].final_guardian)
			{
				if (!r_info[d_info[i].final_guardian].max_num) seiha = TRUE;
			}
			else if (max_dlv[i] == d_info[i].maxdepth) seiha = TRUE;
			
			fprintf(fff, _("%c%-12s :  %3d 階\n", "%c%-16s :  level %3d\n"), seiha ? '!' : ' ', d_name + d_info[i].name, (int)max_dlv[i]);
		}
	}
		my_fclose(fff);
	
	/* Display the file contents */
	show_file(TRUE, file_name, _("今までに入ったダンジョン", "Dungeon"), 0, 0);
	
	/* Remove the file */
	fd_kill(file_name);
}

/*
* List virtues & status
*
*/
static void do_cmd_knowledge_stat(void)
{
	FILE *fff;
	
	GAME_TEXT file_name[1024];
	int percent, v_nr;
	
	/* Open a new file */
	fff = my_fopen_temp(file_name, 1024);
	if (!fff) {
	    msg_format(_("一時ファイル %s を作成できませんでした。", "Failed to create temporary file %s."), file_name);
	    msg_print(NULL);
	    return;
	}
	
	if (fff)
	{
		percent = (int)(((long)p_ptr->player_hp[PY_MAX_LEVEL - 1] * 200L) /
			(2 * p_ptr->hitdie +
			((PY_MAX_LEVEL - 1+3) * (p_ptr->hitdie + 1))));

#ifdef JP
		if (p_ptr->knowledge & KNOW_HPRATE) fprintf(fff, "現在の体力ランク : %d/100\n\n", percent);
		else fprintf(fff, "現在の体力ランク : ???\n\n");
		fprintf(fff, "能力の最大値\n\n");
#else
		if (p_ptr->knowledge & KNOW_HPRATE) fprintf(fff, "Your current Life Rating is %d/100.\n\n", percent);
		else fprintf(fff, "Your current Life Rating is ???.\n\n");
		fprintf(fff, "Limits of maximum stats\n\n");
#endif
		for (v_nr = 0; v_nr < A_MAX; v_nr++)
		{
			if ((p_ptr->knowledge & KNOW_STAT) || p_ptr->stat_max[v_nr] == p_ptr->stat_max_max[v_nr]) fprintf(fff, "%s 18/%d\n", stat_names[v_nr], p_ptr->stat_max_max[v_nr]-18);
			else fprintf(fff, "%s ???\n", stat_names[v_nr]);
		}
	}

	dump_yourself(fff);
	my_fclose(fff);
	
	/* Display the file contents */
	show_file(TRUE, file_name, _("自分に関する情報", "HP-rate & Max stat"), 0, 0);
	
	/* Remove the file */
	fd_kill(file_name);
}


/*
 * Print all active quests
 */
static void do_cmd_knowledge_quests_current(FILE *fff)
{
	char tmp_str[120];
	char rand_tmp_str[120] = "\0";
	GAME_TEXT name[MAX_NLEN];
	monster_race *r_ptr;
	IDX i;
	int rand_level = 100;
	int total = 0;

	fprintf(fff, _("《遂行中のクエスト》\n", "< Current Quest >\n"));

	for (i = 1; i < max_q_idx; i++)
	{
		if ((quest[i].status == QUEST_STATUS_TAKEN) ||
			((quest[i].status == QUEST_STATUS_STAGE_COMPLETED) && (quest[i].type == QUEST_TYPE_TOWER)) ||
			(quest[i].status == QUEST_STATUS_COMPLETED))
		{
			/* Set the quest number temporary */
			IDX old_quest = p_ptr->inside_quest;
			int j;

			/* Clear the text */
			for (j = 0; j < 10; j++) quest_text[j][0] = '\0';
			quest_text_line = 0;

			p_ptr->inside_quest = i;

			/* Get the quest text */
			init_flags = INIT_SHOW_TEXT;

			process_dungeon_file("q_info.txt", 0, 0, 0, 0);

			/* Reset the old quest number */
			p_ptr->inside_quest = old_quest;

			/* No info from "silent" quests */
			if (quest[i].flags & QUEST_FLAG_SILENT) continue;

			total++;

			if (quest[i].type != QUEST_TYPE_RANDOM)
			{
				char note[80] = "\0";

				if (quest[i].status == QUEST_STATUS_TAKEN || quest[i].status == QUEST_STATUS_STAGE_COMPLETED)
				{
					switch (quest[i].type)
					{
					case QUEST_TYPE_KILL_LEVEL:
					case QUEST_TYPE_KILL_ANY_LEVEL:
						r_ptr = &r_info[quest[i].r_idx];
						strcpy(name, r_name + r_ptr->name);
						if (quest[i].max_num > 1)
						{
#ifdef JP
							sprintf(note," - %d 体の%sを倒す。(あと %d 体)",
								(int)quest[i].max_num, name, (int)(quest[i].max_num - quest[i].cur_num));
#else
							plural_aux(name);
							sprintf(note," - kill %d %s, have killed %d.",
								(int)quest[i].max_num, name, (int)quest[i].cur_num);
#endif
						}
						else
							sprintf(note,_(" - %sを倒す。", " - kill %s."),name);
						break;

					case QUEST_TYPE_FIND_ARTIFACT:
						if (quest[i].k_idx)
						{
							artifact_type *a_ptr = &a_info[quest[i].k_idx];
							object_type forge;
							object_type *q_ptr = &forge;
							KIND_OBJECT_IDX k_idx = lookup_kind(a_ptr->tval, a_ptr->sval);
							object_prep(q_ptr, k_idx);
							q_ptr->name1 = quest[i].k_idx;
							q_ptr->ident = IDENT_STORE;
							object_desc(name, q_ptr, OD_NAME_ONLY);
						}
						sprintf(note,_("\n   - %sを見つけ出す。", "\n   - Find out %s."), name);
						break;
					case QUEST_TYPE_FIND_EXIT:
						sprintf(note,_(" - 出口に到達する。", " - Reach to Exit."));
						break;

					case QUEST_TYPE_KILL_NUMBER:
#ifdef JP
						sprintf(note," - %d 体のモンスターを倒す。(あと %d 体)",
							(int)quest[i].max_num, (int)(quest[i].max_num - quest[i].cur_num));
#else
						sprintf(note," - Kill %d monsters, have killed %d.",
							(int)quest[i].max_num, (int)quest[i].cur_num);
#endif
						break;

					case QUEST_TYPE_KILL_ALL:
					case QUEST_TYPE_TOWER:
						sprintf(note,_(" - 全てのモンスターを倒す。", " - Kill all monsters."));
						break;
					}
				}

				/* Print the quest info */
				sprintf(tmp_str, _("  %s (危険度:%d階相当)%s\n", "  %s (Danger level: %d)%s\n"),
					quest[i].name, (int)quest[i].level, note);

				fputs(tmp_str, fff);

				if (quest[i].status == QUEST_STATUS_COMPLETED)
				{
					sprintf(tmp_str, _("    クエスト達成 - まだ報酬を受けとってない。\n", "    Quest Completed - Unrewarded\n"));
					fputs(tmp_str, fff);
				}
				else
				{
					j = 0;

					while (quest_text[j][0] && j < 10)
					{
						fprintf(fff, "    %s\n", quest_text[j]);
						j++;
					}
				}
			}
			else if (quest[i].level < rand_level) /* QUEST_TYPE_RANDOM */
			{
				/* New random */
				rand_level = quest[i].level;

				if (max_dlv[DUNGEON_ANGBAND] >= rand_level)
				{
					/* Print the quest info */
					r_ptr = &r_info[quest[i].r_idx];
					strcpy(name, r_name + r_ptr->name);

					if (quest[i].max_num > 1)
					{
#ifdef JP
						sprintf(rand_tmp_str,"  %s (%d 階) - %d 体の%sを倒す。(あと %d 体)\n",
							quest[i].name, (int)quest[i].level,
							(int)quest[i].max_num, name, (int)(quest[i].max_num - quest[i].cur_num));
#else
						plural_aux(name);

						sprintf(rand_tmp_str,"  %s (Dungeon level: %d)\n  Kill %d %s, have killed %d.\n",
							quest[i].name, (int)quest[i].level,
							(int)quest[i].max_num, name, (int)quest[i].cur_num);
#endif
					}
					else
					{
						sprintf(rand_tmp_str,_("  %s (%d 階) - %sを倒す。\n", "  %s (Dungeon level: %d)\n  Kill %s.\n"),
							quest[i].name, (int)quest[i].level, name);
					}
				}
			}
		}
	}

	/* Print the current random quest  */
	if (rand_tmp_str[0]) fputs(rand_tmp_str, fff);

	if (!total) fprintf(fff, _("  なし\n", "  Nothing.\n"));
}


static bool do_cmd_knowledge_quests_aux(FILE *fff, IDX q_idx)
{
	char tmp_str[120];
	char playtime_str[16];
	quest_type* const q_ptr = &quest[q_idx];

	if (is_fixed_quest_idx(q_idx))
	{
		/* Set the quest number temporary */
		IDX old_quest = p_ptr->inside_quest;

		p_ptr->inside_quest = q_idx;

		/* Get the quest */
		init_flags = INIT_NAME_ONLY;

		process_dungeon_file("q_info.txt", 0, 0, 0, 0);

		/* Reset the old quest number */
		p_ptr->inside_quest = old_quest;

		/* No info from "silent" quests */
		if (q_ptr->flags & QUEST_FLAG_SILENT) return FALSE;
	}

	strnfmt(playtime_str, sizeof(playtime_str), "%02d:%02d:%02d",
		q_ptr->comptime/(60*60), (q_ptr->comptime/60)%60, q_ptr->comptime%60);

	if (!is_fixed_quest_idx(q_idx) && q_ptr->r_idx)
	{
		/* Print the quest info */
		if (q_ptr->complev == 0)
		{
			sprintf(tmp_str,
				_("  %-35s (%3d階)            -   不戦勝 - %s\n",
				  "  %-35s (Dungeon level: %3d) - Unearned - %s\n") ,
				r_name+r_info[q_ptr->r_idx].name,
				(int)q_ptr->level, playtime_str);
		}
		else
		{
			sprintf(tmp_str,
				_("  %-35s (%3d階)            - レベル%2d - %s\n",
				  "  %-35s (Dungeon level: %3d) - level %2d - %s\n") ,
				r_name+r_info[q_ptr->r_idx].name,
				(int)q_ptr->level,
				q_ptr->complev,
				playtime_str);
		}
	}
	else
	{
		/* Print the quest info */
		sprintf(tmp_str,
			_("  %-35s (危険度:%3d階相当) - レベル%2d - %s\n",
			  "  %-35s (Danger  level: %3d) - level %2d - %s\n") ,
			q_ptr->name, (int)q_ptr->level, q_ptr->complev, playtime_str);
	}

	fputs(tmp_str, fff);

	return TRUE;
}

/*
 * Print all finished quests
 */
void do_cmd_knowledge_quests_completed(FILE *fff, IDX quest_num[])
{
	int i;
	int total = 0;

	fprintf(fff, _("《達成したクエスト》\n", "< Completed Quest >\n"));
	for (i = 1; i < max_q_idx; i++)
	{
		IDX q_idx = quest_num[i];
		quest_type* const q_ptr = &quest[q_idx];

		if (q_ptr->status == QUEST_STATUS_FINISHED &&
		    do_cmd_knowledge_quests_aux(fff, q_idx))
		{
			++ total;
		}
	}
	if (!total) fprintf(fff, _("  なし\n", "  Nothing.\n"));
}


/*
 * Print all failed quests
 */
void do_cmd_knowledge_quests_failed(FILE *fff, IDX quest_num[])
{
	IDX i;
	int total = 0;

	fprintf(fff, _("《失敗したクエスト》\n", "< Failed Quest >\n"));
	for (i = 1; i < max_q_idx; i++)
	{
		IDX q_idx = quest_num[i];
		quest_type* const q_ptr = &quest[q_idx];

		if (((q_ptr->status == QUEST_STATUS_FAILED_DONE) || (q_ptr->status == QUEST_STATUS_FAILED)) &&
		    do_cmd_knowledge_quests_aux(fff, q_idx))
		{
			++ total;
		}
	}
	if (!total) fprintf(fff, _("  なし\n", "  Nothing.\n"));
}


/*
 * Print all random quests
 */
static void do_cmd_knowledge_quests_wiz_random(FILE *fff)
{
	char tmp_str[120];
	int i;
	int total = 0;

	fprintf(fff, _("《残りのランダムクエスト》\n", "< Remaining Random Quest >\n"));
	for (i = 1; i < max_q_idx; i++)
	{
		/* No info from "silent" quests */
		if (quest[i].flags & QUEST_FLAG_SILENT) continue;

		if ((quest[i].type == QUEST_TYPE_RANDOM) && (quest[i].status == QUEST_STATUS_TAKEN))
		{
			total++;

			/* Print the quest info */
			sprintf(tmp_str, _("  %s (%d階, %s)\n", "  %s (%d, %s)\n"),
				quest[i].name, (int)quest[i].level, r_name+r_info[quest[i].r_idx].name);
			fputs(tmp_str, fff);
		}
	}
	if (!total) fprintf(fff, _("  なし\n", "  Nothing.\n"));
}


bool ang_sort_comp_quest_num(vptr u, vptr v, int a, int b)
{
	QUEST_IDX *q_num = (QUEST_IDX *)u;
	quest_type *qa = &quest[q_num[a]];
	quest_type *qb = &quest[q_num[b]];

	/* Unused */
	(void)v;

	return (qa->comptime != qb->comptime) ?
		(qa->comptime < qb->comptime) :
		(qa->level <= qb->level);
}

void ang_sort_swap_quest_num(vptr u, vptr v, int a, int b)
{
	QUEST_IDX *q_num = (QUEST_IDX *)u;
	QUEST_IDX tmp;

	/* Unused */
	(void)v;

	tmp = q_num[a];
	q_num[a] = q_num[b];
	q_num[b] = tmp;
}


/*
 * Print quest status of all active quests
 */
static void do_cmd_knowledge_quests(void)
{
	FILE *fff;
	GAME_TEXT file_name[1024];
	IDX *quest_num;
	int dummy;
	IDX i;

	/* Open a new file */
	fff = my_fopen_temp(file_name, 1024);
	if (!fff)
	{
	    msg_format(_("一時ファイル %s を作成できませんでした。", "Failed to create temporary file %s."), file_name);
	    msg_print(NULL);
	    return;
	}

	/* Allocate Memory */
	C_MAKE(quest_num, max_q_idx, QUEST_IDX);

	/* Sort by compete level */
	for (i = 1; i < max_q_idx; i++) quest_num[i] = i;
	ang_sort_comp = ang_sort_comp_quest_num;
	ang_sort_swap = ang_sort_swap_quest_num;
	ang_sort(quest_num, &dummy, max_q_idx);

	/* Dump Quest Information */
	do_cmd_knowledge_quests_current(fff);
	fputc('\n', fff);
	do_cmd_knowledge_quests_completed(fff, quest_num);
	fputc('\n', fff);
	do_cmd_knowledge_quests_failed(fff, quest_num);
	if (p_ptr->wizard)
	{
		fputc('\n', fff);
		do_cmd_knowledge_quests_wiz_random(fff);
	}
	my_fclose(fff);

	/* Display the file contents */
	show_file(TRUE, file_name, _("クエスト達成状況", "Quest status"), 0, 0);

	/* Remove the file */
	fd_kill(file_name);

	/* Free Memory */
	C_KILL(quest_num, max_q_idx, IDX);
}


/*
 * List my home
 */
static void do_cmd_knowledge_home(void)
{
	FILE *fff;

	int i;
	GAME_TEXT file_name[1024];
	store_type  *st_ptr;
	GAME_TEXT o_name[MAX_NLEN];
	concptr		paren = ")";

	process_dungeon_file("w_info.txt", 0, 0, max_wild_y, max_wild_x);

	/* Open a new file */
	fff = my_fopen_temp(file_name, 1024);
	if (!fff) {
		msg_format(_("一時ファイル %s を作成できませんでした。", "Failed to create temporary file %s."), file_name);
		msg_print(NULL);
		return;
	}

	if (fff)
	{
		/* Print all homes in the different towns */
		st_ptr = &town[1].store[STORE_HOME];

		/* Home -- if anything there */
		if (st_ptr->stock_num)
		{
#ifdef JP
			TERM_LEN x = 1;
#endif
			/* Header with name of the town */
			fprintf(fff, _("  [ 我が家のアイテム ]\n", "  [Home Inventory]\n"));

			/* Dump all available items */
			for (i = 0; i < st_ptr->stock_num; i++)
			{
#ifdef JP
				if ((i % 12) == 0) fprintf(fff, "\n ( %d ページ )\n", x++);
				object_desc(o_name, &st_ptr->stock[i], 0);
				if (strlen(o_name) <= 80-3)
				{
					fprintf(fff, "%c%s %s\n", I2A(i%12), paren, o_name);
				}
				else
				{
					int n;
					char *t;
					for (n = 0, t = o_name; n < 80-3; n++, t++)
						if(iskanji(*t)) {t++; n++;}
					if (n == 81-3) n = 79-3; /* 最後が漢字半分 */

					fprintf(fff, "%c%s %.*s\n", I2A(i%12), paren, n, o_name);
					fprintf(fff, "   %.77s\n", o_name+n);
				}
#else
				object_desc(o_name, &st_ptr->stock[i], 0);
				fprintf(fff, "%c%s %s\n", I2A(i%12), paren, o_name);
#endif

			}

			/* Add an empty line */
			fprintf(fff, "\n\n");
		}
	}
	my_fclose(fff);

	/* Display the file contents */
	show_file(TRUE, file_name, _("我が家のアイテム", "Home Inventory"), 0, 0);

	/* Remove the file */
	fd_kill(file_name);
}


/*
 * Check the status of "autopick"
 */
static void do_cmd_knowledge_autopick(void)
{
	int k;
	FILE *fff;
	GAME_TEXT file_name[1024];

	/* Open a new file */
	fff = my_fopen_temp(file_name, 1024);

	if (!fff)
	{
	    msg_format(_("一時ファイル %s を作成できませんでした。", "Failed to create temporary file %s."), file_name);
	    msg_print(NULL);
	    return;
	}

	if (!max_autopick)
	{
	    fprintf(fff, _("自動破壊/拾いには何も登録されていません。", "No preference for auto picker/destroyer."));
	}
	else
	{
		fprintf(fff, _("   自動拾い/破壊には現在 %d行登録されています。\n\n",
					   "   There are %d registered lines for auto picker/destroyer.\n\n"), max_autopick);
	}

	for (k = 0; k < max_autopick; k++)
	{
		concptr tmp;
		byte act = autopick_list[k].action;
		if (act & DONT_AUTOPICK)
		{
			tmp = _("放置", "Leave");
		}
		else if (act & DO_AUTODESTROY)
		{
			tmp = _("破壊", "Destroy");
		}
		else if (act & DO_AUTOPICK)
		{
			tmp = _("拾う", "Pickup");
		}
		else
		{
			tmp = _("確認", "Query");
		}

		if (act & DO_DISPLAY)
			fprintf(fff, "%11s", format("[%s]", tmp));
		else
			fprintf(fff, "%11s", format("(%s)", tmp));

		tmp = autopick_line_from_entry(&autopick_list[k]);
		fprintf(fff, " %s", tmp);
		string_free(tmp);
		fprintf(fff, "\n");
	}
	my_fclose(fff);
	/* Display the file contents */
	show_file(TRUE, file_name, _("自動拾い/破壊 設定リスト", "Auto-picker/Destroyer"), 0, 0);

	/* Remove the file */
	fd_kill(file_name);
}


/*
 * Interact with "knowledge"
 */
void do_cmd_knowledge(void)
{
	int i, p = 0;
	bool need_redraw = FALSE;

	/* File type is "TEXT" */
	FILE_TYPE(FILE_TYPE_TEXT);
	screen_save();

	/* Interact until done */
	while (1)
	{
		Term_clear();

		/* Ask for a choice */
		prt(format(_("%d/2 ページ", "page %d/2"), (p+1)), 2, 65);
		prt(_("現在の知識を確認する", "Display current knowledge"), 3, 0);

		/* Give some choices */
#ifdef JP
		if (p == 0)
		{
			prt("(1) 既知の伝説のアイテム                 の一覧", 6, 5);
			prt("(2) 既知のアイテム                       の一覧", 7, 5);
			prt("(3) 既知の生きているユニーク・モンスター の一覧", 8, 5);
			prt("(4) 既知のモンスター                     の一覧", 9, 5);
			prt("(5) 倒した敵の数                         の一覧", 10, 5);
			if (!vanilla_town) prt("(6) 賞金首                               の一覧", 11, 5);
			prt("(7) 現在のペット                         の一覧", 12, 5);
			prt("(8) 我が家のアイテム                     の一覧", 13, 5);
			prt("(9) *鑑定*済み装備の耐性                 の一覧", 14, 5);
			prt("(0) 地形の表示文字/タイル                の一覧", 15, 5);
		}
		else
		{
			prt("(a) 自分に関する情報                     の一覧", 6, 5);
			prt("(b) 突然変異                             の一覧", 7, 5);
			prt("(c) 武器の経験値                         の一覧", 8, 5);
			prt("(d) 魔法の経験値                         の一覧", 9, 5);
			prt("(e) 技能の経験値                         の一覧", 10, 5);
			prt("(f) プレイヤーの徳                       の一覧", 11, 5);
			prt("(g) 入ったダンジョン                     の一覧", 12, 5);
			prt("(h) 実行中のクエスト                     の一覧", 13, 5);
			prt("(i) 現在の自動拾い/破壊設定              の一覧", 14, 5);
		}
#else
		if (p == 0)
		{
			prt("(1) Display known artifacts", 6, 5);
			prt("(2) Display known objects", 7, 5);
			prt("(3) Display remaining uniques", 8, 5);
			prt("(4) Display known monster", 9, 5);
			prt("(5) Display kill count", 10, 5);
			if (!vanilla_town) prt("(6) Display wanted monsters", 11, 5);
			prt("(7) Display current pets", 12, 5);
			prt("(8) Display home inventory", 13, 5);
			prt("(9) Display *identified* equip.", 14, 5);
			prt("(0) Display terrain symbols.", 15, 5);
		}
		else
		{
			prt("(a) Display about yourself", 6, 5);
			prt("(b) Display mutations", 7, 5);
			prt("(c) Display weapon proficiency", 8, 5);
			prt("(d) Display spell proficiency", 9, 5);
			prt("(e) Display misc. proficiency", 10, 5);
			prt("(f) Display virtues", 11, 5);
			prt("(g) Display dungeons", 12, 5);
			prt("(h) Display current quests", 13, 5);
			prt("(i) Display auto pick/destroy", 14, 5);
		}
#endif
		/* Prompt */
		prt(_("-続く-", "-more-"), 17, 8);
		prt(_("ESC) 抜ける", "ESC) Exit menu"), 21, 1);
		prt(_("SPACE) 次ページ", "SPACE) Next page"), 21, 30);
		/*prt("-) 前ページ", 21, 60);*/
		prt(_("コマンド:", "Command: "), 20, 0);
		i = inkey();

		if (i == ESCAPE) break;
		switch (i)
		{
		case ' ': /* Page change */
		case '-':
			p = 1 - p;
			break;
		case '1': /* Artifacts */
			do_cmd_knowledge_artifacts();
			break;
		case '2': /* Objects */
			do_cmd_knowledge_objects(&need_redraw, FALSE, -1);
			break;
		case '3': /* Uniques */
			do_cmd_knowledge_uniques();
			break;
		case '4': /* Monsters */
			do_cmd_knowledge_monsters(&need_redraw, FALSE, -1);
			break;
		case '5': /* Kill count  */
			do_cmd_knowledge_kill_count();
			break;
		case '6': /* wanted */
			if (!vanilla_town) do_cmd_knowledge_kubi();
			break;
		case '7': /* Pets */
			do_cmd_knowledge_pets();
			break;
		case '8': /* Home */
			do_cmd_knowledge_home();
			break;
		case '9': /* Resist list */
			do_cmd_knowledge_inven();
			break;
		case '0': /* Feature list */
			{
				IDX lighting_level = F_LIT_STANDARD;
				do_cmd_knowledge_features(&need_redraw, FALSE, -1, &lighting_level);
			}
			break;
		/* Next page */
		case 'a': /* Max stat */
			do_cmd_knowledge_stat();
			break;
		case 'b': /* Mutations */
			do_cmd_knowledge_mutations();
			break;
		case 'c': /* weapon-exp */
			do_cmd_knowledge_weapon_exp();
			break;
		case 'd': /* spell-exp */
			do_cmd_knowledge_spell_exp();
			break;
		case 'e': /* skill-exp */
			do_cmd_knowledge_skill_exp();
			break;
		case 'f': /* Virtues */
			do_cmd_knowledge_virtues();
			break;
		case 'g': /* Dungeon */
			do_cmd_knowledge_dungeon();
			break;
		case 'h': /* Quests */
			do_cmd_knowledge_quests();
			break;
		case 'i': /* Autopick */
			do_cmd_knowledge_autopick();
			break;
		default: /* Unknown option */
			bell();
		}

		msg_erase();
	}
	screen_load();

	if (need_redraw) do_cmd_redraw();
}


/*
 * Check on the status of an active quest
 */
void do_cmd_checkquest(void)
{
	/* File type is "TEXT" */
	FILE_TYPE(FILE_TYPE_TEXT);
	screen_save();

	/* Quest info */
	do_cmd_knowledge_quests();
	screen_load();
}


/*
 * Display the time and date
 */
void do_cmd_time(void)
{
	int day, hour, min, full, start, end, num;
	char desc[1024];

	char buf[1024];
	char day_buf[10];

	FILE *fff;

	extract_day_hour_min(&day, &hour, &min);

	full = hour * 100 + min;

	start = 9999;
	end = -9999;

	num = 0;

	strcpy(desc, _("変な時刻だ。", "It is a strange time."));

	if (day < MAX_DAYS) sprintf(day_buf, "%d", day);
	else strcpy(day_buf, "*****");

#ifdef JP
	msg_format("%s日目, 時刻は%d:%02d %sです。",
		   day_buf, (hour % 12 == 0) ? 12 : (hour % 12),
		   min, (hour < 12) ? "AM" : "PM");
#else
	msg_format("This is day %s. The time is %d:%02d %s.",
		   day_buf, (hour % 12 == 0) ? 12 : (hour % 12),
		   min, (hour < 12) ? "AM" : "PM");
#endif


	/* Find the path */
	if (!randint0(10) || p_ptr->image)
	{
		path_build(buf, sizeof(buf), ANGBAND_DIR_FILE, _("timefun_j.txt", "timefun.txt"));
	}
	else
	{
		path_build(buf, sizeof(buf), ANGBAND_DIR_FILE, _("timenorm_j.txt", "timenorm.txt"));
	}

	/* Open this file */
	fff = my_fopen(buf, "rt");

	if (!fff) return;

	/* Find this time */
	while (!my_fgets(fff, buf, sizeof(buf)))
	{
		/* Ignore comments */
		if (!buf[0] || (buf[0] == '#')) continue;

		/* Ignore invalid lines */
		if (buf[1] != ':') continue;

		/* Process 'Start' */
		if (buf[0] == 'S')
		{
			/* Extract the starting time */
			start = atoi(buf + 2);

			/* Assume valid for an hour */
			end = start + 59;

			/* Next... */
			continue;
		}

		/* Process 'End' */
		if (buf[0] == 'E')
		{
			/* Extract the ending time */
			end = atoi(buf + 2);

			/* Next... */
			continue;
		}

		/* Ignore incorrect range */
		if ((start > full) || (full > end)) continue;

		/* Process 'Description' */
		if (buf[0] == 'D')
		{
			num++;

			/* Apply the randomizer */
			if (!randint0(num)) strcpy(desc, buf + 2);

			/* Next... */
			continue;
		}
	}

	msg_print(desc);
	my_fclose(fff);
}<|MERGE_RESOLUTION|>--- conflicted
+++ resolved
@@ -5653,12 +5653,6 @@
 
 	FILE *fff;
 
-<<<<<<< HEAD
-	GAME_TEXT file_name[1024];
-	GAME_TEXT skill_name[3][20]={_("マーシャルアーツ", "Martial Arts    "),
-							_("二刀流          ", "Dual Wielding   "), 
-							_("乗馬            ", "Riding          ")};
-=======
 	char file_name[1024];
 	char skill_name[GINOU_TEMPMAX][20] =
 	{
@@ -5667,7 +5661,6 @@
 		_("乗馬            ", "Riding          "),
 		_("盾              ", "Shield          ")
 	};
->>>>>>> 0ced7c94
 
 	/* Open a new file */
 	fff = my_fopen_temp(file_name, 1024);
