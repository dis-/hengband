--- conflicted
+++ resolved
@@ -110,7 +110,6 @@
  * @ref index "メインページへ"
  */
 
-<<<<<<< HEAD
 /*!
  * @dir action プレイヤーの行動実行処理(アイテム発動/移動/変異能力/開閉/レイシャル/走る/投擲/トラベル機能/掘削/装備持ち替え)
  * @dir artifact 固定アーティファクト/ランダムアーティファクトの生成処理
@@ -135,9 +134,4 @@
  * @dir store 店舗処理
  */
 
-#endif
-
-
-=======
-#endif
->>>>>>> f8ce2e4d
+#endif