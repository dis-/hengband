--- conflicted
+++ resolved
@@ -219,28 +219,12 @@
 void wiz_create_named_art(player_type *player_ptr, ARTIFACT_IDX a_idx)
 {
     if (a_idx <= 0) {
-<<<<<<< HEAD
         int val;
         if (!get_value("ArtifactID", 1, a_info.size() - 1, &val)) {
-=======
-        char tmp[80] = "";
-        sprintf(tmp, "Artifact ID (1-%d): ", static_cast<int>(a_info.size()) - 1);
-        char tmp_val[10] = "";
-        if (!get_string(tmp, tmp_val, 3))
->>>>>>> 53066616
             return;
         }
         a_idx = static_cast<ARTIFACT_IDX>(val);
     }
-
-<<<<<<< HEAD
-=======
-    if (a_idx <= 0 || a_idx >= static_cast<ARTIFACT_IDX>(a_info.size())) {
-        msg_format(_("番号は1から%dの間で指定して下さい。", "ID must be between 1 to %d."), a_info.size() - 1);
-        return;
-    }
->>>>>>> 53066616
-
     (void)create_named_art(player_ptr, a_idx, player_ptr->y, player_ptr->x);
     msg_print("Allocated.");
 }
