﻿/*!
 *  @file cmd3.c
 *  @brief プレイヤーのアイテムに関するコマンドの実装1 / Inventory commands
 *  @date 2014/01/02
 *  @author
 * Copyright (c) 1997 Ben Harrison, James E. Wilson, Robert A. Koeneke
 *
 * This software may be copied and distributed for educational, research,
 * and not for profit purposes provided that this copyright and statement
 * are included in all such copies.  Other copyrights may also apply.
 */


#include "angband.h"
#include "core.h"
#include "util.h"
#include "autopick.h"
#include "term.h"

#include "selfinfo.h"
#include "cmd-activate.h"
#include "cmd-eat.h"
#include "cmd-quaff.h"
#include "cmd-read.h"
#include "cmd-usestaff.h"
#include "cmd-zaprod.h"
#include "cmd-zapwand.h"
#include "cmd-pet.h"
#include "cmd-basic.h"

#include "object-flavor.h"
#include "object-hook.h"
#include "object-ego.h"
#include "sort.h"
#include "quest.h"
#include "artifact.h"
#include "avatar.h"
#include "player-status.h"
#include "player-effects.h"
#include "player-class.h"
#include "player-personality.h"
#include "monster.h"
#include "view-mainwindow.h"
#include "spells.h"
#include "objectkind.h"
#include "autopick.h"
#include "targeting.h"
#include "snipe.h"
#include "player-race.h"
#include "view-mainwindow.h"

/*!
 * @brief 持ち物一覧を表示するコマンドのメインルーチン / Display p_ptr->inventory_list
 * @return なし 
 */
void do_cmd_inven(void)
{
	char out_val[160];

	/* Note that we are in "p_ptr->inventory_list" mode */
	command_wrk = FALSE;

	/* Note that we are in "p_ptr->inventory_list" mode */
	if (easy_floor) command_wrk = (USE_INVEN);
	screen_save();

	/* Display the p_ptr->inventory_list */
	(void)show_inven(0, USE_FULL, 0);

#ifdef JP
	sprintf(out_val, "持ち物： 合計 %3d.%1d kg (限界の%ld%%) コマンド: ",
		(int)lbtokg1(p_ptr->total_weight) , (int)lbtokg2(p_ptr->total_weight) ,
		(long int)((p_ptr->total_weight * 100) / weight_limit()));
#else
	sprintf(out_val, "Inventory: carrying %d.%d pounds (%ld%% of capacity). Command: ",
		(int)(p_ptr->total_weight / 10), (int)(p_ptr->total_weight % 10),
		(p_ptr->total_weight * 100) / weight_limit());
#endif

	prt(out_val, 0, 0);
	command_new = inkey();
	screen_load();

	/* Process "Escape" */
	if (command_new == ESCAPE)
	{
		TERM_LEN wid, hgt;

		Term_get_size(&wid, &hgt);

		/* Reset stuff */
		command_new = 0;
		command_gap = wid - 30;
	}

	/* Process normal keys */
	else
	{
		/* Hack -- Use "display" mode */
		command_see = TRUE;
	}
}


/*!
 * @brief 装備一覧を表示するコマンドのメインルーチン / Display equipment
 * @return なし 
 */
void do_cmd_equip(void)
{
	char out_val[160];

	/* Note that we are in "equipment" mode */
	command_wrk = TRUE;

	/* Note that we are in "equipment" mode */
	if (easy_floor) command_wrk = (USE_EQUIP);
	screen_save();

	(void)show_equip(0, USE_FULL, 0);

	/* Build a prompt */
#ifdef JP
	sprintf(out_val, "装備： 合計 %3d.%1d kg (限界の%ld%%) コマンド: ",
	    (int)lbtokg1(p_ptr->total_weight) , (int)lbtokg2(p_ptr->total_weight) ,
	    (long int)((p_ptr->total_weight * 100) / weight_limit()));
#else
	sprintf(out_val, "Equipment: carrying %d.%d pounds (%ld%% of capacity). Command: ",
	    (int)(p_ptr->total_weight / 10), (int)(p_ptr->total_weight % 10),
	    (long int)((p_ptr->total_weight * 100) / weight_limit()));
#endif

	prt(out_val, 0, 0);
	command_new = inkey();
	screen_load();

	/* Process "Escape" */
	if (command_new == ESCAPE)
	{
		TERM_LEN wid, hgt;

		Term_get_size(&wid, &hgt);

		/* Reset stuff */
		command_new = 0;
		command_gap = wid - 30;
	}

	/* Process normal keys */
	else
	{
		/* Enter "display" mode */
		command_see = TRUE;
	}
}




bool select_ring_slot = FALSE;

/*!
 * @brief 装備するコマンドのメインルーチン / Wield or wear a single item from the pack or floor
 * @return なし 
 */
void do_cmd_wield(void)
{
	OBJECT_IDX item, slot;
	object_type forge;
	object_type *q_ptr;
	object_type *o_ptr;

	concptr act;
	concptr q, s;

	GAME_TEXT o_name[MAX_NLEN];


	OBJECT_IDX need_switch_wielding = 0;

	if (p_ptr->special_defense & KATA_MUSOU)
	{
		set_action(ACTION_NONE);
	}

	/* Restrict the choices */
	item_tester_hook = item_tester_hook_wear;

	q = _("どれを装備しますか? ", "Wear/Wield which item? ");
	s = _("装備可能なアイテムがない。", "You have nothing you can wear or wield.");

	o_ptr = choose_object(&item, q, s, (USE_INVEN | USE_FLOOR), 0);
	if (!o_ptr) return;

	/* Check the slot */
	slot = wield_slot(o_ptr);

	switch (o_ptr->tval)
	{
	/* Shields and some misc. items */
	case TV_CAPTURE:
	case TV_SHIELD:
	case TV_CARD:
		/* Dual wielding */
		if (has_melee_weapon(INVEN_RARM) && has_melee_weapon(INVEN_LARM))
		{
			/* Restrict the choices */
			item_tester_hook = item_tester_hook_melee_weapon;

			/* Choose a weapon from the equipment only */
			q = _("どちらの武器と取り替えますか?", "Replace which weapon? ");
			s = _("おっと。", "Oops.");
			if (!choose_object(&slot, q, s, (USE_EQUIP | IGNORE_BOTHHAND_SLOT), 0)) return;
			if (slot == INVEN_RARM) need_switch_wielding = INVEN_LARM;
		}

		else if (has_melee_weapon(INVEN_LARM)) slot = INVEN_RARM;

		/* Both arms are already used by non-weapon */
		else if (p_ptr->inventory_list[INVEN_RARM].k_idx && !object_is_melee_weapon(&p_ptr->inventory_list[INVEN_RARM]) &&
		         p_ptr->inventory_list[INVEN_LARM].k_idx && !object_is_melee_weapon(&p_ptr->inventory_list[INVEN_LARM]))
		{
			/* Restrict the choices */
			item_tester_hook = item_tester_hook_mochikae;

			/* Choose a hand */
			q = _("どちらの手に装備しますか?", "Equip which hand? ");
			s = _("おっと。", "Oops.");
			if (!choose_object(&slot, q, s, (USE_EQUIP), 0)) return;
		}
		break;

	/* Melee weapons */
	case TV_DIGGING:
	case TV_HAFTED:
	case TV_POLEARM:
	case TV_SWORD:
		/* Asking for dual wielding */
		if (slot == INVEN_LARM)
		{
			if (!get_check(_("二刀流で戦いますか？", "Dual wielding? "))) slot = INVEN_RARM;
		}

		else if (!p_ptr->inventory_list[INVEN_RARM].k_idx && has_melee_weapon(INVEN_LARM))
		{
			if (!get_check(_("二刀流で戦いますか？", "Dual wielding? "))) slot = INVEN_LARM;
		}

		/* Both arms are already used */
		else if (p_ptr->inventory_list[INVEN_LARM].k_idx && p_ptr->inventory_list[INVEN_RARM].k_idx)
		{
			/* Restrict the choices */
			item_tester_hook = item_tester_hook_mochikae;

			/* Choose a hand */
			q = _("どちらの手に装備しますか?", "Equip which hand? ");
			s = _("おっと。", "Oops.");
			
			if (!choose_object(&slot, q, s, (USE_EQUIP), 0)) return;
			if ((slot == INVEN_LARM) && !has_melee_weapon(INVEN_RARM))
				need_switch_wielding = INVEN_RARM;
		}
		break;

	/* Rings */
	case TV_RING:
		/* Choose a ring slot */
		if (p_ptr->inventory_list[INVEN_LEFT].k_idx && p_ptr->inventory_list[INVEN_RIGHT].k_idx)
		{
			q = _("どちらの指輪と取り替えますか?", "Replace which ring? ");
		}
		else
		{
			q = _("どちらの手に装備しますか?", "Equip which hand? ");
		}
		s = _("おっと。", "Oops.");

		/* Restrict the choices */
		select_ring_slot = TRUE;

		if (!choose_object(&slot, q, s, (USE_EQUIP | IGNORE_BOTHHAND_SLOT), 0))
		{
			select_ring_slot = FALSE;
			return;
		}
		select_ring_slot = FALSE;
		break;
	}

	/* Prevent wielding into a cursed slot */
	if (object_is_cursed(&p_ptr->inventory_list[slot]))
	{
		object_desc(o_name, &p_ptr->inventory_list[slot], (OD_OMIT_PREFIX | OD_NAME_ONLY));

#ifdef JP
		msg_format("%s%sは呪われているようだ。", describe_use(slot) , o_name );
#else
		msg_format("The %s you are %s appears to be cursed.", o_name, describe_use(slot));
#endif

		/* Cancel the command */
		return;
	}

	if (confirm_wear &&
		((object_is_cursed(o_ptr) && object_is_known(o_ptr)) ||
		((o_ptr->ident & IDENT_SENSE) &&
			(FEEL_BROKEN <= o_ptr->feeling) && (o_ptr->feeling <= FEEL_CURSED))))
	{
		char dummy[MAX_NLEN+80];

		object_desc(o_name, o_ptr, (OD_OMIT_PREFIX | OD_NAME_ONLY));
		sprintf(dummy, _("本当に%s{呪われている}を使いますか？", "Really use the %s {cursed}? "), o_name);

		if (!get_check(dummy)) return;
	}

	if ((o_ptr->name1 == ART_STONEMASK) && object_is_known(o_ptr) && (p_ptr->prace != RACE_VAMPIRE) && (p_ptr->prace != RACE_ANDROID))
	{
		char dummy[MAX_NLEN+100];

		object_desc(o_name, o_ptr, (OD_OMIT_PREFIX | OD_NAME_ONLY));

		sprintf(dummy, _("%sを装備すると吸血鬼になります。よろしいですか？",
			"%s will transforms you into a vampire permanently when equiped. Do you become a vampire?"), o_name);

		if (!get_check(dummy)) return;
	}

	if (need_switch_wielding && !object_is_cursed(&p_ptr->inventory_list[need_switch_wielding]))
	{
		object_type *slot_o_ptr = &p_ptr->inventory_list[slot];
		object_type *switch_o_ptr = &p_ptr->inventory_list[need_switch_wielding];
		object_type object_tmp;
		object_type *otmp_ptr = &object_tmp;
		GAME_TEXT switch_name[MAX_NLEN];

		object_desc(switch_name, switch_o_ptr, (OD_OMIT_PREFIX | OD_NAME_ONLY));

		object_copy(otmp_ptr, switch_o_ptr);
		object_copy(switch_o_ptr, slot_o_ptr);
		object_copy(slot_o_ptr, otmp_ptr);
		
		msg_format(_("%sを%sに構えなおした。", "You wield %s at %s hand."), switch_name, 
					(slot == INVEN_RARM) ? (left_hander ? _("左手", "left") : _("右手", "right")) : 
										   (left_hander ? _("右手", "right") : _("左手", "left")));
		slot = need_switch_wielding;
	}

	check_find_art_quest_completion(o_ptr);

	if (p_ptr->pseikaku == SEIKAKU_MUNCHKIN)
	{
		identify_item(o_ptr);

		/* Auto-inscription */
		autopick_alter_item(item, FALSE);
	}

	take_turn(p_ptr, 100);
	q_ptr = &forge;

	/* Obtain local object */
	object_copy(q_ptr, o_ptr);

	/* Modify quantity */
	q_ptr->number = 1;

	/* Decrease the item (from the pack) */
	if (item >= 0)
	{
		inven_item_increase(item, -1);
		inven_item_optimize(item);
	}

	/* Decrease the item (from the floor) */
	else
	{
		floor_item_increase(0 - item, -1);
		floor_item_optimize(0 - item);
	}

	/* Access the wield slot */
	o_ptr = &p_ptr->inventory_list[slot];

	/* Take off existing item */
	if (o_ptr->k_idx)
	{
		/* Take off existing item */
		(void)inven_takeoff(slot, 255);
	}

	/* Wear the new stuff */
	object_copy(o_ptr, q_ptr);

	o_ptr->marked |= OM_TOUCHED;

	p_ptr->total_weight += q_ptr->weight;

	/* Increment the equip counter by hand */
	p_ptr->equip_cnt++;

#define STR_WIELD_RARM _("%s(%c)を右手に装備した。", "You are wielding %s (%c) in your right hand.")
#define STR_WIELD_LARM _("%s(%c)を左手に装備した。", "You are wielding %s (%c) in your left hand.")
#define STR_WIELD_ARMS _("%s(%c)を両手で構えた。", "You are wielding %s (%c) with both hands.")

	/* Where is the item now */
	switch (slot)
	{
	case INVEN_RARM:
		if (object_allow_two_hands_wielding(o_ptr) && (empty_hands(FALSE) == EMPTY_HAND_LARM) && CAN_TWO_HANDS_WIELDING())
			act = STR_WIELD_ARMS;
		else
			act = (left_hander ? STR_WIELD_LARM : STR_WIELD_RARM);
		break;

	case INVEN_LARM:
		if (object_allow_two_hands_wielding(o_ptr) && (empty_hands(FALSE) == EMPTY_HAND_RARM) && CAN_TWO_HANDS_WIELDING())
			act = STR_WIELD_ARMS;
		else
			act = (left_hander ? STR_WIELD_RARM : STR_WIELD_LARM);
		break;

	case INVEN_BOW:
		act = _("%s(%c)を射撃用に装備した。", "You are shooting with %s (%c).");
		break;

	case INVEN_LITE:
		act = _("%s(%c)を光源にした。", "Your light source is %s (%c).");
		break;

	default:
		act = _("%s(%c)を装備した。", "You are wearing %s (%c).");
		break;
	}

	object_desc(o_name, o_ptr, 0);
	msg_format(act, o_name, index_to_label(slot));

	/* Cursed! */
	if (object_is_cursed(o_ptr))
	{
		msg_print(_("うわ！ すさまじく冷たい！", "Oops! It feels deathly cold!"));
		chg_virtue(V_HARMONY, -1);

		/* Note the curse */
		o_ptr->ident |= (IDENT_SENSE);
	}

	/* The Stone Mask make the player current_world_ptr->game_turn into a vampire! */
	if ((o_ptr->name1 == ART_STONEMASK) && (p_ptr->prace != RACE_VAMPIRE) && (p_ptr->prace != RACE_ANDROID))
	{
		/* Turn into a vampire */
		change_race(RACE_VAMPIRE, "");
	}

	p_ptr->update |= (PU_BONUS | PU_TORCH | PU_MANA);
	p_ptr->redraw |= (PR_EQUIPPY);
	p_ptr->window |= (PW_INVEN | PW_EQUIP | PW_PLAYER);

	calc_android_exp();
}

/*!
 * @brief 持ち替え処理
 * @param item 持ち替えを行いたい装備部位ID
 * @return なし
 */
void kamaenaoshi(INVENTORY_IDX item)
{
	object_type *o_ptr, *new_o_ptr;
	GAME_TEXT o_name[MAX_NLEN];

	if (item == INVEN_RARM)
	{
		if (has_melee_weapon(INVEN_LARM))
		{
			o_ptr = &p_ptr->inventory_list[INVEN_LARM];
			object_desc(o_name, o_ptr, 0);

			if (!object_is_cursed(o_ptr))
			{
				new_o_ptr = &p_ptr->inventory_list[INVEN_RARM];
				object_copy(new_o_ptr, o_ptr);
				p_ptr->total_weight += o_ptr->weight;
				inven_item_increase(INVEN_LARM, -((int)o_ptr->number));
				inven_item_optimize(INVEN_LARM);
				if (object_allow_two_hands_wielding(o_ptr) && CAN_TWO_HANDS_WIELDING())
					msg_format(_("%sを両手で構えた。", "You are wielding %s with both hands."), o_name);
				else
					msg_format(_("%sを%sで構えた。", "You are wielding %s in your %s hand."), o_name, 
						(left_hander ? _("左手", "left") : _("右手", "right")));
			}
			else
			{
				if (object_allow_two_hands_wielding(o_ptr) && CAN_TWO_HANDS_WIELDING())
					msg_format(_("%sを両手で構えた。", "You are wielding %s with both hands."), o_name);
			}
		}
	}
	else if (item == INVEN_LARM)
	{
		o_ptr = &p_ptr->inventory_list[INVEN_RARM];
		if (o_ptr->k_idx) object_desc(o_name, o_ptr, 0);

		if (has_melee_weapon(INVEN_RARM))
		{
			if (object_allow_two_hands_wielding(o_ptr) && CAN_TWO_HANDS_WIELDING())
				msg_format(_("%sを両手で構えた。", "You are wielding %s with both hands."), o_name);
		}
		else if (!(empty_hands(FALSE) & EMPTY_HAND_RARM) && !object_is_cursed(o_ptr))
		{
			new_o_ptr = &p_ptr->inventory_list[INVEN_LARM];
			object_copy(new_o_ptr, o_ptr);
			p_ptr->total_weight += o_ptr->weight;
			inven_item_increase(INVEN_RARM, -((int)o_ptr->number));
			inven_item_optimize(INVEN_RARM);
			msg_format(_("%sを持ち替えた。", "You switched hand of %s."), o_name);
		}
	}
}


/*!
 * @brief 装備を外すコマンドのメインルーチン / Take off an item
 * @return なし
 */
void do_cmd_takeoff(void)
{
	OBJECT_IDX item;
	object_type *o_ptr;
	concptr q, s;

	if (p_ptr->special_defense & KATA_MUSOU)
	{
		set_action(ACTION_NONE);
	}

	q = _("どれを装備からはずしますか? ", "Take off which item? ");
	s = _("はずせる装備がない。", "You are not wearing anything to take off.");

	o_ptr = choose_object(&item, q, s, (USE_EQUIP | IGNORE_BOTHHAND_SLOT), 0);
	if (!o_ptr) return;

	/* Item is cursed */
	if (object_is_cursed(o_ptr))
	{
		if ((o_ptr->curse_flags & TRC_PERMA_CURSE) || (p_ptr->pclass != CLASS_BERSERKER))
		{
			msg_print(_("ふーむ、どうやら呪われているようだ。", "Hmmm, it seems to be cursed."));

			return;
		}

		if (((o_ptr->curse_flags & TRC_HEAVY_CURSE) && one_in_(7)) || one_in_(4))
		{
			msg_print(_("呪われた装備を力づくで剥がした！", "You teared a cursed equipment off by sheer strength!"));

			o_ptr->ident |= (IDENT_SENSE);
			o_ptr->curse_flags = 0L;
			o_ptr->feeling = FEEL_NONE;

			p_ptr->update |= (PU_BONUS);
			p_ptr->window |= (PW_EQUIP);

			msg_print(_("呪いを打ち破った。", "You break the curse."));
		}
		else
		{
			msg_print(_("装備を外せなかった。", "You couldn't remove the equipment."));
			take_turn(p_ptr, 50);
			return;
		}
	}

	take_turn(p_ptr, 50);

	/* Take off the item */
	(void)inven_takeoff(item, 255);
	kamaenaoshi(item);
	calc_android_exp();
	p_ptr->redraw |= (PR_EQUIPPY);
}


/*!
 * @brief アイテムを落とすコマンドのメインルーチン / Drop an item
 * @return なし
 */
void do_cmd_drop(void)
{
	OBJECT_IDX item;
	int amt = 1;

	object_type *o_ptr;

	concptr q, s;

	if (p_ptr->special_defense & KATA_MUSOU)
	{
		set_action(ACTION_NONE);
	}

	q = _("どのアイテムを落としますか? ", "Drop which item? ");
	s = _("落とせるアイテムを持っていない。", "You have nothing to drop.");

	o_ptr = choose_object(&item, q, s, (USE_EQUIP | USE_INVEN | IGNORE_BOTHHAND_SLOT), 0);
	if (!o_ptr) return;

	/* Hack -- Cannot remove cursed items */
	if ((item >= INVEN_RARM) && object_is_cursed(o_ptr))
	{
		msg_print(_("ふーむ、どうやら呪われているようだ。", "Hmmm, it seems to be cursed."));
		return;
	}

	if (o_ptr->number > 1)
	{
		amt = get_quantity(NULL, o_ptr->number);
		if (amt <= 0) return;
	}

	take_turn(p_ptr, 50);

	/* Drop (some of) the item */
	inven_drop(item, amt);

	if (item >= INVEN_RARM)
	{
		kamaenaoshi(item);
		calc_android_exp();
	}

	p_ptr->redraw |= (PR_EQUIPPY);
}


/*!
 * @brief アイテムを破壊するコマンドのメインルーチン / Destroy an item
 * @return なし
 */
void do_cmd_destroy(void)
{
	OBJECT_IDX item;
	QUANTITY amt = 1;
	QUANTITY old_number;

	bool force = FALSE;

	object_type *o_ptr;
	object_type forge;
	object_type *q_ptr = &forge;

	GAME_TEXT o_name[MAX_NLEN];
	char out_val[MAX_NLEN+40];

	concptr q, s;

	if (p_ptr->special_defense & KATA_MUSOU)
	{
		set_action(ACTION_NONE);
	}

	/* Hack -- force destruction */
	if (command_arg > 0) force = TRUE;

	q = _("どのアイテムを壊しますか? ", "Destroy which item? ");
	s = _("壊せるアイテムを持っていない。", "You have nothing to destroy.");

	o_ptr = choose_object(&item, q, s, (USE_INVEN | USE_FLOOR), 0);
	if (!o_ptr) return;

	/* Verify unless quantity given beforehand */
	if (!force && (confirm_destroy || (object_value(o_ptr) > 0)))
	{
		object_desc(o_name, o_ptr, OD_OMIT_PREFIX);

		/* Make a verification */
		sprintf(out_val, _("本当に%sを壊しますか? [y/n/Auto]", "Really destroy %s? [y/n/Auto]"), o_name);
		msg_print(NULL);

		/* HACK : Add the line to message buffer */
		message_add(out_val);
		p_ptr->window |= (PW_MESSAGE);
		handle_stuff();

		/* Get an acceptable answer */
		while (TRUE)
		{
			char i;

			/* Prompt */
			prt(out_val, 0, 0);

			i = inkey();

			/* Erase the prompt */
			prt("", 0, 0);


			if (i == 'y' || i == 'Y')
			{
				break;
			}
			if (i == ESCAPE || i == 'n' || i == 'N')
			{
				/* Cancel */
				return;
			}
			if (i == 'A')
			{
				/* Add an auto-destroy preference line */
				if (autopick_autoregister(o_ptr))
				{
					/* Auto-destroy it */
					autopick_alter_item(item, TRUE);
				}

				/* The object is already destroyed. */
				return;
			}
		} /* while (TRUE) */
	}

	if (o_ptr->number > 1)
	{
		amt = get_quantity(NULL, o_ptr->number);
		if (amt <= 0) return;
	}


	old_number = o_ptr->number;
	o_ptr->number = amt;
	object_desc(o_name, o_ptr, 0);
	o_ptr->number = old_number;

	take_turn(p_ptr, 100);

	/* Artifacts cannot be destroyed */
	if (!can_player_destroy_object(o_ptr))
	{
		free_turn(p_ptr);

		msg_format(_("%sは破壊不可能だ。", "You cannot destroy %s."), o_name);
		return;
	}

	object_copy(q_ptr, o_ptr);

	msg_format(_("%sを壊した。", "You destroy %s."), o_name);
	sound(SOUND_DESTITEM);

	/* Reduce the charges of rods/wands */
	reduce_charges(o_ptr, amt);

	/* Eliminate the item (from the pack) */
	if (item >= 0)
	{
		inven_item_increase(item, -amt);
		inven_item_describe(item);
		inven_item_optimize(item);
	}

	/* Eliminate the item (from the floor) */
	else
	{
		floor_item_increase(0 - item, -amt);
		floor_item_describe(0 - item);
		floor_item_optimize(0 - item);
	}

	if (item_tester_high_level_book(q_ptr))
	{
		bool gain_expr = FALSE;

		if (p_ptr->prace == RACE_ANDROID)
		{
		}
		else if ((p_ptr->pclass == CLASS_WARRIOR) || (p_ptr->pclass == CLASS_BERSERKER))
		{
			gain_expr = TRUE;
		}
		else if (p_ptr->pclass == CLASS_PALADIN)
		{
			if (is_good_realm(p_ptr->realm1))
			{
				if (!is_good_realm(tval2realm(q_ptr->tval))) gain_expr = TRUE;
			}
			else
			{
				if (is_good_realm(tval2realm(q_ptr->tval))) gain_expr = TRUE;
			}
		}

		if (gain_expr && (p_ptr->exp < PY_MAX_EXP))
		{
			s32b tester_exp = p_ptr->max_exp / 20;
			if (tester_exp > 10000) tester_exp = 10000;
			if (q_ptr->sval < 3) tester_exp /= 4;
			if (tester_exp<1) tester_exp = 1;

			msg_print(_("更に経験を積んだような気がする。", "You feel more experienced."));
			gain_exp(tester_exp * amt);
		}
		if (item_tester_high_level_book(q_ptr) && q_ptr->tval == TV_LIFE_BOOK)
		{
			chg_virtue(V_UNLIFE, 1);
			chg_virtue(V_VITALITY, -1);
		}
		else if (item_tester_high_level_book(q_ptr) && q_ptr->tval == TV_DEATH_BOOK)
		{
			chg_virtue(V_UNLIFE, -1);
			chg_virtue(V_VITALITY, 1);
		}
	
		if (q_ptr->to_a || q_ptr->to_h || q_ptr->to_d)
			chg_virtue(V_ENCHANT, -1);
	
		if (object_value_real(q_ptr) > 30000)
			chg_virtue(V_SACRIFICE, 2);
	
		else if (object_value_real(q_ptr) > 10000)
			chg_virtue(V_SACRIFICE, 1);
	}

	if (q_ptr->to_a != 0 || q_ptr->to_d != 0 || q_ptr->to_h != 0)
		chg_virtue(V_HARMONY, 1);

	if (item >= INVEN_RARM) calc_android_exp();
}


/*!
 * @brief アイテムを調査するコマンドのメインルーチン / Observe an item which has been *identify*-ed
 * @return なし
 */
void do_cmd_observe(void)
{
	OBJECT_IDX item;
	object_type *o_ptr;
	GAME_TEXT o_name[MAX_NLEN];
	concptr q, s;

	q = _("どのアイテムを調べますか? ", "Examine which item? ");
	s = _("調べられるアイテムがない。", "You have nothing to examine.");

	o_ptr = choose_object(&item, q, s, (USE_EQUIP | USE_INVEN | USE_FLOOR | IGNORE_BOTHHAND_SLOT), 0);
	if (!o_ptr) return;

	/* Require full knowledge */
	if (!(o_ptr->ident & IDENT_MENTAL))
	{
		msg_print(_("このアイテムについて特に知っていることはない。", "You have no special knowledge about that item."));
		return;
	}

	object_desc(o_name, o_ptr, 0);
	msg_format(_("%sを調べている...", "Examining %s..."), o_name);
	if (!screen_object(o_ptr, SCROBJ_FORCE_DETAIL)) msg_print(_("特に変わったところはないようだ。", "You see nothing special."));
}



/*!
 * @brief アイテムの銘を消すコマンドのメインルーチン
 * Remove the inscription from an object XXX Mention item (when done)?
 * @return なし
 */
void do_cmd_uninscribe(void)
{
	OBJECT_IDX item;
	object_type *o_ptr;
	concptr q, s;

	q = _("どのアイテムの銘を消しますか? ", "Un-inscribe which item? ");
	s = _("銘を消せるアイテムがない。", "You have nothing to un-inscribe.");

	o_ptr = choose_object(&item, q, s, (USE_EQUIP | USE_INVEN | USE_FLOOR | IGNORE_BOTHHAND_SLOT), 0);
	if (!o_ptr) return;

	/* Nothing to remove */
	if (!o_ptr->inscription)
	{
		msg_print(_("このアイテムには消すべき銘がない。", "That item had no inscription to remove."));
		return;
	}

	msg_print(_("銘を消した。", "Inscription removed."));

	/* Remove the incription */
	o_ptr->inscription = 0;
	p_ptr->update |= (PU_COMBINE);
	p_ptr->window |= (PW_INVEN | PW_EQUIP);

	/* .や$の関係で, 再計算が必要なはず -- henkma */
	p_ptr->update |= (PU_BONUS);

}


/*!
 * @brief アイテムの銘を刻むコマンドのメインルーチン
 * Inscribe an object with a comment
 * @return なし
 */
void do_cmd_inscribe(void)
{
	OBJECT_IDX item;
	object_type *o_ptr;
	GAME_TEXT o_name[MAX_NLEN];
	char out_val[80];
	concptr q, s;

	q = _("どのアイテムに銘を刻みますか? ", "Inscribe which item? ");
	s = _("銘を刻めるアイテムがない。", "You have nothing to inscribe.");

	o_ptr = choose_object(&item, q, s, (USE_EQUIP | USE_INVEN | USE_FLOOR | IGNORE_BOTHHAND_SLOT), 0);
	if (!o_ptr) return;

	/* Describe the activity */
	object_desc(o_name, o_ptr, OD_OMIT_INSCRIPTION);

	msg_format(_("%sに銘を刻む。", "Inscribing %s."), o_name);
	msg_print(NULL);

	/* Start with nothing */
	strcpy(out_val, "");

	/* Use old inscription */
	if (o_ptr->inscription)
	{
		/* Start with the old inscription */
		strcpy(out_val, quark_str(o_ptr->inscription));
	}

	/* Get a new inscription (possibly empty) */
	if (get_string(_("銘: ", "Inscription: "), out_val, 80))
	{
		/* Save the inscription */
		o_ptr->inscription = quark_add(out_val);
		p_ptr->update |= (PU_COMBINE);
		p_ptr->window |= (PW_INVEN | PW_EQUIP);

		/* .や$の関係で, 再計算が必要なはず -- henkma */
		p_ptr->update |= (PU_BONUS);
	}
}


/*!
 * @brief ランタンに燃料を加えるコマンドのメインルーチン
 * Refill the players lamp (from the pack or floor)
 * @return なし
 */
static void do_cmd_refill_lamp(void)
{
	OBJECT_IDX item;
	object_type *o_ptr;
	object_type *j_ptr;
	concptr q, s;

	/* Restrict the choices */
	item_tester_hook = item_tester_refill_lantern;

	q = _("どの油つぼから注ぎますか? ", "Refill with which flask? ");
	s = _("油つぼがない。", "You have no flasks of oil.");

	o_ptr = choose_object(&item, q, s, (USE_INVEN | USE_FLOOR), 0);
	if (!o_ptr) return;

	take_turn(p_ptr, 50);

	/* Access the lantern */
	j_ptr = &p_ptr->inventory_list[INVEN_LITE];

	/* Refuel */
	j_ptr->xtra4 += o_ptr->xtra4;
	msg_print(_("ランプに油を注いだ。", "You fuel your lamp."));

	if ((o_ptr->name2 == EGO_LITE_DARKNESS) && (j_ptr->xtra4 > 0))
	{
		j_ptr->xtra4 = 0;
		msg_print(_("ランプが消えてしまった！", "Your lamp has gone out!"));
	}
	else if ((o_ptr->name2 == EGO_LITE_DARKNESS) || (j_ptr->name2 == EGO_LITE_DARKNESS))
	{
		j_ptr->xtra4 = 0;
		msg_print(_("しかしランプは全く光らない。", "Curiously, your lamp doesn't light."));
	}
	else if (j_ptr->xtra4 >= FUEL_LAMP)
	{
		j_ptr->xtra4 = FUEL_LAMP;
		msg_print(_("ランプの油は一杯だ。", "Your lamp is full."));
	}

	/* Decrease the item (from the pack) */
	if (item >= 0)
	{
		inven_item_increase(item, -1);
		inven_item_describe(item);
		inven_item_optimize(item);
	}

	/* Decrease the item (from the floor) */
	else
	{
		floor_item_increase(0 - item, -1);
		floor_item_describe(0 - item);
		floor_item_optimize(0 - item);
	}

	p_ptr->update |= (PU_TORCH);
}

/*!
 * @brief 松明を束ねるコマンドのメインルーチン
 * Refuel the players torch (from the pack or floor)
 * @return なし
 */
static void do_cmd_refill_torch(void)
{
	OBJECT_IDX item;

	object_type *o_ptr;
	object_type *j_ptr;

	concptr q, s;

	/* Restrict the choices */
	item_tester_hook = object_can_refill_torch;

	q = _("どの松明で明かりを強めますか? ", "Refuel with which torch? ");
	s = _("他に松明がない。", "You have no extra torches.");

	o_ptr = choose_object(&item, q, s, (USE_INVEN | USE_FLOOR), 0);
	if (!o_ptr) return;

	take_turn(p_ptr, 50);

	/* Access the primary torch */
	j_ptr = &p_ptr->inventory_list[INVEN_LITE];

	/* Refuel */
	j_ptr->xtra4 += o_ptr->xtra4 + 5;

	msg_print(_("松明を結合した。", "You combine the torches."));

	if ((o_ptr->name2 == EGO_LITE_DARKNESS) && (j_ptr->xtra4 > 0))
	{
		j_ptr->xtra4 = 0;
		msg_print(_("松明が消えてしまった！", "Your torch has gone out!"));
	}
	else if ((o_ptr->name2 == EGO_LITE_DARKNESS) || (j_ptr->name2 == EGO_LITE_DARKNESS))
	{
		j_ptr->xtra4 = 0;
		msg_print(_("しかし松明は全く光らない。", "Curiously, your torche don't light."));
	}
	/* Over-fuel message */
	else if (j_ptr->xtra4 >= FUEL_TORCH)
	{
		j_ptr->xtra4 = FUEL_TORCH;
		msg_print(_("松明の寿命は十分だ。", "Your torch is fully fueled."));
	}

	/* Refuel message */
	else
	{
		msg_print(_("松明はいっそう明るく輝いた。", "Your torch glows more brightly."));
	}

	/* Decrease the item (from the pack) */
	if (item >= 0)
	{
		inven_item_increase(item, -1);
		inven_item_describe(item);
		inven_item_optimize(item);
	}

	/* Decrease the item (from the floor) */
	else
	{
		floor_item_increase(0 - item, -1);
		floor_item_describe(0 - item);
		floor_item_optimize(0 - item);
	}

	p_ptr->update |= (PU_TORCH);
}


/*!
 * @brief 燃料を補充するコマンドのメインルーチン
 * Refill the players lamp, or restock his torches
 * @return なし
 */
void do_cmd_refill(void)
{
	object_type *o_ptr;

	/* Get the light */
	o_ptr = &p_ptr->inventory_list[INVEN_LITE];

	if (p_ptr->special_defense & KATA_MUSOU)
	{
		set_action(ACTION_NONE);
	}

	/* It is nothing */
	if (o_ptr->tval != TV_LITE)
	{
		msg_print(_("光源を装備していない。", "You are not wielding a light."));
	}

	/* It's a lamp */
	else if (o_ptr->sval == SV_LITE_LANTERN)
	{
		do_cmd_refill_lamp();
	}

	/* It's a torch */
	else if (o_ptr->sval == SV_LITE_TORCH)
	{
		do_cmd_refill_torch();
	}

	/* No torch to refill */
	else
	{
		msg_print(_("この光源は寿命を延ばせない。", "Your light cannot be refilled."));
	}
}


/*!
 * @brief ターゲットを設定するコマンドのメインルーチン
 * Target command
 * @return なし
 */
void do_cmd_target(void)
{
	if (p_ptr->wild_mode) return;

	/* Target set */
	if (target_set(TARGET_KILL))
	{
		msg_print(_("ターゲット決定。", "Target Selected."));
	}

	/* Target aborted */
	else
	{
		msg_print(_("ターゲット解除。", "Target Aborted."));
	}
}



/*!
 * @brief 周囲を見渡すコマンドのメインルーチン
 * Look command
 * @return なし
 */
void do_cmd_look(void)
{
	p_ptr->window |= PW_MONSTER_LIST;
	handle_stuff();

	/* Look around */
	if (target_set(TARGET_LOOK))
	{
		msg_print(_("ターゲット決定。", "Target Selected."));
	}
}


/*!
 * @brief 位置を確認するコマンドのメインルーチン
 * Allow the player to examine other sectors on the map
 * @return なし
 */
void do_cmd_locate(void)
{
	DIRECTION dir;
	POSITION y1, x1, y2, x2;
	GAME_TEXT tmp_val[80];
	GAME_TEXT out_val[160];
	TERM_LEN wid, hgt;

	get_screen_size(&wid, &hgt);

	/* Start at current panel */
	y2 = y1 = panel_row_min;
	x2 = x1 = panel_col_min;

	/* Show panels until done */
	while (1)
	{
		/* Describe the location */
		if ((y2 == y1) && (x2 == x1))
		{
			strcpy(tmp_val, _("真上", "\0"));
		}
		else
		{
			sprintf(tmp_val, "%s%s",
				((y2 < y1) ? _("北", " North") : (y2 > y1) ? _("南", " South") : ""),
				((x2 < x1) ? _("西", " West") : (x2 > x1) ? _("東", " East") : ""));
		}

		/* Prepare to ask which way to look */
		sprintf(out_val, _("マップ位置 [%d(%02d),%d(%02d)] (プレイヤーの%s)  方向?", 
					       "Map sector [%d(%02d),%d(%02d)], which is%s your sector.  Direction?"),
			y2 / (hgt / 2), y2 % (hgt / 2),
			x2 / (wid / 2), x2 % (wid / 2), tmp_val);

		/* Assume no direction */
		dir = 0;

		/* Get a direction */
		while (!dir)
		{
			char command;

			/* Get a command (or Cancel) */
			if (!get_com(out_val, &command, TRUE)) break;

			/* Extract the action (if any) */
			dir = get_keymap_dir(command);

			/* Error */
			if (!dir) bell();
		}

		/* No direction */
		if (!dir) break;

		/* Apply the motion */
		if (change_panel(ddy[dir], ddx[dir]))
		{
			y2 = panel_row_min;
			x2 = panel_col_min;
		}
	}


	/* Recenter the map around the player */
	verify_panel();

	p_ptr->update |= (PU_MONSTERS);
	p_ptr->redraw |= (PR_MAP);
	p_ptr->window |= (PW_OVERHEAD | PW_DUNGEON);
	handle_stuff();
}


/*!
 * @brief モンスターの思い出を見るコマンドのメインルーチン
 * Identify a character, allow recall of monsters
 * @return なし
 * @details
 * <pre>
 * Several "special" responses recall "multiple" monsters:
 *   ^A (all monsters)
 *   ^U (all unique monsters)
 *   ^N (all non-unique monsters)
 *
 * The responses may be sorted in several ways, see below.
 *
 * Note that the player ghosts are ignored. 
 * </pre>
 */
void do_cmd_query_symbol(void)
{
	IDX i;
	int n;
	MONRACE_IDX r_idx;
	char sym, query;
	char buf[128];

	bool all = FALSE;
	bool uniq = FALSE;
	bool norm = FALSE;
	bool ride = FALSE;
	char temp[80] = "";

	bool recall = FALSE;

	u16b why = 0;
	MONRACE_IDX *who;

	/* Get a character, or abort */
	if (!get_com(_("知りたい文字を入力して下さい(記号 or ^A全,^Uユ,^N非ユ,^R乗馬,^M名前): ", 
				   "Enter character to be identified(^A:All,^U:Uniqs,^N:Non uniqs,^M:Name): "), &sym, FALSE)) return;

	/* Find that character info, and describe it */
	for (i = 0; ident_info[i]; ++i)
	{
		if (sym == ident_info[i][0]) break;
	}
	if (sym == KTRL('A'))
	{
		all = TRUE;
		strcpy(buf, _("全モンスターのリスト", "Full monster list."));
	}
	else if (sym == KTRL('U'))
	{
		all = uniq = TRUE;
		strcpy(buf, _("ユニーク・モンスターのリスト", "Unique monster list."));
	}
	else if (sym == KTRL('N'))
	{
		all = norm = TRUE;
		strcpy(buf, _("ユニーク外モンスターのリスト", "Non-unique monster list."));
	}
	else if (sym == KTRL('R'))
	{
		all = ride = TRUE;
		strcpy(buf, _("乗馬可能モンスターのリスト", "Ridable monster list."));
	}
	/* XTRA HACK WHATSEARCH */
	else if (sym == KTRL('M'))
	{
		all = TRUE;
		if (!get_string(_("名前(英語の場合小文字で可)", "Enter name:"),temp, 70))
		{
			temp[0]=0;
			return;
		}
		sprintf(buf, _("名前:%sにマッチ", "Monsters with a name \"%s\""),temp);
	}
	else if (ident_info[i])
	{
		sprintf(buf, "%c - %s.", sym, ident_info[i] + 2);
	}
	else
	{
		sprintf(buf, "%c - %s", sym, _("無効な文字", "Unknown Symbol"));
	}

	/* Display the result */
	prt(buf, 0, 0);

	/* Allocate the "who" array */
	C_MAKE(who, max_r_idx, MONRACE_IDX);

	/* Collect matching monsters */
	for (n = 0, i = 1; i < max_r_idx; i++)
	{
		monster_race *r_ptr = &r_info[i];

		/* Nothing to recall */
		if (!cheat_know && !r_ptr->r_sights) continue;

		/* Require non-unique monsters if needed */
		if (norm && (r_ptr->flags1 & (RF1_UNIQUE))) continue;

		/* Require unique monsters if needed */
		if (uniq && !(r_ptr->flags1 & (RF1_UNIQUE))) continue;

		/* Require ridable monsters if needed */
		if (ride && !(r_ptr->flags7 & (RF7_RIDING))) continue;

		/* XTRA HACK WHATSEARCH */
		if (temp[0])
		{
			TERM_LEN xx;
			char temp2[80];

			for (xx = 0; temp[xx] && xx < 80; xx++)
			{
#ifdef JP
				if (iskanji(temp[xx])) { xx++; continue; }
#endif
				if (isupper(temp[xx])) temp[xx] = (char)tolower(temp[xx]);
			}

#ifdef JP
			strcpy(temp2, r_name + r_ptr->E_name);
#else
			strcpy(temp2, r_name + r_ptr->name);
#endif
			for (xx = 0; temp2[xx] && xx < 80; xx++)
				if (isupper(temp2[xx])) temp2[xx] = (char)tolower(temp2[xx]);

#ifdef JP
			if (my_strstr(temp2, temp) || my_strstr(r_name + r_ptr->name, temp))
#else
			if (my_strstr(temp2, temp))
#endif
				who[n++] = i;
		}

		/* Collect "appropriate" monsters */
		else if (all || (r_ptr->d_char == sym)) who[n++] = i;
	}

	/* Nothing to recall */
	if (!n)
	{
		C_KILL(who, max_r_idx, MONRACE_IDX);
		return;
	}

	/* Prompt */
	put_str(_("思い出を見ますか? (k:殺害順/y/n): ", "Recall details? (k/y/n): "), 0, _(36, 40));

	/* Query */
	query = inkey();
	prt(buf, 0, 0);

	why = 2;

	/* Sort the array */
	ang_sort(who, &why, n, ang_sort_comp_hook, ang_sort_swap_hook);

	/* Sort by kills (and level) */
	if (query == 'k')
	{
		why = 4;
		query = 'y';
	}

	/* Catch "escape" */
	if (query != 'y')
	{
		C_KILL(who, max_r_idx, MONRACE_IDX);
		return;
	}

	/* Sort if needed */
	if (why == 4)
	{
		ang_sort(who, &why, n, ang_sort_comp_hook, ang_sort_swap_hook);
	}


	/* Start at the end */
	i = n - 1;

	/* Scan the monster memory */
	while (1)
	{
		r_idx = who[i];

		/* Hack -- Auto-recall */
		monster_race_track(r_idx);
		handle_stuff();

		/* Interact */
		while (1)
		{
			if (recall)
			{
				screen_save();

				/* Recall on screen */
				screen_roff(who[i], 0);
			}

			/* Hack -- Begin the prompt */
			roff_top(r_idx);

			/* Hack -- Complete the prompt */
			Term_addstr(-1, TERM_WHITE, _(" ['r'思い出, ESC]", " [(r)ecall, ESC]"));

			query = inkey();

			/* Unrecall */
			if (recall)
			{
				screen_load();
			}

			/* Normal commands */
			if (query != 'r') break;

			/* Toggle recall */
			recall = !recall;
		}

		/* Stop scanning */
		if (query == ESCAPE) break;

		/* Move to "prev" monster */
		if (query == '-')
		{
			if (++i == n)
			{
				i = 0;
				if (!expand_list) break;
			}
		}

		/* Move to "next" monster */
		else
		{
			if (i-- == 0)
			{
				i = n - 1;
				if (!expand_list) break;
			}
		}
	}

	/* Free the "who" array */
	C_KILL(who, max_r_idx, IDX);

	/* Re-display the identity */
	prt(buf, 0, 0);
}

/*!
 * @brief アイテムを汎用的に「使う」コマンドのメインルーチン /
 * Use an item
 * @return なし
 * @details
 * XXX - Add actions for other item types
 */
void do_cmd_use(void)
{
	OBJECT_IDX item;
	object_type *o_ptr;
	concptr q, s;

	if (p_ptr->wild_mode)
	{
		return;
	}

	if (cmd_limit_arena(p_ptr)) return;

	if (p_ptr->special_defense & (KATA_MUSOU | KATA_KOUKIJIN))
	{
		set_action(ACTION_NONE);
	}

	item_tester_hook = item_tester_hook_use;

	q = _("どれを使いますか？", "Use which item? ");
	s = _("使えるものがありません。", "You have nothing to use.");

	o_ptr = choose_object(&item, q, s, (USE_INVEN | USE_EQUIP | USE_FLOOR | IGNORE_BOTHHAND_SLOT), 0);
	if (!o_ptr) return;

	switch (o_ptr->tval)
	{
		case TV_SPIKE:
			do_cmd_spike();
			break;

		case TV_FOOD:
<<<<<<< HEAD
			do_cmd_eat_food_aux(item);
=======
		{
			exe_eat_food(item);
>>>>>>> 9d5d595e
			break;

		case TV_WAND:
<<<<<<< HEAD
			do_cmd_aim_wand_aux(item);
=======
		{
			exe_aim_wand(item);
>>>>>>> 9d5d595e
			break;

		case TV_STAFF:
<<<<<<< HEAD
			do_cmd_use_staff_aux(item);
=======
		{
			exe_use_staff(item);
>>>>>>> 9d5d595e
			break;

		case TV_ROD:
<<<<<<< HEAD
			do_cmd_zap_rod_aux(item);
=======
		{
			exe_zap_rod(item);
>>>>>>> 9d5d595e
			break;

		case TV_POTION:
<<<<<<< HEAD
			do_cmd_quaff_potion_aux(item);
=======
		{
			exe_quaff_potion(item);
>>>>>>> 9d5d595e
			break;

		case TV_SCROLL:
			if (cmd_limit_blind(p_ptr)) return;
			if (cmd_limit_confused(p_ptr)) return;
<<<<<<< HEAD
			do_cmd_read_scroll_aux(item, TRUE);
=======

			exe_read(item, TRUE);
>>>>>>> 9d5d595e
			break;

		case TV_SHOT:
		case TV_ARROW:
		case TV_BOLT:
			exe_fire(item, &p_ptr->inventory_list[INVEN_BOW], SP_NONE);
			break;

		default:
<<<<<<< HEAD
			do_cmd_activate_aux(p_ptr, item);
=======
		{
			exe_activate(item);
>>>>>>> 9d5d595e
			break;
	}
}
<|MERGE_RESOLUTION|>--- conflicted
+++ resolved
@@ -1549,59 +1549,29 @@
 			break;
 
 		case TV_FOOD:
-<<<<<<< HEAD
-			do_cmd_eat_food_aux(item);
-=======
-		{
 			exe_eat_food(item);
->>>>>>> 9d5d595e
 			break;
 
 		case TV_WAND:
-<<<<<<< HEAD
-			do_cmd_aim_wand_aux(item);
-=======
-		{
 			exe_aim_wand(item);
->>>>>>> 9d5d595e
 			break;
 
 		case TV_STAFF:
-<<<<<<< HEAD
-			do_cmd_use_staff_aux(item);
-=======
-		{
 			exe_use_staff(item);
->>>>>>> 9d5d595e
 			break;
 
 		case TV_ROD:
-<<<<<<< HEAD
-			do_cmd_zap_rod_aux(item);
-=======
-		{
 			exe_zap_rod(item);
->>>>>>> 9d5d595e
 			break;
 
 		case TV_POTION:
-<<<<<<< HEAD
-			do_cmd_quaff_potion_aux(item);
-=======
-		{
 			exe_quaff_potion(item);
->>>>>>> 9d5d595e
 			break;
 
 		case TV_SCROLL:
 			if (cmd_limit_blind(p_ptr)) return;
 			if (cmd_limit_confused(p_ptr)) return;
-<<<<<<< HEAD
-			do_cmd_read_scroll_aux(item, TRUE);
-=======
-
 			exe_read(item, TRUE);
->>>>>>> 9d5d595e
 			break;
 
 		case TV_SHOT:
@@ -1611,12 +1581,7 @@
 			break;
 
 		default:
-<<<<<<< HEAD
-			do_cmd_activate_aux(p_ptr, item);
-=======
-		{
-			exe_activate(item);
->>>>>>> 9d5d595e
+			exe_activate(p_ptr, item);
 			break;
 	}
 }
