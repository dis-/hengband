--- conflicted
+++ resolved
@@ -1,5145 +1,5140 @@
-<?xml version="1.0" encoding="utf-8"?>
-<Project ToolsVersion="4.0" xmlns="http://schemas.microsoft.com/developer/msbuild/2003">
-  <ItemGroup>
-    <ClCompile Include="..\..\src\main-win.cpp" />
-    <ClCompile Include="..\..\src\combat\shoot.cpp">
-      <Filter>combat</Filter>
-    </ClCompile>
-    <ClCompile Include="..\..\src\view\status-first-page.cpp">
-      <Filter>view</Filter>
-    </ClCompile>
-    <ClCompile Include="..\..\src\view\display-util.cpp">
-      <Filter>view</Filter>
-    </ClCompile>
-    <ClCompile Include="..\..\src\player\permanent-resistances.cpp">
-      <Filter>player</Filter>
-    </ClCompile>
-    <ClCompile Include="..\..\src\player\temporary-resistances.cpp">
-      <Filter>player</Filter>
-    </ClCompile>
-    <ClCompile Include="..\..\src\view\display-player.cpp">
-      <Filter>view</Filter>
-    </ClCompile>
-    <ClCompile Include="..\..\src\player\race-resistances.cpp">
-      <Filter>player</Filter>
-    </ClCompile>
-    <ClCompile Include="..\..\src\view\display-characteristic.cpp">
-      <Filter>view</Filter>
-    </ClCompile>
-    <ClCompile Include="..\..\src\player\process-death.cpp">
-      <Filter>player</Filter>
-    </ClCompile>
-    <ClCompile Include="..\..\src\io\gf-descriptions.cpp">
-      <Filter>io</Filter>
-    </ClCompile>
-    <ClCompile Include="..\..\src\view\display-player-stat-info.cpp">
-      <Filter>view</Filter>
-    </ClCompile>
-    <ClCompile Include="..\..\src\view\display-player-misc-info.cpp">
-      <Filter>view</Filter>
-    </ClCompile>
-    <ClCompile Include="..\..\src\view\display-player-middle.cpp">
-      <Filter>view</Filter>
-    </ClCompile>
-    <ClCompile Include="..\..\src\io\tokenizer.cpp">
-      <Filter>io</Filter>
-    </ClCompile>
-    <ClCompile Include="..\..\src\player\process-name.cpp">
-      <Filter>player</Filter>
-    </ClCompile>
-    <ClCompile Include="..\..\src\core\show-file.cpp">
-      <Filter>core</Filter>
-    </ClCompile>
-    <ClCompile Include="..\..\src\io\read-pref-file.cpp">
-      <Filter>io</Filter>
-    </ClCompile>
-    <ClCompile Include="..\..\src\io\interpret-pref-file.cpp">
-      <Filter>io</Filter>
-    </ClCompile>
-    <ClCompile Include="..\..\src\monster\monster-update.cpp">
-      <Filter>monster</Filter>
-    </ClCompile>
-    <ClCompile Include="..\..\src\io\write-diary.cpp">
-      <Filter>io</Filter>
-    </ClCompile>
-    <ClCompile Include="..\..\src\market\poker.cpp">
-      <Filter>market</Filter>
-    </ClCompile>
-    <ClCompile Include="..\..\src\market\building-util.cpp">
-      <Filter>market</Filter>
-    </ClCompile>
-    <ClCompile Include="..\..\src\view\display-fruit.cpp">
-      <Filter>view</Filter>
-    </ClCompile>
-    <ClCompile Include="..\..\src\market\play-gamble.cpp">
-      <Filter>market</Filter>
-    </ClCompile>
-    <ClCompile Include="..\..\src\market\arena-info-table.cpp">
-      <Filter>market</Filter>
-    </ClCompile>
-    <ClCompile Include="..\..\src\player\race-info-table.cpp">
-      <Filter>player</Filter>
-    </ClCompile>
-    <ClCompile Include="..\..\src\player\mimic-info-table.cpp">
-      <Filter>player</Filter>
-    </ClCompile>
-    <ClCompile Include="..\..\src\main\sound-definitions-table.cpp">
-      <Filter>main</Filter>
-    </ClCompile>
-    <ClCompile Include="..\..\src\main\music-definitions-table.cpp">
-      <Filter>main</Filter>
-    </ClCompile>
-    <ClCompile Include="..\..\src\knowledge\knowledge-uniques.cpp">
-      <Filter>knowledge</Filter>
-    </ClCompile>
-    <ClCompile Include="..\..\src\knowledge\knowledge-experiences.cpp">
-      <Filter>knowledge</Filter>
-    </ClCompile>
-    <ClCompile Include="..\..\src\object\object-kind.cpp">
-      <Filter>object</Filter>
-    </ClCompile>
-    <ClCompile Include="..\..\src\object\object-kind-hook.cpp">
-      <Filter>object</Filter>
-    </ClCompile>
-    <ClCompile Include="..\..\src\knowledge\knowledge-quests.cpp">
-      <Filter>knowledge</Filter>
-    </ClCompile>
-    <ClCompile Include="..\..\src\knowledge\knowledge-self.cpp">
-      <Filter>knowledge</Filter>
-    </ClCompile>
-    <ClCompile Include="..\..\src\knowledge\knowledge-monsters.cpp">
-      <Filter>knowledge</Filter>
-    </ClCompile>
-    <ClCompile Include="..\..\src\knowledge\knowledge-items.cpp">
-      <Filter>knowledge</Filter>
-    </ClCompile>
-    <ClCompile Include="..\..\src\knowledge\knowledge-features.cpp">
-      <Filter>knowledge</Filter>
-    </ClCompile>
-    <ClCompile Include="..\..\src\knowledge\knowledge-autopick.cpp">
-      <Filter>knowledge</Filter>
-    </ClCompile>
-    <ClCompile Include="..\..\src\knowledge\knowledge-inventory.cpp">
-      <Filter>knowledge</Filter>
-    </ClCompile>
-    <ClCompile Include="..\..\src\io\mutations-dump.cpp">
-      <Filter>io</Filter>
-    </ClCompile>
-    <ClCompile Include="..\..\src\knowledge\knowledge-mutations.cpp">
-      <Filter>knowledge</Filter>
-    </ClCompile>
-    <ClCompile Include="..\..\src\autopick\autopick.cpp">
-      <Filter>autopick</Filter>
-    </ClCompile>
-    <ClCompile Include="..\..\src\autopick\autopick-menu-data-table.cpp">
-      <Filter>autopick</Filter>
-    </ClCompile>
-    <ClCompile Include="..\..\src\autopick\autopick-entry.cpp">
-      <Filter>autopick</Filter>
-    </ClCompile>
-    <ClCompile Include="..\..\src\autopick\autopick-initializer.cpp">
-      <Filter>autopick</Filter>
-    </ClCompile>
-    <ClCompile Include="..\..\src\autopick\autopick-matcher.cpp">
-      <Filter>autopick</Filter>
-    </ClCompile>
-    <ClCompile Include="..\..\src\autopick\autopick-describer.cpp">
-      <Filter>autopick</Filter>
-    </ClCompile>
-    <ClCompile Include="..\..\src\io\signal-handlers.cpp">
-      <Filter>io</Filter>
-    </ClCompile>
-    <ClCompile Include="..\..\src\io\uid-checker.cpp">
-      <Filter>io</Filter>
-    </ClCompile>
-    <ClCompile Include="..\..\src\autopick\autopick-destroyer.cpp">
-      <Filter>autopick</Filter>
-    </ClCompile>
-    <ClCompile Include="..\..\src\autopick\autopick-reader-writer.cpp">
-      <Filter>autopick</Filter>
-    </ClCompile>
-    <ClCompile Include="..\..\src\autopick\autopick-finder.cpp">
-      <Filter>autopick</Filter>
-    </ClCompile>
-    <ClCompile Include="..\..\src\autopick\autopick-pref-processor.cpp">
-      <Filter>autopick</Filter>
-    </ClCompile>
-    <ClCompile Include="..\..\src\autopick\autopick-drawer.cpp">
-      <Filter>autopick</Filter>
-    </ClCompile>
-    <ClCompile Include="..\..\src\autopick\autopick-inserter-killer.cpp">
-      <Filter>autopick</Filter>
-    </ClCompile>
-    <ClCompile Include="..\..\src\autopick\autopick-registry.cpp">
-      <Filter>autopick</Filter>
-    </ClCompile>
-    <ClCompile Include="..\..\src\autopick\autopick-command-menu.cpp">
-      <Filter>autopick</Filter>
-    </ClCompile>
-    <ClCompile Include="..\..\src\autopick\autopick-editor-util.cpp">
-      <Filter>autopick</Filter>
-    </ClCompile>
-    <ClCompile Include="..\..\src\autopick\autopick-editor-command.cpp">
-      <Filter>autopick</Filter>
-    </ClCompile>
-    <ClCompile Include="..\..\src\autopick\autopick-util.cpp">
-      <Filter>autopick</Filter>
-    </ClCompile>
-    <ClCompile Include="..\..\src\effect\effect-feature.cpp">
-      <Filter>effect</Filter>
-    </ClCompile>
-    <ClCompile Include="..\..\src\effect\effect-item.cpp">
-      <Filter>effect</Filter>
-    </ClCompile>
-    <ClCompile Include="..\..\src\realm\realm-arcane.cpp">
-      <Filter>realm</Filter>
-    </ClCompile>
-    <ClCompile Include="..\..\src\realm\realm-chaos.cpp">
-      <Filter>realm</Filter>
-    </ClCompile>
-    <ClCompile Include="..\..\src\realm\realm-craft.cpp">
-      <Filter>realm</Filter>
-    </ClCompile>
-    <ClCompile Include="..\..\src\realm\realm-crusade.cpp">
-      <Filter>realm</Filter>
-    </ClCompile>
-    <ClCompile Include="..\..\src\realm\realm-death.cpp">
-      <Filter>realm</Filter>
-    </ClCompile>
-    <ClCompile Include="..\..\src\realm\realm-hex.cpp">
-      <Filter>realm</Filter>
-    </ClCompile>
-    <ClCompile Include="..\..\src\realm\realm-hissatsu.cpp">
-      <Filter>realm</Filter>
-    </ClCompile>
-    <ClCompile Include="..\..\src\realm\realm-life.cpp">
-      <Filter>realm</Filter>
-    </ClCompile>
-    <ClCompile Include="..\..\src\realm\realm-nature.cpp">
-      <Filter>realm</Filter>
-    </ClCompile>
-    <ClCompile Include="..\..\src\realm\realm-song.cpp">
-      <Filter>realm</Filter>
-    </ClCompile>
-    <ClCompile Include="..\..\src\realm\realm-sorcery.cpp">
-      <Filter>realm</Filter>
-    </ClCompile>
-    <ClCompile Include="..\..\src\realm\realm-trump.cpp">
-      <Filter>realm</Filter>
-    </ClCompile>
-    <ClCompile Include="..\..\src\effect\spells-effect-util.cpp">
-      <Filter>effect</Filter>
-    </ClCompile>
-    <ClCompile Include="..\..\src\spell\technic-info-table.cpp">
-      <Filter>spell</Filter>
-    </ClCompile>
-    <ClCompile Include="..\..\src\spell\spells-execution.cpp">
-      <Filter>spell</Filter>
-    </ClCompile>
-    <ClCompile Include="..\..\src\effect\effect-player.cpp">
-      <Filter>effect</Filter>
-    </ClCompile>
-    <ClCompile Include="..\..\src\effect\effect-monster.cpp">
-      <Filter>effect</Filter>
-    </ClCompile>
-    <ClCompile Include="..\..\src\effect\effect-monster-util.cpp">
-      <Filter>effect</Filter>
-    </ClCompile>
-    <ClCompile Include="..\..\src\effect\effect-monster-switcher.cpp">
-      <Filter>effect</Filter>
-    </ClCompile>
-    <ClCompile Include="..\..\src\effect\effect-player-switcher.cpp">
-      <Filter>effect</Filter>
-    </ClCompile>
-    <ClCompile Include="..\..\src\effect\effect-monster-resist-hurt.cpp">
-      <Filter>effect</Filter>
-    </ClCompile>
-    <ClCompile Include="..\..\src\effect\effect-monster-psi.cpp">
-      <Filter>effect</Filter>
-    </ClCompile>
-    <ClCompile Include="..\..\src\effect\effect-monster-oldies.cpp">
-      <Filter>effect</Filter>
-    </ClCompile>
-    <ClCompile Include="..\..\src\effect\effect-monster-charm.cpp">
-      <Filter>effect</Filter>
-    </ClCompile>
-    <ClCompile Include="..\..\src\effect\effect-monster-lite-dark.cpp">
-      <Filter>effect</Filter>
-    </ClCompile>
-    <ClCompile Include="..\..\src\effect\effect-monster-evil.cpp">
-      <Filter>effect</Filter>
-    </ClCompile>
-    <ClCompile Include="..\..\src\effect\effect-monster-spirit.cpp">
-      <Filter>effect</Filter>
-    </ClCompile>
-    <ClCompile Include="..\..\src\effect\effect-monster-curse.cpp">
-      <Filter>effect</Filter>
-    </ClCompile>
-    <ClCompile Include="..\..\src\effect\effect-player-resist-hurt.cpp">
-      <Filter>effect</Filter>
-    </ClCompile>
-    <ClCompile Include="..\..\src\effect\effect-player-oldies.cpp">
-      <Filter>effect</Filter>
-    </ClCompile>
-    <ClCompile Include="..\..\src\effect\effect-player-curse.cpp">
-      <Filter>effect</Filter>
-    </ClCompile>
-    <ClCompile Include="..\..\src\effect\effect-player-spirit.cpp">
-      <Filter>effect</Filter>
-    </ClCompile>
-    <ClCompile Include="..\..\src\core\stuff-handler.cpp">
-      <Filter>core</Filter>
-    </ClCompile>
-    <ClCompile Include="..\..\src\birth\birth-explanations-table.cpp">
-      <Filter>birth</Filter>
-    </ClCompile>
-    <ClCompile Include="..\..\src\core\game-closer.cpp">
-      <Filter>core</Filter>
-    </ClCompile>
-    <ClCompile Include="..\..\src\floor\pattern-walk.cpp">
-      <Filter>floor</Filter>
-    </ClCompile>
-    <ClCompile Include="..\..\src\core\turn-compensator.cpp">
-      <Filter>core</Filter>
-    </ClCompile>
-    <ClCompile Include="..\..\src\mutation\mutation-processor.cpp">
-      <Filter>mutation</Filter>
-    </ClCompile>
-    <ClCompile Include="..\..\src\object\lite-processor.cpp">
-      <Filter>object</Filter>
-    </ClCompile>
-    <ClCompile Include="..\..\src\core\magic-effects-timeout-reducer.cpp">
-      <Filter>core</Filter>
-    </ClCompile>
-    <ClCompile Include="..\..\src\inventory\inventory-curse.cpp">
-      <Filter>inventory</Filter>
-    </ClCompile>
-    <ClCompile Include="..\..\src\inventory\recharge-processor.cpp">
-      <Filter>inventory</Filter>
-    </ClCompile>
-    <ClCompile Include="..\..\src\wizard\wizard-spoiler.cpp">
-      <Filter>wizard</Filter>
-    </ClCompile>
-    <ClCompile Include="..\..\src\wizard\wizard-special-process.cpp">
-      <Filter>wizard</Filter>
-    </ClCompile>
-    <ClCompile Include="..\..\src\io\input-key-processor.cpp">
-      <Filter>io</Filter>
-    </ClCompile>
-    <ClCompile Include="..\..\src\inventory\pack-overflow.cpp">
-      <Filter>inventory</Filter>
-    </ClCompile>
-    <ClCompile Include="..\..\src\core\player-processor.cpp">
-      <Filter>core</Filter>
-    </ClCompile>
-    <ClCompile Include="..\..\src\player\digestion-processor.cpp">
-      <Filter>player</Filter>
-    </ClCompile>
-    <ClCompile Include="..\..\src\world\world-movement-processor.cpp">
-      <Filter>world</Filter>
-    </ClCompile>
-    <ClCompile Include="..\..\src\world\world-turn-processor.cpp">
-      <Filter>world</Filter>
-    </ClCompile>
-    <ClCompile Include="..\..\src\world\world.cpp">
-      <Filter>world</Filter>
-    </ClCompile>
-    <ClCompile Include="..\..\src\dungeon\dungeon-processor.cpp">
-      <Filter>dungeon</Filter>
-    </ClCompile>
-    <ClCompile Include="..\..\src\dungeon\dungeon.cpp">
-      <Filter>dungeon</Filter>
-    </ClCompile>
-    <ClCompile Include="..\..\src\core\game-play.cpp">
-      <Filter>core</Filter>
-    </ClCompile>
-    <ClCompile Include="..\..\src\floor\floor-events.cpp">
-      <Filter>floor</Filter>
-    </ClCompile>
-    <ClCompile Include="..\..\src\floor\floor-save.cpp">
-      <Filter>floor</Filter>
-    </ClCompile>
-    <ClCompile Include="..\..\src\floor\floor-streams.cpp">
-      <Filter>floor</Filter>
-    </ClCompile>
-    <ClCompile Include="..\..\src\floor\floor-town.cpp">
-      <Filter>floor</Filter>
-    </ClCompile>
-    <ClCompile Include="..\..\src\object\object-broken.cpp">
-      <Filter>object</Filter>
-    </ClCompile>
-    <ClCompile Include="..\..\src\room\rooms-city.cpp">
-      <Filter>room</Filter>
-    </ClCompile>
-    <ClCompile Include="..\..\src\room\rooms-fractal.cpp">
-      <Filter>room</Filter>
-    </ClCompile>
-    <ClCompile Include="..\..\src\room\rooms-normal.cpp">
-      <Filter>room</Filter>
-    </ClCompile>
-    <ClCompile Include="..\..\src\room\rooms-special.cpp">
-      <Filter>room</Filter>
-    </ClCompile>
-    <ClCompile Include="..\..\src\room\rooms-trap.cpp">
-      <Filter>room</Filter>
-    </ClCompile>
-    <ClCompile Include="..\..\src\room\rooms-vault.cpp">
-      <Filter>room</Filter>
-    </ClCompile>
-    <ClCompile Include="..\..\src\room\rooms-pit-nest.cpp">
-      <Filter>room</Filter>
-    </ClCompile>
-    <ClCompile Include="..\..\src\player\player-class.cpp">
-      <Filter>player</Filter>
-    </ClCompile>
-    <ClCompile Include="..\..\src\player\player-damage.cpp">
-      <Filter>player</Filter>
-    </ClCompile>
-    <ClCompile Include="..\..\src\player\player-move.cpp">
-      <Filter>player</Filter>
-    </ClCompile>
-    <ClCompile Include="..\..\src\player\player-personality.cpp">
-      <Filter>player</Filter>
-    </ClCompile>
-    <ClCompile Include="..\..\src\player\player-race.cpp">
-      <Filter>player</Filter>
-    </ClCompile>
-    <ClCompile Include="..\..\src\player\player-sex.cpp">
-      <Filter>player</Filter>
-    </ClCompile>
-    <ClCompile Include="..\..\src\player\player-skill.cpp">
-      <Filter>player</Filter>
-    </ClCompile>
-    <ClCompile Include="..\..\src\player\player-status.cpp">
-      <Filter>player</Filter>
-    </ClCompile>
-    <ClCompile Include="..\..\src\monster\monster-status.cpp">
-      <Filter>monster</Filter>
-    </ClCompile>
-    <ClCompile Include="..\..\src\system\system-variables.cpp">
-      <Filter>system</Filter>
-    </ClCompile>
-    <ClCompile Include="..\..\src\spell\spells-diceroll.cpp">
-      <Filter>spell</Filter>
-    </ClCompile>
-    <ClCompile Include="..\..\src\spell\spells-object.cpp">
-      <Filter>spell</Filter>
-    </ClCompile>
-    <ClCompile Include="..\..\src\spell\spells-status.cpp">
-      <Filter>spell</Filter>
-    </ClCompile>
-    <ClCompile Include="..\..\src\spell\spells-summon.cpp">
-      <Filter>spell</Filter>
-    </ClCompile>
-    <ClCompile Include="..\..\src\locale\english.cpp">
-      <Filter>locale</Filter>
-    </ClCompile>
-    <ClCompile Include="..\..\src\locale\japanese.cpp">
-      <Filter>locale</Filter>
-    </ClCompile>
-    <ClCompile Include="..\..\src\grid\grid.cpp">
-      <Filter>grid</Filter>
-    </ClCompile>
-    <ClCompile Include="..\..\src\grid\trap.cpp">
-      <Filter>grid</Filter>
-    </ClCompile>
-    <ClCompile Include="..\..\src\grid\feature.cpp">
-      <Filter>grid</Filter>
-    </ClCompile>
-    <ClCompile Include="..\..\src\monster\horror-descriptions.cpp">
-      <Filter>monster</Filter>
-    </ClCompile>
-    <ClCompile Include="..\..\src\inventory\player-inventory.cpp">
-      <Filter>inventory</Filter>
-    </ClCompile>
-    <ClCompile Include="..\..\src\term\gameterm.cpp">
-      <Filter>term</Filter>
-    </ClCompile>
-    <ClCompile Include="..\..\src\term\z-form.cpp">
-      <Filter>term</Filter>
-    </ClCompile>
-    <ClCompile Include="..\..\src\term\z-rand.cpp">
-      <Filter>term</Filter>
-    </ClCompile>
-    <ClCompile Include="..\..\src\term\z-term.cpp">
-      <Filter>term</Filter>
-    </ClCompile>
-    <ClCompile Include="..\..\src\term\z-util.cpp">
-      <Filter>term</Filter>
-    </ClCompile>
-    <ClCompile Include="..\..\src\term\z-virt.cpp">
-      <Filter>term</Filter>
-    </ClCompile>
-    <ClCompile Include="..\..\src\floor\wild.cpp">
-      <Filter>floor</Filter>
-    </ClCompile>
-    <ClCompile Include="..\..\src\io\report.cpp">
-      <Filter>io</Filter>
-    </ClCompile>
-    <ClCompile Include="..\..\src\floor\geometry.cpp">
-      <Filter>floor</Filter>
-    </ClCompile>
-    <ClCompile Include="..\..\src\player\patron.cpp">
-      <Filter>player</Filter>
-    </ClCompile>
-    <ClCompile Include="..\..\src\birth\history.cpp">
-      <Filter>birth</Filter>
-    </ClCompile>
-    <ClCompile Include="..\..\src\object\warning.cpp">
-      <Filter>object</Filter>
-    </ClCompile>
-    <ClCompile Include="..\..\src\io\inet.cpp">
-      <Filter>io</Filter>
-    </ClCompile>
-    <ClCompile Include="..\..\src\dungeon\quest.cpp">
-      <Filter>dungeon</Filter>
-    </ClCompile>
-    <ClCompile Include="..\..\src\core\scores.cpp">
-      <Filter>core</Filter>
-    </ClCompile>
-    <ClCompile Include="..\..\src\mspell\mspell-bolt.cpp">
-      <Filter>mspell</Filter>
-    </ClCompile>
-    <ClCompile Include="..\..\src\mspell\mspell-breath.cpp">
-      <Filter>mspell</Filter>
-    </ClCompile>
-    <ClCompile Include="..\..\src\mspell\mspell-curse.cpp">
-      <Filter>mspell</Filter>
-    </ClCompile>
-    <ClCompile Include="..\..\src\mspell\mspell-damage-calculator.cpp">
-      <Filter>mspell</Filter>
-    </ClCompile>
-    <ClCompile Include="..\..\src\mspell\mspell-learn-checker.cpp">
-      <Filter>mspell</Filter>
-    </ClCompile>
-    <ClCompile Include="..\..\src\mspell\mspell-ball.cpp">
-      <Filter>mspell</Filter>
-    </ClCompile>
-    <ClCompile Include="..\..\src\mspell\mspell-summon.cpp">
-      <Filter>mspell</Filter>
-    </ClCompile>
-    <ClCompile Include="..\..\src\mspell\mspell-util.cpp">
-      <Filter>mspell</Filter>
-    </ClCompile>
-    <ClCompile Include="..\..\src\mspell\mspell-floor.cpp">
-      <Filter>mspell</Filter>
-    </ClCompile>
-    <ClCompile Include="..\..\src\mspell\mspell-status.cpp">
-      <Filter>mspell</Filter>
-    </ClCompile>
-    <ClCompile Include="..\..\src\mspell\mspell-special.cpp">
-      <Filter>mspell</Filter>
-    </ClCompile>
-    <ClCompile Include="..\..\src\mspell\mspell-particularity.cpp">
-      <Filter>mspell</Filter>
-    </ClCompile>
-    <ClCompile Include="..\..\src\mspell\assign-monster-spell.cpp">
-      <Filter>mspell</Filter>
-    </ClCompile>
-    <ClCompile Include="..\..\src\birth\birth-util.cpp">
-      <Filter>birth</Filter>
-    </ClCompile>
-    <ClCompile Include="..\..\src\birth\birth-select-realm.cpp">
-      <Filter>birth</Filter>
-    </ClCompile>
-    <ClCompile Include="..\..\src\birth\quick-start.cpp">
-      <Filter>birth</Filter>
-    </ClCompile>
-    <ClCompile Include="..\..\src\birth\birth-stat.cpp">
-      <Filter>birth</Filter>
-    </ClCompile>
-    <ClCompile Include="..\..\src\birth\history-generator.cpp">
-      <Filter>birth</Filter>
-    </ClCompile>
-    <ClCompile Include="..\..\src\birth\birth-body-spec.cpp">
-      <Filter>birth</Filter>
-    </ClCompile>
-    <ClCompile Include="..\..\src\birth\initial-equipments-table.cpp">
-      <Filter>birth</Filter>
-    </ClCompile>
-    <ClCompile Include="..\..\src\view\display-birth.cpp">
-      <Filter>view</Filter>
-    </ClCompile>
-    <ClCompile Include="..\..\src\birth\inventory-initializer.cpp">
-      <Filter>birth</Filter>
-    </ClCompile>
-    <ClCompile Include="..\..\src\birth\game-play-initializer.cpp">
-      <Filter>birth</Filter>
-    </ClCompile>
-    <ClCompile Include="..\..\src\birth\history-editor.cpp">
-      <Filter>birth</Filter>
-    </ClCompile>
-    <ClCompile Include="..\..\src\birth\birth-select-race.cpp">
-      <Filter>birth</Filter>
-    </ClCompile>
-    <ClCompile Include="..\..\src\birth\birth-select-class.cpp">
-      <Filter>birth</Filter>
-    </ClCompile>
-    <ClCompile Include="..\..\src\birth\birth-select-personality.cpp">
-      <Filter>birth</Filter>
-    </ClCompile>
-    <ClCompile Include="..\..\src\birth\auto-roller.cpp">
-      <Filter>birth</Filter>
-    </ClCompile>
-    <ClCompile Include="..\..\src\birth\birth-wizard.cpp">
-      <Filter>birth</Filter>
-    </ClCompile>
-    <ClCompile Include="..\..\src\birth\character-builder.cpp">
-      <Filter>birth</Filter>
-    </ClCompile>
-    <ClCompile Include="..\..\src\io\files-util.cpp">
-      <Filter>io</Filter>
-    </ClCompile>
-    <ClCompile Include="..\..\src\io\pref-file-expressor.cpp">
-      <Filter>io</Filter>
-    </ClCompile>
-    <ClCompile Include="..\..\src\market\arena.cpp">
-      <Filter>market</Filter>
-    </ClCompile>
-    <ClCompile Include="..\..\src\market\bounty.cpp">
-      <Filter>market</Filter>
-    </ClCompile>
-    <ClCompile Include="..\..\src\market\bounty-prize-table.cpp">
-      <Filter>market</Filter>
-    </ClCompile>
-    <ClCompile Include="..\..\src\market\building-recharger.cpp">
-      <Filter>market</Filter>
-    </ClCompile>
-    <ClCompile Include="..\..\src\market\building-quest.cpp">
-      <Filter>market</Filter>
-    </ClCompile>
-    <ClCompile Include="..\..\src\market\building-service.cpp">
-      <Filter>market</Filter>
-    </ClCompile>
-    <ClCompile Include="..\..\src\market\building-craft-weapon.cpp">
-      <Filter>market</Filter>
-    </ClCompile>
-    <ClCompile Include="..\..\src\market\building-craft-armor.cpp">
-      <Filter>market</Filter>
-    </ClCompile>
-    <ClCompile Include="..\..\src\market\building-craft-fix.cpp">
-      <Filter>market</Filter>
-    </ClCompile>
-    <ClCompile Include="..\..\src\market\building-monster.cpp">
-      <Filter>market</Filter>
-    </ClCompile>
-    <ClCompile Include="..\..\src\market\building-enchanter.cpp">
-      <Filter>market</Filter>
-    </ClCompile>
-    <ClCompile Include="..\..\src\store\rumor.cpp">
-      <Filter>store</Filter>
-    </ClCompile>
-    <ClCompile Include="..\..\src\store\say-comments.cpp">
-      <Filter>store</Filter>
-    </ClCompile>
-    <ClCompile Include="..\..\src\store\store.cpp">
-      <Filter>store</Filter>
-    </ClCompile>
-    <ClCompile Include="..\..\src\store\store-owner-comments.cpp">
-      <Filter>store</Filter>
-    </ClCompile>
-    <ClCompile Include="..\..\src\store\store-owners.cpp">
-      <Filter>store</Filter>
-    </ClCompile>
-    <ClCompile Include="..\..\src\store\store-util.cpp">
-      <Filter>store</Filter>
-    </ClCompile>
-    <ClCompile Include="..\..\src\store\black-market.cpp">
-      <Filter>store</Filter>
-    </ClCompile>
-    <ClCompile Include="..\..\src\combat\attack-power-table.cpp">
-      <Filter>combat</Filter>
-    </ClCompile>
-    <ClCompile Include="..\..\src\combat\hallucination-attacks-table.cpp">
-      <Filter>combat</Filter>
-    </ClCompile>
-    <ClCompile Include="..\..\src\combat\martial-arts-table.cpp">
-      <Filter>combat</Filter>
-    </ClCompile>
-    <ClCompile Include="..\..\src\combat\attack-accuracy.cpp">
-      <Filter>combat</Filter>
-    </ClCompile>
-    <ClCompile Include="..\..\src\combat\slaying.cpp">
-      <Filter>combat</Filter>
-    </ClCompile>
-    <ClCompile Include="..\..\src\combat\attack-criticality.cpp">
-      <Filter>combat</Filter>
-    </ClCompile>
-    <ClCompile Include="..\..\src\inventory\inventory-damage.cpp">
-      <Filter>inventory</Filter>
-    </ClCompile>
-    <ClCompile Include="..\..\src\mind\monk-attack.cpp">
-      <Filter>mind</Filter>
-    </ClCompile>
-    <ClCompile Include="..\..\src\combat\aura-counterattack.cpp">
-      <Filter>combat</Filter>
-    </ClCompile>
-    <ClCompile Include="..\..\src\pet\pet-fall-off.cpp">
-      <Filter>pet</Filter>
-    </ClCompile>
-    <ClCompile Include="..\..\src\pet\pet-util.cpp">
-      <Filter>pet</Filter>
-    </ClCompile>
-    <ClCompile Include="..\..\src\cmd-item\cmd-eat.cpp">
-      <Filter>cmd-item</Filter>
-    </ClCompile>
-    <ClCompile Include="..\..\src\cmd-item\cmd-item.cpp">
-      <Filter>cmd-item</Filter>
-    </ClCompile>
-    <ClCompile Include="..\..\src\cmd-item\cmd-magiceat.cpp">
-      <Filter>cmd-item</Filter>
-    </ClCompile>
-    <ClCompile Include="..\..\src\cmd-item\cmd-quaff.cpp">
-      <Filter>cmd-item</Filter>
-    </ClCompile>
-    <ClCompile Include="..\..\src\cmd-item\cmd-read.cpp">
-      <Filter>cmd-item</Filter>
-    </ClCompile>
-    <ClCompile Include="..\..\src\cmd-item\cmd-smith.cpp">
-      <Filter>cmd-item</Filter>
-    </ClCompile>
-    <ClCompile Include="..\..\src\cmd-item\cmd-usestaff.cpp">
-      <Filter>cmd-item</Filter>
-    </ClCompile>
-    <ClCompile Include="..\..\src\cmd-item\cmd-zaprod.cpp">
-      <Filter>cmd-item</Filter>
-    </ClCompile>
-    <ClCompile Include="..\..\src\cmd-item\cmd-zapwand.cpp">
-      <Filter>cmd-item</Filter>
-    </ClCompile>
-    <ClCompile Include="..\..\src\cmd-io\cmd-diary.cpp">
-      <Filter>cmd-io</Filter>
-    </ClCompile>
-    <ClCompile Include="..\..\src\cmd-io\cmd-dump.cpp">
-      <Filter>cmd-io</Filter>
-    </ClCompile>
-    <ClCompile Include="..\..\src\cmd-io\cmd-gameoption.cpp">
-      <Filter>cmd-io</Filter>
-    </ClCompile>
-    <ClCompile Include="..\..\src\cmd-io\cmd-help.cpp">
-      <Filter>cmd-io</Filter>
-    </ClCompile>
-    <ClCompile Include="..\..\src\cmd-io\cmd-knowledge.cpp">
-      <Filter>cmd-io</Filter>
-    </ClCompile>
-    <ClCompile Include="..\..\src\cmd-io\cmd-macro.cpp">
-      <Filter>cmd-io</Filter>
-    </ClCompile>
-    <ClCompile Include="..\..\src\cmd-io\cmd-menu-content-table.cpp">
-      <Filter>cmd-io</Filter>
-    </ClCompile>
-    <ClCompile Include="..\..\src\cmd-io\cmd-process-screen.cpp">
-      <Filter>cmd-io</Filter>
-    </ClCompile>
-    <ClCompile Include="..\..\src\cmd-io\cmd-save.cpp">
-      <Filter>cmd-io</Filter>
-    </ClCompile>
-    <ClCompile Include="..\..\src\cmd-io\diary-subtitle-table.cpp">
-      <Filter>cmd-io</Filter>
-    </ClCompile>
-    <ClCompile Include="..\..\src\cmd-io\feeling-table.cpp">
-      <Filter>cmd-io</Filter>
-    </ClCompile>
-    <ClCompile Include="..\..\src\cmd-action\cmd-attack.cpp">
-      <Filter>cmd-action</Filter>
-    </ClCompile>
-    <ClCompile Include="..\..\src\cmd-action\cmd-hissatsu.cpp">
-      <Filter>cmd-action</Filter>
-    </ClCompile>
-    <ClCompile Include="..\..\src\cmd-action\cmd-mane.cpp">
-      <Filter>cmd-action</Filter>
-    </ClCompile>
-    <ClCompile Include="..\..\src\cmd-action\cmd-pet.cpp">
-      <Filter>cmd-action</Filter>
-    </ClCompile>
-    <ClCompile Include="..\..\src\cmd-action\cmd-spell.cpp">
-      <Filter>cmd-action</Filter>
-    </ClCompile>
-    <ClCompile Include="..\..\src\cmd-io\cmd-autopick.cpp">
-      <Filter>cmd-io</Filter>
-    </ClCompile>
-    <ClCompile Include="..\..\src\knowledge\lighting-level-table.cpp">
-      <Filter>knowledge</Filter>
-    </ClCompile>
-    <ClCompile Include="..\..\src\knowledge\monster-group-table.cpp">
-      <Filter>knowledge</Filter>
-    </ClCompile>
-    <ClCompile Include="..\..\src\io-dump\dump-util.cpp">
-      <Filter>io-dump</Filter>
-    </ClCompile>
-    <ClCompile Include="..\..\src\io-dump\character-dump.cpp">
-      <Filter>io-dump</Filter>
-    </ClCompile>
-    <ClCompile Include="..\..\src\io-dump\dump-remover.cpp">
-      <Filter>io-dump</Filter>
-    </ClCompile>
-    <ClCompile Include="..\..\src\io-dump\player-status-dump.cpp">
-      <Filter>io-dump</Filter>
-    </ClCompile>
-    <ClCompile Include="..\..\src\io-dump\special-class-dump.cpp">
-      <Filter>io-dump</Filter>
-    </ClCompile>
-    <ClCompile Include="..\..\src\knowledge\object-group-table.cpp">
-      <Filter>knowledge</Filter>
-    </ClCompile>
-    <ClCompile Include="..\..\src\floor\floor-object.cpp">
-      <Filter>floor</Filter>
-    </ClCompile>
-    <ClCompile Include="..\..\src\view\object-describer.cpp">
-      <Filter>view</Filter>
-    </ClCompile>
-    <ClCompile Include="..\..\src\inventory\inventory-object.cpp">
-      <Filter>inventory</Filter>
-    </ClCompile>
-    <ClCompile Include="..\..\src\object\object-value.cpp">
-      <Filter>object</Filter>
-    </ClCompile>
-    <ClCompile Include="..\..\src\realm\realm-names-table.cpp">
-      <Filter>realm</Filter>
-    </ClCompile>
-    <ClCompile Include="..\..\src\cmd-building\cmd-building.cpp">
-      <Filter>cmd-building</Filter>
-    </ClCompile>
-    <ClCompile Include="..\..\src\cmd-building\cmd-inn.cpp">
-      <Filter>cmd-building</Filter>
-    </ClCompile>
-    <ClCompile Include="..\..\src\world\world-object.cpp">
-      <Filter>world</Filter>
-    </ClCompile>
-    <ClCompile Include="..\..\src\object\object-generator.cpp">
-      <Filter>object</Filter>
-    </ClCompile>
-    <ClCompile Include="..\..\src\object-enchant\object-boost.cpp">
-      <Filter>object-enchant</Filter>
-    </ClCompile>
-    <ClCompile Include="..\..\src\object-enchant\object-curse.cpp">
-      <Filter>object-enchant</Filter>
-    </ClCompile>
-    <ClCompile Include="..\..\src\object-enchant\object-ego.cpp">
-      <Filter>object-enchant</Filter>
-    </ClCompile>
-    <ClCompile Include="..\..\src\object-enchant\apply-magic-weapon.cpp">
-      <Filter>object-enchant</Filter>
-    </ClCompile>
-    <ClCompile Include="..\..\src\object-enchant\apply-magic-armor.cpp">
-      <Filter>object-enchant</Filter>
-    </ClCompile>
-    <ClCompile Include="..\..\src\object-enchant\apply-magic-others.cpp">
-      <Filter>object-enchant</Filter>
-    </ClCompile>
-    <ClCompile Include="..\..\src\object-enchant\apply-magic.cpp">
-      <Filter>object-enchant</Filter>
-    </ClCompile>
-    <ClCompile Include="..\..\src\perception\object-perception.cpp">
-      <Filter>perception</Filter>
-    </ClCompile>
-    <ClCompile Include="..\..\src\perception\simple-perception.cpp">
-      <Filter>perception</Filter>
-    </ClCompile>
-    <ClCompile Include="..\..\src\object\object-value-calc.cpp">
-      <Filter>object</Filter>
-    </ClCompile>
-    <ClCompile Include="..\..\src\util\object-sort.cpp">
-      <Filter>util</Filter>
-    </ClCompile>
-    <ClCompile Include="..\..\src\object\object-stack.cpp">
-      <Filter>object</Filter>
-    </ClCompile>
-    <ClCompile Include="..\..\src\spell\spells-describer.cpp">
-      <Filter>spell</Filter>
-    </ClCompile>
-    <ClCompile Include="..\..\src\spell\range-calc.cpp">
-      <Filter>spell</Filter>
-    </ClCompile>
-    <ClCompile Include="..\..\src\specific-object\bow.cpp">
-      <Filter>specific-object</Filter>
-    </ClCompile>
-    <ClCompile Include="..\..\src\specific-object\chest.cpp">
-      <Filter>specific-object</Filter>
-    </ClCompile>
-    <ClCompile Include="..\..\src\specific-object\death-scythe.cpp">
-      <Filter>specific-object</Filter>
-    </ClCompile>
-    <ClCompile Include="..\..\src\specific-object\torch.cpp">
-      <Filter>specific-object</Filter>
-    </ClCompile>
-    <ClCompile Include="..\..\src\spell\spells-staff-only.cpp">
-      <Filter>spell</Filter>
-    </ClCompile>
-    <ClCompile Include="..\..\src\spell-kind\spells-beam.cpp">
-      <Filter>spell-kind</Filter>
-    </ClCompile>
-    <ClCompile Include="..\..\src\spell-kind\spells-detection.cpp">
-      <Filter>spell-kind</Filter>
-    </ClCompile>
-    <ClCompile Include="..\..\src\spell-kind\spells-floor.cpp">
-      <Filter>spell-kind</Filter>
-    </ClCompile>
-    <ClCompile Include="..\..\src\spell-kind\spells-genocide.cpp">
-      <Filter>spell-kind</Filter>
-    </ClCompile>
-    <ClCompile Include="..\..\src\spell-kind\spells-launcher.cpp">
-      <Filter>spell-kind</Filter>
-    </ClCompile>
-    <ClCompile Include="..\..\src\spell-kind\spells-lite.cpp">
-      <Filter>spell-kind</Filter>
-    </ClCompile>
-    <ClCompile Include="..\..\src\spell-kind\spells-neighbor.cpp">
-      <Filter>spell-kind</Filter>
-    </ClCompile>
-    <ClCompile Include="..\..\src\spell-kind\spells-pet.cpp">
-      <Filter>spell-kind</Filter>
-    </ClCompile>
-    <ClCompile Include="..\..\src\spell-kind\spells-sight.cpp">
-      <Filter>spell-kind</Filter>
-    </ClCompile>
-    <ClCompile Include="..\..\src\spell-kind\spells-specific-bolt.cpp">
-      <Filter>spell-kind</Filter>
-    </ClCompile>
-    <ClCompile Include="..\..\src\spell-kind\spells-teleport.cpp">
-      <Filter>spell-kind</Filter>
-    </ClCompile>
-    <ClCompile Include="..\..\src\spell-kind\spells-charm.cpp">
-      <Filter>spell-kind</Filter>
-    </ClCompile>
-    <ClCompile Include="..\..\src\mind\mind-cavalry.cpp">
-      <Filter>mind</Filter>
-    </ClCompile>
-    <ClCompile Include="..\..\src\mind\mind-force-trainer.cpp">
-      <Filter>mind</Filter>
-    </ClCompile>
-    <ClCompile Include="..\..\src\mind\mind-mindcrafter.cpp">
-      <Filter>mind</Filter>
-    </ClCompile>
-    <ClCompile Include="..\..\src\mind\mind-mirror-master.cpp">
-      <Filter>mind</Filter>
-    </ClCompile>
-    <ClCompile Include="..\..\src\mind\mind-ninja.cpp">
-      <Filter>mind</Filter>
-    </ClCompile>
-    <ClCompile Include="..\..\src\mind\mind-samurai.cpp">
-      <Filter>mind</Filter>
-    </ClCompile>
-    <ClCompile Include="..\..\src\mind\mind-warrior.cpp">
-      <Filter>mind</Filter>
-    </ClCompile>
-    <ClCompile Include="..\..\src\mind\mind-warrior-mage.cpp">
-      <Filter>mind</Filter>
-    </ClCompile>
-    <ClCompile Include="..\..\src\spell-realm\spells-crusade.cpp">
-      <Filter>spell-realm</Filter>
-    </ClCompile>
-    <ClCompile Include="..\..\src\spell-realm\spells-hex.cpp">
-      <Filter>spell-realm</Filter>
-    </ClCompile>
-    <ClCompile Include="..\..\src\spell-kind\spells-random.cpp">
-      <Filter>spell-kind</Filter>
-    </ClCompile>
-    <ClCompile Include="..\..\src\spell-kind\spells-grid.cpp">
-      <Filter>spell-kind</Filter>
-    </ClCompile>
-    <ClCompile Include="..\..\src\spell-kind\earthquake.cpp">
-      <Filter>spell-kind</Filter>
-    </ClCompile>
-    <ClCompile Include="..\..\src\spell-realm\spells-trump.cpp">
-      <Filter>spell-realm</Filter>
-    </ClCompile>
-    <ClCompile Include="..\..\src\player-attack\attack-chaos-effect.cpp">
-      <Filter>player-attack</Filter>
-    </ClCompile>
-    <ClCompile Include="..\..\src\player-attack\blood-sucking-processor.cpp">
-      <Filter>player-attack</Filter>
-    </ClCompile>
-    <ClCompile Include="..\..\src\player-attack\player-attack.cpp">
-      <Filter>player-attack</Filter>
-    </ClCompile>
-    <ClCompile Include="..\..\src\monster-attack\insults-moans.cpp">
-      <Filter>monster-attack</Filter>
-    </ClCompile>
-    <ClCompile Include="..\..\src\monster-attack\monster-attack-describer.cpp">
-      <Filter>monster-attack</Filter>
-    </ClCompile>
-    <ClCompile Include="..\..\src\monster-attack\monster-attack-player.cpp">
-      <Filter>monster-attack</Filter>
-    </ClCompile>
-    <ClCompile Include="..\..\src\monster-attack\monster-attack-status.cpp">
-      <Filter>monster-attack</Filter>
-    </ClCompile>
-    <ClCompile Include="..\..\src\monster-attack\monster-attack-switcher.cpp">
-      <Filter>monster-attack</Filter>
-    </ClCompile>
-    <ClCompile Include="..\..\src\monster-attack\monster-attack-types.cpp">
-      <Filter>monster-attack</Filter>
-    </ClCompile>
-    <ClCompile Include="..\..\src\monster-attack\monster-attack-util.cpp">
-      <Filter>monster-attack</Filter>
-    </ClCompile>
-    <ClCompile Include="..\..\src\monster-attack\monster-eating.cpp">
-      <Filter>monster-attack</Filter>
-    </ClCompile>
-    <ClCompile Include="..\..\src\melee\melee-postprocess.cpp">
-      <Filter>melee</Filter>
-    </ClCompile>
-    <ClCompile Include="..\..\src\melee\melee-switcher.cpp">
-      <Filter>melee</Filter>
-    </ClCompile>
-    <ClCompile Include="..\..\src\melee\melee-util.cpp">
-      <Filter>melee</Filter>
-    </ClCompile>
-    <ClCompile Include="..\..\src\melee\monster-attack-monster.cpp">
-      <Filter>melee</Filter>
-    </ClCompile>
-    <ClCompile Include="..\..\src\object-enchant\vorpal-weapon.cpp">
-      <Filter>object-enchant</Filter>
-    </ClCompile>
-    <ClCompile Include="..\..\src\info-reader\race-info-tokens-table.cpp">
-      <Filter>info-reader</Filter>
-    </ClCompile>
-    <ClCompile Include="..\..\src\info-reader\kind-info-tokens-table.cpp">
-      <Filter>info-reader</Filter>
-    </ClCompile>
-    <ClCompile Include="..\..\src\info-reader\dungeon-info-tokens-table.cpp">
-      <Filter>info-reader</Filter>
-    </ClCompile>
-    <ClCompile Include="..\..\src\info-reader\info-reader-util.cpp">
-      <Filter>info-reader</Filter>
-    </ClCompile>
-    <ClCompile Include="..\..\src\info-reader\feature-reader.cpp">
-      <Filter>info-reader</Filter>
-    </ClCompile>
-    <ClCompile Include="..\..\src\info-reader\feature-info-tokens-table.cpp">
-      <Filter>info-reader</Filter>
-    </ClCompile>
-    <ClCompile Include="..\..\src\info-reader\vault-reader.cpp">
-      <Filter>info-reader</Filter>
-    </ClCompile>
-    <ClCompile Include="..\..\src\info-reader\kind-reader.cpp">
-      <Filter>info-reader</Filter>
-    </ClCompile>
-    <ClCompile Include="..\..\src\info-reader\artifact-reader.cpp">
-      <Filter>info-reader</Filter>
-    </ClCompile>
-    <ClCompile Include="..\..\src\info-reader\ego-reader.cpp">
-      <Filter>info-reader</Filter>
-    </ClCompile>
-    <ClCompile Include="..\..\src\info-reader\dungeon-reader.cpp">
-      <Filter>info-reader</Filter>
-    </ClCompile>
-    <ClCompile Include="..\..\src\info-reader\skill-reader.cpp">
-      <Filter>info-reader</Filter>
-    </ClCompile>
-    <ClCompile Include="..\..\src\info-reader\magic-reader.cpp">
-      <Filter>info-reader</Filter>
-    </ClCompile>
-    <ClCompile Include="..\..\src\info-reader\race-reader.cpp">
-      <Filter>info-reader</Filter>
-    </ClCompile>
-    <ClCompile Include="..\..\src\info-reader\general-parser.cpp">
-      <Filter>info-reader</Filter>
-    </ClCompile>
-    <ClCompile Include="..\..\src\floor\fixed-map-generator.cpp">
-      <Filter>floor</Filter>
-    </ClCompile>
-    <ClCompile Include="..\..\src\info-reader\fixed-map-parser.cpp">
-      <Filter>info-reader</Filter>
-    </ClCompile>
-    <ClCompile Include="..\..\src\perception\identification.cpp">
-      <Filter>perception</Filter>
-    </ClCompile>
-    <ClCompile Include="..\..\src\core\visuals-reseter.cpp">
-      <Filter>core</Filter>
-    </ClCompile>
-    <ClCompile Include="..\..\src\object\object-flags.cpp">
-      <Filter>object</Filter>
-    </ClCompile>
-    <ClCompile Include="..\..\src\object\object-info.cpp">
-      <Filter>object</Filter>
-    </ClCompile>
-    <ClCompile Include="..\..\src\object-enchant\dragon-breaths-table.cpp">
-      <Filter>object-enchant</Filter>
-    </ClCompile>
-    <ClCompile Include="..\..\src\object-enchant\activation-info-table.cpp">
-      <Filter>object-enchant</Filter>
-    </ClCompile>
-    <ClCompile Include="..\..\src\monster-race\monster-race.cpp">
-      <Filter>monster-race</Filter>
-    </ClCompile>
-    <ClCompile Include="..\..\src\monster-race\monster-race-hook.cpp">
-      <Filter>monster-race</Filter>
-    </ClCompile>
-    <ClCompile Include="..\..\src\mind\mind-sniper.cpp">
-      <Filter>mind</Filter>
-    </ClCompile>
-    <ClCompile Include="..\..\src\player\eldritch-horror.cpp">
-      <Filter>player</Filter>
-    </ClCompile>
-    <ClCompile Include="..\..\src\monster\monster-processor-util.cpp">
-      <Filter>monster</Filter>
-    </ClCompile>
-    <ClCompile Include="..\..\src\monster\monster-processor.cpp">
-      <Filter>monster</Filter>
-    </ClCompile>
-    <ClCompile Include="..\..\src\core\speed-table.cpp">
-      <Filter>core</Filter>
-    </ClCompile>
-    <ClCompile Include="..\..\src\monster\monster-util.cpp">
-      <Filter>monster</Filter>
-    </ClCompile>
-    <ClCompile Include="..\..\src\mspell\summon-checker.cpp">
-      <Filter>mspell</Filter>
-    </ClCompile>
-    <ClCompile Include="..\..\src\cmd-io\cmd-lore.cpp">
-      <Filter>cmd-io</Filter>
-    </ClCompile>
-    <ClCompile Include="..\..\src\view\display-monster-status.cpp">
-      <Filter>view</Filter>
-    </ClCompile>
-    <ClCompile Include="..\..\src\monster\monster-info.cpp">
-      <Filter>monster</Filter>
-    </ClCompile>
-    <ClCompile Include="..\..\src\monster\monster-describer.cpp">
-      <Filter>monster</Filter>
-    </ClCompile>
-    <ClCompile Include="..\..\src\monster\monster-compaction.cpp">
-      <Filter>monster</Filter>
-    </ClCompile>
-    <ClCompile Include="..\..\src\monster\monster-list.cpp">
-      <Filter>monster</Filter>
-    </ClCompile>
-    <ClCompile Include="..\..\src\lore\lore-store.cpp">
-      <Filter>lore</Filter>
-    </ClCompile>
-    <ClCompile Include="..\..\src\lore\monster-lore.cpp">
-      <Filter>lore</Filter>
-    </ClCompile>
-    <ClCompile Include="..\..\src\lore\lore-util.cpp">
-      <Filter>lore</Filter>
-    </ClCompile>
-    <ClCompile Include="..\..\src\view\display-lore.cpp">
-      <Filter>view</Filter>
-    </ClCompile>
-    <ClCompile Include="..\..\src\lore\lore-calculator.cpp">
-      <Filter>lore</Filter>
-    </ClCompile>
-    <ClCompile Include="..\..\src\lore\magic-types-setter.cpp">
-      <Filter>lore</Filter>
-    </ClCompile>
-    <ClCompile Include="..\..\src\view\display-lore-magics.cpp">
-      <Filter>view</Filter>
-    </ClCompile>
-    <ClCompile Include="..\..\src\view\display-lore-status.cpp">
-      <Filter>view</Filter>
-    </ClCompile>
-    <ClCompile Include="..\..\src\view\display-lore-drops.cpp">
-      <Filter>view</Filter>
-    </ClCompile>
-    <ClCompile Include="..\..\src\lore\combat-types-setter.cpp">
-      <Filter>lore</Filter>
-    </ClCompile>
-    <ClCompile Include="..\..\src\view\display-lore-attacks.cpp">
-      <Filter>view</Filter>
-    </ClCompile>
-    <ClCompile Include="..\..\src\monster-attack\monster-attack-processor.cpp">
-      <Filter>monster-attack</Filter>
-    </ClCompile>
-    <ClCompile Include="..\..\src\monster-floor\monster-death.cpp">
-      <Filter>monster-floor</Filter>
-    </ClCompile>
-    <ClCompile Include="..\..\src\monster-floor\monster-direction.cpp">
-      <Filter>monster-floor</Filter>
-    </ClCompile>
-    <ClCompile Include="..\..\src\monster-floor\monster-dist-offsets.cpp">
-      <Filter>monster-floor</Filter>
-    </ClCompile>
-    <ClCompile Include="..\..\src\monster-floor\monster-generator.cpp">
-      <Filter>monster-floor</Filter>
-    </ClCompile>
-    <ClCompile Include="..\..\src\monster-floor\monster-move.cpp">
-      <Filter>monster-floor</Filter>
-    </ClCompile>
-    <ClCompile Include="..\..\src\monster-floor\monster-object.cpp">
-      <Filter>monster-floor</Filter>
-    </ClCompile>
-    <ClCompile Include="..\..\src\monster-floor\monster-remover.cpp">
-      <Filter>monster-floor</Filter>
-    </ClCompile>
-    <ClCompile Include="..\..\src\monster-floor\monster-runaway.cpp">
-      <Filter>monster-floor</Filter>
-    </ClCompile>
-    <ClCompile Include="..\..\src\monster-floor\monster-safety-hiding.cpp">
-      <Filter>monster-floor</Filter>
-    </ClCompile>
-    <ClCompile Include="..\..\src\monster-floor\monster-sweep-grid.cpp">
-      <Filter>monster-floor</Filter>
-    </ClCompile>
-    <ClCompile Include="..\..\src\monster-floor\quantum-effect.cpp">
-      <Filter>monster-floor</Filter>
-    </ClCompile>
-    <ClCompile Include="..\..\src\monster-floor\one-monster-placer.cpp">
-      <Filter>monster-floor</Filter>
-    </ClCompile>
-    <ClCompile Include="..\..\src\monster-floor\monster-summon.cpp">
-      <Filter>monster-floor</Filter>
-    </ClCompile>
-    <ClCompile Include="..\..\src\game-option\input-options.cpp">
-      <Filter>game-option</Filter>
-    </ClCompile>
-    <ClCompile Include="..\..\src\game-option\map-screen-options.cpp">
-      <Filter>game-option</Filter>
-    </ClCompile>
-    <ClCompile Include="..\..\src\game-option\text-display-options.cpp">
-      <Filter>game-option</Filter>
-    </ClCompile>
-    <ClCompile Include="..\..\src\game-option\game-play-options.cpp">
-      <Filter>game-option</Filter>
-    </ClCompile>
-    <ClCompile Include="..\..\src\game-option\disturbance-options.cpp">
-      <Filter>game-option</Filter>
-    </ClCompile>
-    <ClCompile Include="..\..\src\game-option\birth-options.cpp">
-      <Filter>game-option</Filter>
-    </ClCompile>
-    <ClCompile Include="..\..\src\game-option\auto-destruction-options.cpp">
-      <Filter>game-option</Filter>
-    </ClCompile>
-    <ClCompile Include="..\..\src\game-option\play-record-options.cpp">
-      <Filter>game-option</Filter>
-    </ClCompile>
-    <ClCompile Include="..\..\src\game-option\cheat-options.cpp">
-      <Filter>game-option</Filter>
-    </ClCompile>
-    <ClCompile Include="..\..\src\game-option\special-options.cpp">
-      <Filter>game-option</Filter>
-    </ClCompile>
-    <ClCompile Include="..\..\src\game-option\runtime-arguments.cpp">
-      <Filter>game-option</Filter>
-    </ClCompile>
-    <ClCompile Include="..\..\src\game-option\option-flags.cpp">
-      <Filter>game-option</Filter>
-    </ClCompile>
-    <ClCompile Include="..\..\src\game-option\option-types-table.cpp">
-      <Filter>game-option</Filter>
-    </ClCompile>
-    <ClCompile Include="..\..\src\util\angband-files.cpp">
-      <Filter>util</Filter>
-    </ClCompile>
-    <ClCompile Include="..\..\src\system\building-type-definition.cpp">
-      <Filter>system</Filter>
-    </ClCompile>
-    <ClCompile Include="..\..\src\util\string-processor.cpp">
-      <Filter>util</Filter>
-    </ClCompile>
-    <ClCompile Include="..\..\src\cmd-io\macro-util.cpp">
-      <Filter>cmd-io</Filter>
-    </ClCompile>
-    <ClCompile Include="..\..\src\main\sound-of-music.cpp">
-      <Filter>main</Filter>
-    </ClCompile>
-    <ClCompile Include="..\..\src\io\input-key-acceptor.cpp">
-      <Filter>io</Filter>
-    </ClCompile>
-    <ClCompile Include="..\..\src\util\quarks.cpp">
-      <Filter>util</Filter>
-    </ClCompile>
-    <ClCompile Include="..\..\src\view\display-messages.cpp">
-      <Filter>view</Filter>
-    </ClCompile>
-    <ClCompile Include="..\..\src\core\asking-player.cpp">
-      <Filter>core</Filter>
-    </ClCompile>
-    <ClCompile Include="..\..\src\term\screen-processor.cpp">
-      <Filter>term</Filter>
-    </ClCompile>
-    <ClCompile Include="..\..\src\util\sort.cpp">
-      <Filter>util</Filter>
-    </ClCompile>
-    <ClCompile Include="..\..\src\io\input-key-requester.cpp">
-      <Filter>io</Filter>
-    </ClCompile>
-    <ClCompile Include="..\..\src\io\command-repeater.cpp">
-      <Filter>io</Filter>
-    </ClCompile>
-    <ClCompile Include="..\..\src\game-option\keymap-directory-getter.cpp">
-      <Filter>game-option</Filter>
-    </ClCompile>
-    <ClCompile Include="..\..\src\util\tag-sorter.cpp">
-      <Filter>util</Filter>
-    </ClCompile>
-    <ClCompile Include="..\..\src\util\buffer-shaper.cpp">
-      <Filter>util</Filter>
-    </ClCompile>
-    <ClCompile Include="..\..\src\system\alloc-entries.cpp">
-      <Filter>system</Filter>
-    </ClCompile>
-    <ClCompile Include="..\..\src\spell-realm\spells-song.cpp">
-      <Filter>spell-realm</Filter>
-    </ClCompile>
-    <ClCompile Include="..\..\src\mspell\monster-power-table.cpp">
-      <Filter>mspell</Filter>
-    </ClCompile>
-    <ClCompile Include="..\..\src\view\status-bars-table.cpp">
-      <Filter>view</Filter>
-    </ClCompile>
-    <ClCompile Include="..\..\src\core\window-redrawer.cpp">
-      <Filter>core</Filter>
-    </ClCompile>
-    <ClCompile Include="..\..\src\cmd-visual\cmd-map.cpp">
-      <Filter>cmd-visual</Filter>
-    </ClCompile>
-    <ClCompile Include="..\..\src\view\display-map.cpp">
-      <Filter>view</Filter>
-    </ClCompile>
-    <ClCompile Include="..\..\src\cmd-visual\cmd-draw.cpp">
-      <Filter>cmd-visual</Filter>
-    </ClCompile>
-    <ClCompile Include="..\..\src\cmd-visual\cmd-visuals.cpp">
-      <Filter>cmd-visual</Filter>
-    </ClCompile>
-    <ClCompile Include="..\..\src\floor\floor-util.cpp">
-      <Filter>floor</Filter>
-    </ClCompile>
-    <ClCompile Include="..\..\src\grid\lighting-colors-table.cpp">
-      <Filter>grid</Filter>
-    </ClCompile>
-    <ClCompile Include="..\..\src\io\cursor.cpp">
-      <Filter>io</Filter>
-    </ClCompile>
-    <ClCompile Include="..\..\src\io\screen-util.cpp">
-      <Filter>io</Filter>
-    </ClCompile>
-    <ClCompile Include="..\..\src\realm\realm-demon.cpp">
-      <Filter>realm</Filter>
-    </ClCompile>
-    <ClCompile Include="..\..\src\wizard\tval-descriptions-table.cpp">
-      <Filter>wizard</Filter>
-    </ClCompile>
-    <ClCompile Include="..\..\src\wizard\spoiler-table.cpp">
-      <Filter>wizard</Filter>
-    </ClCompile>
-    <ClCompile Include="..\..\src\wizard\wizard-spells.cpp">
-      <Filter>wizard</Filter>
-    </ClCompile>
-    <ClCompile Include="..\..\src\spell-realm\spells-chaos.cpp">
-      <Filter>spell-realm</Filter>
-    </ClCompile>
-    <ClCompile Include="..\..\src\spell-kind\spells-curse-removal.cpp">
-      <Filter>spell-kind</Filter>
-    </ClCompile>
-    <ClCompile Include="..\..\src\spell-kind\spells-perception.cpp">
-      <Filter>spell-kind</Filter>
-    </ClCompile>
-    <ClCompile Include="..\..\src\mind\mind-mage.cpp">
-      <Filter>mind</Filter>
-    </ClCompile>
-    <ClCompile Include="..\..\src\spell\spell-info.cpp">
-      <Filter>spell</Filter>
-    </ClCompile>
-    <ClCompile Include="..\..\src\object-hook\hook-perception.cpp">
-      <Filter>object-hook</Filter>
-    </ClCompile>
-    <ClCompile Include="..\..\src\object-hook\hook-weapon.cpp">
-      <Filter>object-hook</Filter>
-    </ClCompile>
-    <ClCompile Include="..\..\src\object-hook\hook-bow.cpp">
-      <Filter>object-hook</Filter>
-    </ClCompile>
-    <ClCompile Include="..\..\src\object-hook\hook-armor.cpp">
-      <Filter>object-hook</Filter>
-    </ClCompile>
-    <ClCompile Include="..\..\src\object-hook\hook-checker.cpp">
-      <Filter>object-hook</Filter>
-    </ClCompile>
-    <ClCompile Include="..\..\src\object-hook\hook-expendable.cpp">
-      <Filter>object-hook</Filter>
-    </ClCompile>
-    <ClCompile Include="..\..\src\object-hook\hook-magic.cpp">
-      <Filter>object-hook</Filter>
-    </ClCompile>
-    <ClCompile Include="..\..\src\object-hook\hook-quest.cpp">
-      <Filter>object-hook</Filter>
-    </ClCompile>
-    <ClCompile Include="..\..\src\object-hook\hook-enchant.cpp">
-      <Filter>object-hook</Filter>
-    </ClCompile>
-    <ClCompile Include="..\..\src\mind\mind-weaponsmith.cpp">
-      <Filter>mind</Filter>
-    </ClCompile>
-    <ClCompile Include="..\..\src\object\item-tester-hooker.cpp">
-      <Filter>object</Filter>
-    </ClCompile>
-    <ClCompile Include="..\..\src\player\player-realm.cpp">
-      <Filter>player</Filter>
-    </ClCompile>
-    <ClCompile Include="..\..\src\status\sight-setter.cpp">
-      <Filter>status</Filter>
-    </ClCompile>
-    <ClCompile Include="..\..\src\status\buff-setter.cpp">
-      <Filter>status</Filter>
-    </ClCompile>
-    <ClCompile Include="..\..\src\status\bad-status-setter.cpp">
-      <Filter>status</Filter>
-    </ClCompile>
-    <ClCompile Include="..\..\src\wizard\wizard-messages.cpp">
-      <Filter>wizard</Filter>
-    </ClCompile>
-    <ClCompile Include="..\..\src\spell-realm\spells-craft.cpp">
-      <Filter>spell-realm</Filter>
-    </ClCompile>
-    <ClCompile Include="..\..\src\status\element-resistance.cpp">
-      <Filter>status</Filter>
-    </ClCompile>
-    <ClCompile Include="..\..\src\status\temporary-resistance.cpp">
-      <Filter>status</Filter>
-    </ClCompile>
-    <ClCompile Include="..\..\src\status\experience.cpp">
-      <Filter>status</Filter>
-    </ClCompile>
-    <ClCompile Include="..\..\src\spell-realm\spells-demon.cpp">
-      <Filter>spell-realm</Filter>
-    </ClCompile>
-    <ClCompile Include="..\..\src\mind\mind-magic-resistance.cpp">
-      <Filter>mind</Filter>
-    </ClCompile>
-    <ClCompile Include="..\..\src\status\base-status.cpp">
-      <Filter>status</Filter>
-    </ClCompile>
-    <ClCompile Include="..\..\src\status\body-improvement.cpp">
-      <Filter>status</Filter>
-    </ClCompile>
-    <ClCompile Include="..\..\src\mspell\mspell-dispel.cpp">
-      <Filter>mspell</Filter>
-    </ClCompile>
-    <ClCompile Include="..\..\src\status\shape-changer.cpp">
-      <Filter>status</Filter>
-    </ClCompile>
-    <ClCompile Include="..\..\src\status\action-setter.cpp">
-      <Filter>status</Filter>
-    </ClCompile>
-    <ClCompile Include="..\..\src\inventory\inventory-util.cpp">
-      <Filter>inventory</Filter>
-    </ClCompile>
-    <ClCompile Include="..\..\src\inventory\floor-item-getter.cpp">
-      <Filter>inventory</Filter>
-    </ClCompile>
-    <ClCompile Include="..\..\src\inventory\item-getter.cpp">
-      <Filter>inventory</Filter>
-    </ClCompile>
-    <ClCompile Include="..\..\src\floor\object-scanner.cpp">
-      <Filter>floor</Filter>
-    </ClCompile>
-    <ClCompile Include="..\..\src\inventory\inventory-describer.cpp">
-      <Filter>inventory</Filter>
-    </ClCompile>
-    <ClCompile Include="..\..\src\view\display-inventory.cpp">
-      <Filter>view</Filter>
-    </ClCompile>
-    <ClCompile Include="..\..\src\inventory\item-selection-util.cpp">
-      <Filter>inventory</Filter>
-    </ClCompile>
-    <ClCompile Include="..\..\src\spell-kind\spells-fetcher.cpp">
-      <Filter>spell-kind</Filter>
-    </ClCompile>
-    <ClCompile Include="..\..\src\spell-realm\spells-sorcery.cpp">
-      <Filter>spell-realm</Filter>
-    </ClCompile>
-    <ClCompile Include="..\..\src\spell-kind\spells-equipment.cpp">
-      <Filter>spell-kind</Filter>
-    </ClCompile>
-    <ClCompile Include="..\..\src\spell-kind\spells-polymorph.cpp">
-      <Filter>spell-kind</Filter>
-    </ClCompile>
-    <ClCompile Include="..\..\src\mutation\mutation-techniques.cpp">
-      <Filter>mutation</Filter>
-    </ClCompile>
-    <ClCompile Include="..\..\src\specific-object\death-crimson.cpp">
-      <Filter>specific-object</Filter>
-    </ClCompile>
-    <ClCompile Include="..\..\src\spell-kind\blood-curse.cpp">
-      <Filter>spell-kind</Filter>
-    </ClCompile>
-    <ClCompile Include="..\..\src\spell-kind\spells-world.cpp">
-      <Filter>spell-kind</Filter>
-    </ClCompile>
-    <ClCompile Include="..\..\src\spell-kind\spells-enchant.cpp">
-      <Filter>spell-kind</Filter>
-    </ClCompile>
-    <ClCompile Include="..\..\src\spell-kind\magic-item-recharger.cpp">
-      <Filter>spell-kind</Filter>
-    </ClCompile>
-    <ClCompile Include="..\..\src\load\load.cpp">
-      <Filter>load</Filter>
-    </ClCompile>
-    <ClCompile Include="..\..\src\load\angband-version-comparer.cpp">
-      <Filter>load</Filter>
-    </ClCompile>
-    <ClCompile Include="..\..\src\load\load-util.cpp">
-      <Filter>load</Filter>
-    </ClCompile>
-    <ClCompile Include="..\..\src\load\load-v1-5-0.cpp">
-      <Filter>load</Filter>
-    </ClCompile>
-    <ClCompile Include="..\..\src\load\item-loader.cpp">
-      <Filter>load</Filter>
-    </ClCompile>
-    <ClCompile Include="..\..\src\load\monster-loader.cpp">
-      <Filter>load</Filter>
-    </ClCompile>
-    <ClCompile Include="..\..\src\load\load-zangband.cpp">
-      <Filter>load</Filter>
-    </ClCompile>
-    <ClCompile Include="..\..\src\load\store-loader.cpp">
-      <Filter>load</Filter>
-    </ClCompile>
-    <ClCompile Include="..\..\src\load\lore-loader.cpp">
-      <Filter>load</Filter>
-    </ClCompile>
-    <ClCompile Include="..\..\src\load\option-loader.cpp">
-      <Filter>load</Filter>
-    </ClCompile>
-    <ClCompile Include="..\..\src\load\birth-loader.cpp">
-      <Filter>load</Filter>
-    </ClCompile>
-    <ClCompile Include="..\..\src\load\extra-loader.cpp">
-      <Filter>load</Filter>
-    </ClCompile>
-    <ClCompile Include="..\..\src\load\load-v1-3-0.cpp">
-      <Filter>load</Filter>
-    </ClCompile>
-    <ClCompile Include="..\..\src\load\load-v1-7-0.cpp">
-      <Filter>load</Filter>
-    </ClCompile>
-    <ClCompile Include="..\..\src\load\player-info-loader.cpp">
-      <Filter>load</Filter>
-    </ClCompile>
-    <ClCompile Include="..\..\src\load\dummy-loader.cpp">
-      <Filter>load</Filter>
-    </ClCompile>
-    <ClCompile Include="..\..\src\load\world-loader.cpp">
-      <Filter>load</Filter>
-    </ClCompile>
-    <ClCompile Include="..\..\src\load\player-attack-loader.cpp">
-      <Filter>load</Filter>
-    </ClCompile>
-    <ClCompile Include="..\..\src\load\inventory-loader.cpp">
-      <Filter>load</Filter>
-    </ClCompile>
-    <ClCompile Include="..\..\src\load\dungeon-loader.cpp">
-      <Filter>load</Filter>
-    </ClCompile>
-    <ClCompile Include="..\..\src\load\floor-loader.cpp">
-      <Filter>load</Filter>
-    </ClCompile>
-    <ClCompile Include="..\..\src\load\quest-loader.cpp">
-      <Filter>load</Filter>
-    </ClCompile>
-    <ClCompile Include="..\..\src\object-use\quaff-execution.cpp">
-      <Filter>object-use</Filter>
-    </ClCompile>
-    <ClCompile Include="..\..\src\flavor\flag-inscriptions-table.cpp">
-      <Filter>flavor</Filter>
-    </ClCompile>
-    <ClCompile Include="..\..\src\flavor\flavor-util.cpp">
-      <Filter>flavor</Filter>
-    </ClCompile>
-    <ClCompile Include="..\..\src\flavor\flavor-describer.cpp">
-      <Filter>flavor</Filter>
-    </ClCompile>
-    <ClCompile Include="..\..\src\flavor\tval-description-switcher.cpp">
-      <Filter>flavor</Filter>
-    </ClCompile>
-    <ClCompile Include="..\..\src\flavor\named-item-describer.cpp">
-      <Filter>flavor</Filter>
-    </ClCompile>
-    <ClCompile Include="..\..\src\flavor\object-flavor.cpp">
-      <Filter>flavor</Filter>
-    </ClCompile>
-    <ClCompile Include="..\..\src\action\action-limited.cpp">
-      <Filter>action</Filter>
-    </ClCompile>
-    <ClCompile Include="..\..\src\cmd-action\cmd-move.cpp">
-      <Filter>cmd-action</Filter>
-    </ClCompile>
-    <ClCompile Include="..\..\src\action\open-util.cpp">
-      <Filter>action</Filter>
-    </ClCompile>
-    <ClCompile Include="..\..\src\cmd-action\cmd-open-close.cpp">
-      <Filter>cmd-action</Filter>
-    </ClCompile>
-    <ClCompile Include="..\..\src\action\open-close-execution.cpp">
-      <Filter>action</Filter>
-    </ClCompile>
-    <ClCompile Include="..\..\src\action\tunnel-execution.cpp">
-      <Filter>action</Filter>
-    </ClCompile>
-    <ClCompile Include="..\..\src\cmd-action\cmd-tunnel.cpp">
-      <Filter>cmd-action</Filter>
-    </ClCompile>
-    <ClCompile Include="..\..\src\action\movement-execution.cpp">
-      <Filter>action</Filter>
-    </ClCompile>
-    <ClCompile Include="..\..\src\cmd-action\cmd-shoot.cpp">
-      <Filter>cmd-action</Filter>
-    </ClCompile>
-    <ClCompile Include="..\..\src\cmd-item\cmd-throw.cpp">
-      <Filter>cmd-item</Filter>
-    </ClCompile>
-    <ClCompile Include="..\..\src\action\weapon-shield.cpp">
-      <Filter>action</Filter>
-    </ClCompile>
-    <ClCompile Include="..\..\src\cmd-action\cmd-others.cpp">
-      <Filter>cmd-action</Filter>
-    </ClCompile>
-    <ClCompile Include="..\..\src\action\run-execution.cpp">
-      <Filter>action</Filter>
-    </ClCompile>
-    <ClCompile Include="..\..\src\action\travel-execution.cpp">
-      <Filter>action</Filter>
-    </ClCompile>
-    <ClCompile Include="..\..\src\core\disturbance.cpp">
-      <Filter>core</Filter>
-    </ClCompile>
-    <ClCompile Include="..\..\src\window\main-window-equipments.cpp">
-      <Filter>window</Filter>
-    </ClCompile>
-    <ClCompile Include="..\..\src\window\display-sub-window-items.cpp">
-      <Filter>window</Filter>
-    </ClCompile>
-    <ClCompile Include="..\..\src\window\display-sub-windows.cpp">
-      <Filter>window</Filter>
-    </ClCompile>
-    <ClCompile Include="..\..\src\window\display-sub-window-spells.cpp">
-      <Filter>window</Filter>
-    </ClCompile>
-    <ClCompile Include="..\..\src\window\main-window-left-frame.cpp">
-      <Filter>window</Filter>
-    </ClCompile>
-    <ClCompile Include="..\..\src\window\main-window-stat-poster.cpp">
-      <Filter>window</Filter>
-    </ClCompile>
-    <ClCompile Include="..\..\src\window\main-window-util.cpp">
-      <Filter>window</Filter>
-    </ClCompile>
-    <ClCompile Include="..\..\src\cmd-action\cmd-travel.cpp">
-      <Filter>cmd-action</Filter>
-    </ClCompile>
-    <ClCompile Include="..\..\src\artifact\random-art-pval-investor.cpp">
-      <Filter>artifact</Filter>
-    </ClCompile>
-    <ClCompile Include="..\..\src\wizard\artifact-bias-table.cpp">
-      <Filter>wizard</Filter>
-    </ClCompile>
-    <ClCompile Include="..\..\src\artifact\random-art-resistance.cpp">
-      <Filter>artifact</Filter>
-    </ClCompile>
-    <ClCompile Include="..\..\src\artifact\random-art-misc.cpp">
-      <Filter>artifact</Filter>
-    </ClCompile>
-    <ClCompile Include="..\..\src\artifact\random-art-slay.cpp">
-      <Filter>artifact</Filter>
-    </ClCompile>
-    <ClCompile Include="..\..\src\artifact\random-art-activation.cpp">
-      <Filter>artifact</Filter>
-    </ClCompile>
-    <ClCompile Include="..\..\src\artifact\random-art-characteristics.cpp">
-      <Filter>artifact</Filter>
-    </ClCompile>
-    <ClCompile Include="..\..\src\artifact\random-art-generator.cpp">
-      <Filter>artifact</Filter>
-    </ClCompile>
-    <ClCompile Include="..\..\src\artifact\fixed-art-generator.cpp">
-      <Filter>artifact</Filter>
-    </ClCompile>
-    <ClCompile Include="..\..\src\artifact\artifact-info.cpp">
-      <Filter>artifact</Filter>
-    </ClCompile>
-    <ClCompile Include="..\..\src\system\artifact-type-definition.cpp">
-      <Filter>system</Filter>
-    </ClCompile>
-    <ClCompile Include="..\..\src\view\display-store.cpp">
-      <Filter>view</Filter>
-    </ClCompile>
-    <ClCompile Include="..\..\src\store\home.cpp">
-      <Filter>store</Filter>
-    </ClCompile>
-    <ClCompile Include="..\..\src\store\purchase-order.cpp">
-      <Filter>store</Filter>
-    </ClCompile>
-    <ClCompile Include="..\..\src\store\sell-order.cpp">
-      <Filter>store</Filter>
-    </ClCompile>
-    <ClCompile Include="..\..\src\store\museum.cpp">
-      <Filter>store</Filter>
-    </ClCompile>
-    <ClCompile Include="..\..\src\store\pricing.cpp">
-      <Filter>store</Filter>
-    </ClCompile>
-    <ClCompile Include="..\..\src\store\service-checker.cpp">
-      <Filter>store</Filter>
-    </ClCompile>
-    <ClCompile Include="..\..\src\mind\stances-table.cpp">
-      <Filter>mind</Filter>
-    </ClCompile>
-    <ClCompile Include="..\..\src\racial\racial-android.cpp">
-      <Filter>racial</Filter>
-    </ClCompile>
-    <ClCompile Include="..\..\src\racial\racial-balrog.cpp">
-      <Filter>racial</Filter>
-    </ClCompile>
-    <ClCompile Include="..\..\src\racial\racial-draconian.cpp">
-      <Filter>racial</Filter>
-    </ClCompile>
-    <ClCompile Include="..\..\src\racial\racial-kutar.cpp">
-      <Filter>racial</Filter>
-    </ClCompile>
-    <ClCompile Include="..\..\src\racial\racial-vampire.cpp">
-      <Filter>racial</Filter>
-    </ClCompile>
-    <ClCompile Include="..\..\src\racial\racial-switcher.cpp">
-      <Filter>racial</Filter>
-    </ClCompile>
-    <ClCompile Include="..\..\src\floor\cave.cpp">
-      <Filter>floor</Filter>
-    </ClCompile>
-    <ClCompile Include="..\..\src\save\save.cpp">
-      <Filter>save</Filter>
-    </ClCompile>
-    <ClCompile Include="..\..\src\save\save-util.cpp">
-      <Filter>save</Filter>
-    </ClCompile>
-    <ClCompile Include="..\..\src\save\item-writer.cpp">
-      <Filter>save</Filter>
-    </ClCompile>
-    <ClCompile Include="..\..\src\save\monster-writer.cpp">
-      <Filter>save</Filter>
-    </ClCompile>
-    <ClCompile Include="..\..\src\save\info-writer.cpp">
-      <Filter>save</Filter>
-    </ClCompile>
-    <ClCompile Include="..\..\src\save\player-writer.cpp">
-      <Filter>save</Filter>
-    </ClCompile>
-    <ClCompile Include="..\..\src\save\floor-writer.cpp">
-      <Filter>save</Filter>
-    </ClCompile>
-    <ClCompile Include="..\..\src\load\info-loader.cpp">
-      <Filter>load</Filter>
-    </ClCompile>
-    <ClCompile Include="..\..\src\blue-magic\learnt-info.cpp">
-      <Filter>blue-magic</Filter>
-    </ClCompile>
-    <ClCompile Include="..\..\src\blue-magic\learnt-power-getter.cpp">
-      <Filter>blue-magic</Filter>
-    </ClCompile>
-    <ClCompile Include="..\..\src\mind\mind-blue-mage.cpp">
-      <Filter>mind</Filter>
-    </ClCompile>
-    <ClCompile Include="..\..\src\blue-magic\blue-magic-checker.cpp">
-      <Filter>blue-magic</Filter>
-    </ClCompile>
-    <ClCompile Include="..\..\src\blue-magic\blue-magic-caster.cpp">
-      <Filter>blue-magic</Filter>
-    </ClCompile>
-    <ClCompile Include="..\..\src\blue-magic\blue-magic-util.cpp">
-      <Filter>blue-magic</Filter>
-    </ClCompile>
-    <ClCompile Include="..\..\src\blue-magic\blue-magic-breath.cpp">
-      <Filter>blue-magic</Filter>
-    </ClCompile>
-    <ClCompile Include="..\..\src\mspell\specified-summon.cpp">
-      <Filter>mspell</Filter>
-    </ClCompile>
-    <ClCompile Include="..\..\src\blue-magic\blue-magic-ball-bolt.cpp">
-      <Filter>blue-magic</Filter>
-    </ClCompile>
-    <ClCompile Include="..\..\src\blue-magic\blue-magic-spirit-curse.cpp">
-      <Filter>blue-magic</Filter>
-    </ClCompile>
-    <ClCompile Include="..\..\src\blue-magic\blue-magic-status.cpp">
-      <Filter>blue-magic</Filter>
-    </ClCompile>
-    <ClCompile Include="..\..\src\blue-magic\blue-magic-summon.cpp">
-      <Filter>blue-magic</Filter>
-    </ClCompile>
-    <ClCompile Include="..\..\src\melee\melee-spell.cpp">
-      <Filter>melee</Filter>
-    </ClCompile>
-    <ClCompile Include="..\..\src\mspell\mspell-judgement.cpp">
-      <Filter>mspell</Filter>
-    </ClCompile>
-    <ClCompile Include="..\..\src\melee\melee-spell-util.cpp">
-      <Filter>melee</Filter>
-    </ClCompile>
-    <ClCompile Include="..\..\src\melee\melee-spell-flags-checker.cpp">
-      <Filter>melee</Filter>
-    </ClCompile>
-    <ClCompile Include="..\..\src\mspell\improper-mspell-remover.cpp">
-      <Filter>mspell</Filter>
-    </ClCompile>
-    <ClCompile Include="..\..\src\mspell\smart-mspell-util.cpp">
-      <Filter>mspell</Filter>
-    </ClCompile>
-    <ClCompile Include="..\..\src\mspell\element-resistance-checker.cpp">
-      <Filter>mspell</Filter>
-    </ClCompile>
-    <ClCompile Include="..\..\src\mspell\high-resistance-checker.cpp">
-      <Filter>mspell</Filter>
-    </ClCompile>
-    <ClCompile Include="..\..\src\mspell\mspell-selector.cpp">
-      <Filter>mspell</Filter>
-    </ClCompile>
-    <ClCompile Include="..\..\src\mspell\mspell-attack.cpp">
-      <Filter>mspell</Filter>
-    </ClCompile>
-    <ClCompile Include="..\..\src\mspell\mspell-checker.cpp">
-      <Filter>mspell</Filter>
-    </ClCompile>
-    <ClCompile Include="..\..\src\mspell\mspell-attack-util.cpp">
-      <Filter>mspell</Filter>
-    </ClCompile>
-    <ClCompile Include="..\..\src\mspell\mspell-lite.cpp">
-      <Filter>mspell</Filter>
-    </ClCompile>
-    <ClCompile Include="..\..\src\object-use\read-execution.cpp">
-      <Filter>object-use</Filter>
-    </ClCompile>
-    <ClCompile Include="..\..\src\player\player-status-flags.cpp">
-      <Filter>player</Filter>
-    </ClCompile>
-    <ClCompile Include="..\..\src\room\room-info-table.cpp">
-      <Filter>room</Filter>
-    </ClCompile>
-    <ClCompile Include="..\..\src\room\cave-filler.cpp">
-      <Filter>room</Filter>
-    </ClCompile>
-    <ClCompile Include="..\..\src\room\room-generator.cpp">
-      <Filter>room</Filter>
-    </ClCompile>
-    <ClCompile Include="..\..\src\room\treasure-deployment.cpp">
-      <Filter>room</Filter>
-    </ClCompile>
-    <ClCompile Include="..\..\src\room\rooms-maze-vault.cpp">
-      <Filter>room</Filter>
-    </ClCompile>
-    <ClCompile Include="..\..\src\room\space-finder.cpp">
-      <Filter>room</Filter>
-    </ClCompile>
-    <ClCompile Include="..\..\src\room\door-definition.cpp">
-      <Filter>room</Filter>
-    </ClCompile>
-    <ClCompile Include="..\..\src\room\rooms-builder.cpp">
-      <Filter>room</Filter>
-    </ClCompile>
-    <ClCompile Include="..\..\src\target\target-describer.cpp">
-      <Filter>target</Filter>
-    </ClCompile>
-    <ClCompile Include="..\..\src\target\target-preparation.cpp">
-      <Filter>target</Filter>
-    </ClCompile>
-    <ClCompile Include="..\..\src\target\grid-selector.cpp">
-      <Filter>target</Filter>
-    </ClCompile>
-    <ClCompile Include="..\..\src\target\target-setter.cpp">
-      <Filter>target</Filter>
-    </ClCompile>
-    <ClCompile Include="..\..\src\target\target-getter.cpp">
-      <Filter>target</Filter>
-    </ClCompile>
-    <ClCompile Include="..\..\src\target\target-checker.cpp">
-      <Filter>target</Filter>
-    </ClCompile>
-    <ClCompile Include="..\..\src\mind\mind-explanations-table.cpp">
-      <Filter>mind</Filter>
-    </ClCompile>
-    <ClCompile Include="..\..\src\mind\mind-info.cpp">
-      <Filter>mind</Filter>
-    </ClCompile>
-    <ClCompile Include="..\..\src\mind\mind-power-getter.cpp">
-      <Filter>mind</Filter>
-    </ClCompile>
-    <ClCompile Include="..\..\src\mind\mind-berserker.cpp">
-      <Filter>mind</Filter>
-    </ClCompile>
-    <ClCompile Include="..\..\src\cmd-action\cmd-mind.cpp">
-      <Filter>cmd-action</Filter>
-    </ClCompile>
-    <ClCompile Include="..\..\src\mutation\gain-mutation-switcher.cpp">
-      <Filter>mutation</Filter>
-    </ClCompile>
-    <ClCompile Include="..\..\src\mutation\mutation-util.cpp">
-      <Filter>mutation</Filter>
-    </ClCompile>
-    <ClCompile Include="..\..\src\mutation\lose-mutation-switcher.cpp">
-      <Filter>mutation</Filter>
-    </ClCompile>
-    <ClCompile Include="..\..\src\mutation\mutation-investor-remover.cpp">
-      <Filter>mutation</Filter>
-    </ClCompile>
-    <ClCompile Include="..\..\src\action\mutation-execution.cpp">
-      <Filter>action</Filter>
-    </ClCompile>
-    <ClCompile Include="..\..\src\mutation\mutation-calculator.cpp">
-      <Filter>mutation</Filter>
-    </ClCompile>
-    <ClCompile Include="..\..\src\wizard\cmd-wizard.cpp">
-      <Filter>wizard</Filter>
-    </ClCompile>
-    <ClCompile Include="..\..\src\wizard\wizard-item-modifier.cpp">
-      <Filter>wizard</Filter>
-    </ClCompile>
-    <ClCompile Include="..\..\src\wizard\spoiler-util.cpp">
-      <Filter>wizard</Filter>
-    </ClCompile>
-    <ClCompile Include="..\..\src\wizard\items-spoiler.cpp">
-      <Filter>wizard</Filter>
-    </ClCompile>
-    <ClCompile Include="..\..\src\wizard\artifact-analyzer.cpp">
-      <Filter>wizard</Filter>
-    </ClCompile>
-    <ClCompile Include="..\..\src\wizard\monster-info-spoiler.cpp">
-      <Filter>wizard</Filter>
-    </ClCompile>
-    <ClCompile Include="..\..\src\io-dump\random-art-info-dumper.cpp">
-      <Filter>io-dump</Filter>
-    </ClCompile>
-    <ClCompile Include="..\..\src\wizard\fixed-artifacts-spoiler.cpp">
-      <Filter>wizard</Filter>
-    </ClCompile>
-    <ClCompile Include="..\..\src\floor\dungeon-tunnel-util.cpp">
-      <Filter>floor</Filter>
-    </ClCompile>
-    <ClCompile Include="..\..\src\floor\object-allocator.cpp">
-      <Filter>floor</Filter>
-    </ClCompile>
-    <ClCompile Include="..\..\src\floor\floor-generator.cpp">
-      <Filter>floor</Filter>
-    </ClCompile>
-    <ClCompile Include="..\..\src\floor\cave-generator.cpp">
-      <Filter>floor</Filter>
-    </ClCompile>
-    <ClCompile Include="..\..\src\floor\tunnel-generator.cpp">
-      <Filter>floor</Filter>
-    </ClCompile>
-    <ClCompile Include="..\..\src\dungeon\quest-monster-placer.cpp">
-      <Filter>dungeon</Filter>
-    </ClCompile>
-    <ClCompile Include="..\..\src\grid\feature-generator.cpp">
-      <Filter>grid</Filter>
-    </ClCompile>
-    <ClCompile Include="..\..\src\mind\mind-monk.cpp">
-      <Filter>mind</Filter>
-    </ClCompile>
-    <ClCompile Include="..\..\src\cmd-action\cmd-racial.cpp">
-      <Filter>cmd-action</Filter>
-    </ClCompile>
-    <ClCompile Include="..\..\src\racial\racial-util.cpp">
-      <Filter>racial</Filter>
-    </ClCompile>
-    <ClCompile Include="..\..\src\racial\class-racial-switcher.cpp">
-      <Filter>racial</Filter>
-    </ClCompile>
-    <ClCompile Include="..\..\src\racial\mutation-racial-selector.cpp">
-      <Filter>racial</Filter>
-    </ClCompile>
-    <ClCompile Include="..\..\src\action\racial-execution.cpp">
-      <Filter>action</Filter>
-    </ClCompile>
-    <ClCompile Include="..\..\src\racial\race-racial-command-setter.cpp">
-      <Filter>racial</Filter>
-    </ClCompile>
-    <ClCompile Include="..\..\src\action\throw-util.cpp">
-      <Filter>action</Filter>
-    </ClCompile>
-    <ClCompile Include="..\..\src\player\player-status-table.cpp">
-      <Filter>player</Filter>
-    </ClCompile>
-    <ClCompile Include="..\..\src\monster-floor\monster-lite-util.cpp">
-      <Filter>monster-floor</Filter>
-    </ClCompile>
-    <ClCompile Include="..\..\src\monster-floor\monster-lite.cpp">
-      <Filter>monster-floor</Filter>
-    </ClCompile>
-    <ClCompile Include="..\..\src\dungeon\quest-completion-checker.cpp">
-      <Filter>dungeon</Filter>
-    </ClCompile>
-    <ClCompile Include="..\..\src\monster\monster-status-setter.cpp">
-      <Filter>monster</Filter>
-    </ClCompile>
-    <ClCompile Include="..\..\src\player\player-view.cpp">
-      <Filter>player</Filter>
-    </ClCompile>
-    <ClCompile Include="..\..\src\floor\floor-mode-changer.cpp">
-      <Filter>floor</Filter>
-    </ClCompile>
-    <ClCompile Include="..\..\src\floor\floor-save-util.cpp">
-      <Filter>floor</Filter>
-    </ClCompile>
-    <ClCompile Include="..\..\src\floor\floor-changer.cpp">
-      <Filter>floor</Filter>
-    </ClCompile>
-    <ClCompile Include="..\..\src\floor\floor-leaver.cpp">
-      <Filter>floor</Filter>
-    </ClCompile>
-    <ClCompile Include="..\..\src\action\activation-execution.cpp">
-      <Filter>action</Filter>
-    </ClCompile>
-    <ClCompile Include="..\..\src\object-activation\activation-breath.cpp">
-      <Filter>object-activation</Filter>
-    </ClCompile>
-    <ClCompile Include="..\..\src\object-activation\activation-switcher.cpp">
-      <Filter>object-activation</Filter>
-    </ClCompile>
-    <ClCompile Include="..\..\src\object-activation\activation-bolt-ball.cpp">
-      <Filter>object-activation</Filter>
-    </ClCompile>
-    <ClCompile Include="..\..\src\object-activation\activation-charm.cpp">
-      <Filter>object-activation</Filter>
-    </ClCompile>
-    <ClCompile Include="..\..\src\object-activation\activation-resistance.cpp">
-      <Filter>object-activation</Filter>
-    </ClCompile>
-    <ClCompile Include="..\..\src\specific-object\muramasa.cpp">
-      <Filter>specific-object</Filter>
-    </ClCompile>
-    <ClCompile Include="..\..\src\specific-object\bloody-moon.cpp">
-      <Filter>specific-object</Filter>
-    </ClCompile>
-    <ClCompile Include="..\..\src\specific-object\ring-of-power.cpp">
-      <Filter>specific-object</Filter>
-    </ClCompile>
-    <ClCompile Include="..\..\src\object-activation\activation-others.cpp">
-      <Filter>object-activation</Filter>
-    </ClCompile>
-    <ClCompile Include="..\..\src\specific-object\monster-ball.cpp">
-      <Filter>specific-object</Filter>
-    </ClCompile>
-    <ClCompile Include="..\..\src\object-activation\activation-util.cpp">
-      <Filter>object-activation</Filter>
-    </ClCompile>
-    <ClCompile Include="..\..\src\specific-object\blade-turner.cpp">
-      <Filter>specific-object</Filter>
-    </ClCompile>
-    <ClCompile Include="..\..\src\object-activation\activation-teleport.cpp">
-      <Filter>object-activation</Filter>
-    </ClCompile>
-    <ClCompile Include="..\..\src\specific-object\toragoroshi.cpp">
-      <Filter>specific-object</Filter>
-    </ClCompile>
-    <ClCompile Include="..\..\src\object-activation\activation-genocide.cpp">
-      <Filter>object-activation</Filter>
-    </ClCompile>
-    <ClCompile Include="..\..\src\effect\effect-processor.cpp">
-      <Filter>effect</Filter>
-    </ClCompile>
-    <ClCompile Include="..\..\src\cmd-io\cmd-floor.cpp">
-      <Filter>cmd-io</Filter>
-    </ClCompile>
-    <ClCompile Include="..\..\src\cmd-item\cmd-equipment.cpp">
-      <Filter>cmd-item</Filter>
-    </ClCompile>
-    <ClCompile Include="..\..\src\cmd-item\cmd-refill.cpp">
-      <Filter>cmd-item</Filter>
-    </ClCompile>
-    <ClCompile Include="..\..\src\cmd-item\cmd-destroy.cpp">
-      <Filter>cmd-item</Filter>
-    </ClCompile>
-    <ClCompile Include="..\..\src\target\projection-path-calculator.cpp">
-      <Filter>target</Filter>
-    </ClCompile>
-    <ClCompile Include="..\..\src\grid\door.cpp">
-      <Filter>grid</Filter>
-    </ClCompile>
-    <ClCompile Include="..\..\src\floor\line-of-sight.cpp">
-      <Filter>floor</Filter>
-    </ClCompile>
-    <ClCompile Include="..\..\src\room\vault-builder.cpp">
-      <Filter>room</Filter>
-    </ClCompile>
-    <ClCompile Include="..\..\src\grid\object-placer.cpp">
-      <Filter>grid</Filter>
-    </ClCompile>
-    <ClCompile Include="..\..\src\grid\stair.cpp">
-      <Filter>grid</Filter>
-    </ClCompile>
-    <ClCompile Include="..\..\src\core\object-compressor.cpp">
-      <Filter>core</Filter>
-    </ClCompile>
-    <ClCompile Include="..\..\src\main\info-initializer.cpp">
-      <Filter>main</Filter>
-    </ClCompile>
-    <ClCompile Include="..\..\src\main\angband-headers.cpp">
-      <Filter>main</Filter>
-    </ClCompile>
-    <ClCompile Include="..\..\src\main\init-error-messages-table.cpp">
-      <Filter>main</Filter>
-    </ClCompile>
-    <ClCompile Include="..\..\src\market\building-initializer.cpp">
-      <Filter>market</Filter>
-    </ClCompile>
-    <ClCompile Include="..\..\src\main\game-data-initializer.cpp">
-      <Filter>main</Filter>
-    </ClCompile>
-    <ClCompile Include="..\..\src\main\angband-initializer.cpp">
-      <Filter>main</Filter>
-    </ClCompile>
-    <ClCompile Include="..\..\src\player-info\self-info-util.cpp">
-      <Filter>player-info</Filter>
-    </ClCompile>
-    <ClCompile Include="..\..\src\player-info\self-info.cpp">
-      <Filter>player-info</Filter>
-    </ClCompile>
-    <ClCompile Include="..\..\src\player-info\avatar.cpp">
-      <Filter>player-info</Filter>
-    </ClCompile>
-    <ClCompile Include="..\..\src\player-info\race-ability-info.cpp">
-      <Filter>player-info</Filter>
-    </ClCompile>
-    <ClCompile Include="..\..\src\player-info\class-ability-info.cpp">
-      <Filter>player-info</Filter>
-    </ClCompile>
-    <ClCompile Include="..\..\src\player-info\mutation-info.cpp">
-      <Filter>player-info</Filter>
-    </ClCompile>
-    <ClCompile Include="..\..\src\player-info\body-improvement-info.cpp">
-      <Filter>player-info</Filter>
-    </ClCompile>
-    <ClCompile Include="..\..\src\player-info\resistance-info.cpp">
-      <Filter>player-info</Filter>
-    </ClCompile>
-    <ClCompile Include="..\..\src\player-info\base-status-info.cpp">
-      <Filter>player-info</Filter>
-    </ClCompile>
-    <ClCompile Include="..\..\src\view\display-self-info.cpp">
-      <Filter>view</Filter>
-    </ClCompile>
-    <ClCompile Include="..\..\src\player-info\weapon-effect-info.cpp">
-      <Filter>player-info</Filter>
-    </ClCompile>
-    <ClCompile Include="..\..\src\mind\mind-archer.cpp">
-      <Filter>mind</Filter>
-    </ClCompile>
-    <ClCompile Include="..\..\src\mind\mind-magic-eater.cpp">
-      <Filter>mind</Filter>
-    </ClCompile>
-    <ClCompile Include="..\..\src\mind\mind-chaos-warrior.cpp">
-      <Filter>mind</Filter>
-    </ClCompile>
-    <ClCompile Include="..\..\src\spell-realm\spells-nature.cpp">
-      <Filter>spell-realm</Filter>
-    </ClCompile>
-    <ClCompile Include="..\..\src\spell-realm\spells-arcane.cpp">
-      <Filter>spell-realm</Filter>
-    </ClCompile>
-    <ClCompile Include="..\..\src\mind\mind-priest.cpp">
-      <Filter>mind</Filter>
-    </ClCompile>
-    <ClCompile Include="..\..\src\mind\mind-hobbit.cpp">
-      <Filter>mind</Filter>
-    </ClCompile>
-    <ClCompile Include="..\..\src\monster-floor\monster-death-util.cpp">
-      <Filter>monster-floor</Filter>
-    </ClCompile>
-    <ClCompile Include="..\..\src\monster-floor\special-death-switcher.cpp">
-      <Filter>monster-floor</Filter>
-    </ClCompile>
-    <ClCompile Include="..\..\src\player\player-status-resist.cpp">
-      <Filter>player</Filter>
-    </ClCompile>
-    <ClCompile Include="..\..\src\monster-attack\monster-attack-lose.cpp">
-      <Filter>monster-attack</Filter>
-    </ClCompile>
-    <ClCompile Include="..\..\src\io\record-play-movie.cpp">
-      <Filter>io</Filter>
-    </ClCompile>
-    <ClCompile Include="..\..\src\monster-attack\monster-attack-lose.cpp">
-      <Filter>monster-attack</Filter>
-    </ClCompile>
-    <ClCompile Include="..\..\src\system\angband-version.cpp">
-      <Filter>system</Filter>
-    </ClCompile>
-    <ClCompile Include="..\..\src\locale\utf-8.cpp">
-      <Filter>locale</Filter>
-    </ClCompile>
-    <ClCompile Include="..\..\src\wizard\wizard-game-modifier.cpp">
-      <Filter>wizard</Filter>
-    </ClCompile>
-    <ClCompile Include="..\..\src\wizard\wizard-player-modifier.cpp">
-      <Filter>wizard</Filter>
-    </ClCompile>
-    <ClCompile Include="..\..\src\player-status\player-speed.cpp">
-      <Filter>player-status</Filter>
-    </ClCompile>
-    <ClCompile Include="..\..\src\player-status\player-status-base.cpp">
-      <Filter>player-status</Filter>
-    </ClCompile>
-    <ClCompile Include="..\..\src\player-status\player-stealth.cpp">
-      <Filter>player-status</Filter>
-    </ClCompile>
-    <ClCompile Include="..\..\src\player-status\player-basic-statistics.cpp">
-      <Filter>player-status</Filter>
-    </ClCompile>
-    <ClCompile Include="..\..\src\player-ability\player-strength.cpp">
-      <Filter>player-ability</Filter>
-    </ClCompile>
-    <ClCompile Include="..\..\src\player-ability\player-intelligence.cpp">
-      <Filter>player-ability</Filter>
-    </ClCompile>
-    <ClCompile Include="..\..\src\player-status\player-infravision.cpp">
-      <Filter>player-status</Filter>
-    </ClCompile>
-    <ClCompile Include="..\..\src\player-ability\player-wisdom.cpp">
-      <Filter>player-ability</Filter>
-    </ClCompile>
-    <ClCompile Include="..\..\src\player-ability\player-dexterity.cpp">
-      <Filter>player-ability</Filter>
-    </ClCompile>
-    <ClCompile Include="..\..\src\player-ability\player-constitution.cpp">
-      <Filter>player-ability</Filter>
-    </ClCompile>
-    <ClCompile Include="..\..\src\player-ability\player-charisma.cpp">
-      <Filter>player-ability</Filter>
-    </ClCompile>
-    <ClCompile Include="..\..\src\mind\mind-elementalist.cpp">
-      <Filter>mind</Filter>
-    </ClCompile>
-    <ClCompile Include="..\..\src\main-win\main-win-bg.cpp">
-      <Filter>main-win</Filter>
-    </ClCompile>
-    <ClCompile Include="..\..\src\main-win\main-win-music.cpp">
-      <Filter>main-win</Filter>
-    </ClCompile>
-    <ClCompile Include="..\..\src\main-win\main-win-sound.cpp">
-      <Filter>main-win</Filter>
-    </ClCompile>
-    <ClCompile Include="..\..\src\main-win\main-win-mci.cpp">
-      <Filter>main-win</Filter>
-    </ClCompile>
-    <ClCompile Include="..\..\src\main-win\main-win-tokenizer.cpp">
-      <Filter>main-win</Filter>
-    </ClCompile>
-    <ClCompile Include="..\..\src\main-win\main-win-file-utils.cpp">
-      <Filter>main-win</Filter>
-    </ClCompile>
-    <ClCompile Include="..\..\src\stdafx.cpp" />
-    <ClCompile Include="..\..\src\main\scene-table.cpp">
-      <Filter>main</Filter>
-    </ClCompile>
-    <ClCompile Include="..\..\src\main-win\main-win-cfg-reader.cpp">
-      <Filter>main-win</Filter>
-    </ClCompile>
-    <ClCompile Include="..\..\src\monster-race\race-ability-mask.cpp">
-      <Filter>monster-race</Filter>
-    </ClCompile>
-    <ClCompile Include="..\..\src\store\articles-on-sale.cpp">
-      <Filter>store</Filter>
-    </ClCompile>
-    <ClCompile Include="..\..\src\store\gold-magnification-table.cpp">
-      <Filter>store</Filter>
-    </ClCompile>
-    <ClCompile Include="..\..\src\store\cmd-store.cpp">
-      <Filter>store</Filter>
-    </ClCompile>
-    <ClCompile Include="..\..\src\store\store-key-processor.cpp">
-      <Filter>store</Filter>
-    </ClCompile>
-    <ClCompile Include="..\..\src\main\scene-table-floor.cpp">
-      <Filter>main</Filter>
-    </ClCompile>
-    <ClCompile Include="..\..\src\main\scene-table-monster.cpp">
-      <Filter>main</Filter>
-    </ClCompile>
-    <ClCompile Include="..\..\src\main-win\graphics-win.cpp">
-      <Filter>main-win</Filter>
-    </ClCompile>
-    <ClCompile Include="..\..\src\system\player-type-definition.cpp">
-      <Filter>system</Filter>
-    </ClCompile>
-    <ClCompile Include="..\..\src\hpmp\hp-mp-processor.cpp">
-      <Filter>hpmp</Filter>
-    </ClCompile>
-    <ClCompile Include="..\..\src\hpmp\hp-mp-regenerator.cpp">
-      <Filter>hpmp</Filter>
-    </ClCompile>
-    <ClCompile Include="..\..\src\player-status\player-energy.cpp">
-      <Filter>player-status</Filter>
-    </ClCompile>
-    <ClCompile Include="..\..\src\player-info\alignment.cpp">
-      <Filter>player-info</Filter>
-    </ClCompile>
-    <ClCompile Include="..\..\src\player-info\equipment-info.cpp">
-      <Filter>player-info</Filter>
-    </ClCompile>
-    <ClCompile Include="..\..\src\main-win\main-win-utils.cpp">
-      <Filter>main-win</Filter>
-    </ClCompile>
-    <ClCompile Include="..\..\src\main-win\commandline-win.cpp">
-      <Filter>main-win</Filter>
-    </ClCompile>
-<<<<<<< HEAD
-    <ClCompile Include="..\..\src\core\score-util.cpp">
-      <Filter>core</Filter>
-    </ClCompile>
-    <ClCompile Include="..\..\src\view\display-scores.cpp">
-      <Filter>view</Filter>
-=======
-    <ClCompile Include="..\..\src\object-enchant\apply-magic-ring.cpp">
-      <Filter>object-enchant</Filter>
-    </ClCompile>
-    <ClCompile Include="..\..\src\object-enchant\apply-magic-amulet.cpp">
-      <Filter>object-enchant</Filter>
->>>>>>> 0eb6ec85
-    </ClCompile>
-  </ItemGroup>
-  <ItemGroup>
-    <ClInclude Include="..\..\src\combat\shoot.h">
-      <Filter>combat</Filter>
-    </ClInclude>
-    <ClInclude Include="..\..\src\view\status-first-page.h">
-      <Filter>view</Filter>
-    </ClInclude>
-    <ClInclude Include="..\..\src\view\display-util.h">
-      <Filter>view</Filter>
-    </ClInclude>
-    <ClInclude Include="..\..\src\player\permanent-resistances.h">
-      <Filter>player</Filter>
-    </ClInclude>
-    <ClInclude Include="..\..\src\player\temporary-resistances.h">
-      <Filter>player</Filter>
-    </ClInclude>
-    <ClInclude Include="..\..\src\view\display-player.h">
-      <Filter>view</Filter>
-    </ClInclude>
-    <ClInclude Include="..\..\src\player\race-resistances.h">
-      <Filter>player</Filter>
-    </ClInclude>
-    <ClInclude Include="..\..\src\view\display-characteristic.h">
-      <Filter>view</Filter>
-    </ClInclude>
-    <ClInclude Include="..\..\src\player\process-death.h">
-      <Filter>player</Filter>
-    </ClInclude>
-    <ClInclude Include="..\..\src\io\gf-descriptions.h">
-      <Filter>io</Filter>
-    </ClInclude>
-    <ClInclude Include="..\..\src\view\display-player-stat-info.h">
-      <Filter>view</Filter>
-    </ClInclude>
-    <ClInclude Include="..\..\src\view\display-player-misc-info.h">
-      <Filter>view</Filter>
-    </ClInclude>
-    <ClInclude Include="..\..\src\view\display-player-middle.h">
-      <Filter>view</Filter>
-    </ClInclude>
-    <ClInclude Include="..\..\src\io\tokenizer.h">
-      <Filter>io</Filter>
-    </ClInclude>
-    <ClInclude Include="..\..\src\player\process-name.h">
-      <Filter>player</Filter>
-    </ClInclude>
-    <ClInclude Include="..\..\src\core\show-file.h">
-      <Filter>core</Filter>
-    </ClInclude>
-    <ClInclude Include="..\..\src\io\read-pref-file.h">
-      <Filter>io</Filter>
-    </ClInclude>
-    <ClInclude Include="..\..\src\io\interpret-pref-file.h">
-      <Filter>io</Filter>
-    </ClInclude>
-    <ClInclude Include="..\..\src\monster\monster-update.h">
-      <Filter>monster</Filter>
-    </ClInclude>
-    <ClInclude Include="..\..\src\io\write-diary.h">
-      <Filter>io</Filter>
-    </ClInclude>
-    <ClInclude Include="..\..\src\market\poker.h">
-      <Filter>market</Filter>
-    </ClInclude>
-    <ClInclude Include="..\..\src\market\building-util.h">
-      <Filter>market</Filter>
-    </ClInclude>
-    <ClInclude Include="..\..\src\view\display-fruit.h">
-      <Filter>view</Filter>
-    </ClInclude>
-    <ClInclude Include="..\..\src\market\play-gamble.h">
-      <Filter>market</Filter>
-    </ClInclude>
-    <ClInclude Include="..\..\src\market\arena-info-table.h">
-      <Filter>market</Filter>
-    </ClInclude>
-    <ClInclude Include="..\..\src\player\race-info-table.h">
-      <Filter>player</Filter>
-    </ClInclude>
-    <ClInclude Include="..\..\src\player\mimic-info-table.h">
-      <Filter>player</Filter>
-    </ClInclude>
-    <ClInclude Include="..\..\src\main\sound-definitions-table.h">
-      <Filter>main</Filter>
-    </ClInclude>
-    <ClInclude Include="..\..\src\main\music-definitions-table.h">
-      <Filter>main</Filter>
-    </ClInclude>
-    <ClInclude Include="..\..\src\knowledge\knowledge-uniques.h">
-      <Filter>knowledge</Filter>
-    </ClInclude>
-    <ClInclude Include="..\..\src\knowledge\knowledge-experiences.h">
-      <Filter>knowledge</Filter>
-    </ClInclude>
-    <ClInclude Include="..\..\src\object\object-kind.h">
-      <Filter>object</Filter>
-    </ClInclude>
-    <ClInclude Include="..\..\src\object\object-kind-hook.h">
-      <Filter>object</Filter>
-    </ClInclude>
-    <ClInclude Include="..\..\src\knowledge\knowledge-quests.h">
-      <Filter>knowledge</Filter>
-    </ClInclude>
-    <ClInclude Include="..\..\src\knowledge\knowledge-self.h">
-      <Filter>knowledge</Filter>
-    </ClInclude>
-    <ClInclude Include="..\..\src\knowledge\knowledge-monsters.h">
-      <Filter>knowledge</Filter>
-    </ClInclude>
-    <ClInclude Include="..\..\src\knowledge\knowledge-items.h">
-      <Filter>knowledge</Filter>
-    </ClInclude>
-    <ClInclude Include="..\..\src\knowledge\knowledge-features.h">
-      <Filter>knowledge</Filter>
-    </ClInclude>
-    <ClInclude Include="..\..\src\knowledge\knowledge-autopick.h">
-      <Filter>knowledge</Filter>
-    </ClInclude>
-    <ClInclude Include="..\..\src\knowledge\knowledge-inventory.h">
-      <Filter>knowledge</Filter>
-    </ClInclude>
-    <ClInclude Include="..\..\src\io\mutations-dump.h">
-      <Filter>io</Filter>
-    </ClInclude>
-    <ClInclude Include="..\..\src\knowledge\knowledge-mutations.h">
-      <Filter>knowledge</Filter>
-    </ClInclude>
-    <ClInclude Include="..\..\src\autopick\autopick.h">
-      <Filter>autopick</Filter>
-    </ClInclude>
-    <ClInclude Include="..\..\src\autopick\autopick-keys-table.h">
-      <Filter>autopick</Filter>
-    </ClInclude>
-    <ClInclude Include="..\..\src\autopick\autopick-flags-table.h">
-      <Filter>autopick</Filter>
-    </ClInclude>
-    <ClInclude Include="..\..\src\autopick\autopick-commands-table.h">
-      <Filter>autopick</Filter>
-    </ClInclude>
-    <ClInclude Include="..\..\src\autopick\autopick-dirty-flags.h">
-      <Filter>autopick</Filter>
-    </ClInclude>
-    <ClInclude Include="..\..\src\autopick\autopick-key-flag-process.h">
-      <Filter>autopick</Filter>
-    </ClInclude>
-    <ClInclude Include="..\..\src\autopick\autopick-util.h">
-      <Filter>autopick</Filter>
-    </ClInclude>
-    <ClInclude Include="..\..\src\autopick\autopick-menu-data-table.h">
-      <Filter>autopick</Filter>
-    </ClInclude>
-    <ClInclude Include="..\..\src\autopick\autopick-methods-table.h">
-      <Filter>autopick</Filter>
-    </ClInclude>
-    <ClInclude Include="..\..\src\autopick\autopick-entry.h">
-      <Filter>autopick</Filter>
-    </ClInclude>
-    <ClInclude Include="..\..\src\autopick\autopick-initializer.h">
-      <Filter>autopick</Filter>
-    </ClInclude>
-    <ClInclude Include="..\..\src\autopick\autopick-matcher.h">
-      <Filter>autopick</Filter>
-    </ClInclude>
-    <ClInclude Include="..\..\src\autopick\autopick-describer.h">
-      <Filter>autopick</Filter>
-    </ClInclude>
-    <ClInclude Include="..\..\src\io\signal-handlers.h">
-      <Filter>io</Filter>
-    </ClInclude>
-    <ClInclude Include="..\..\src\io\uid-checker.h">
-      <Filter>io</Filter>
-    </ClInclude>
-    <ClInclude Include="..\..\src\autopick\autopick-destroyer.h">
-      <Filter>autopick</Filter>
-    </ClInclude>
-    <ClInclude Include="..\..\src\autopick\autopick-reader-writer.h">
-      <Filter>autopick</Filter>
-    </ClInclude>
-    <ClInclude Include="..\..\src\autopick\autopick-finder.h">
-      <Filter>autopick</Filter>
-    </ClInclude>
-    <ClInclude Include="..\..\src\autopick\autopick-pref-processor.h">
-      <Filter>autopick</Filter>
-    </ClInclude>
-    <ClInclude Include="..\..\src\autopick\autopick-drawer.h">
-      <Filter>autopick</Filter>
-    </ClInclude>
-    <ClInclude Include="..\..\src\autopick\autopick-inserter-killer.h">
-      <Filter>autopick</Filter>
-    </ClInclude>
-    <ClInclude Include="..\..\src\autopick\autopick-registry.h">
-      <Filter>autopick</Filter>
-    </ClInclude>
-    <ClInclude Include="..\..\src\autopick\autopick-command-menu.h">
-      <Filter>autopick</Filter>
-    </ClInclude>
-    <ClInclude Include="..\..\src\autopick\autopick-editor-util.h">
-      <Filter>autopick</Filter>
-    </ClInclude>
-    <ClInclude Include="..\..\src\autopick\autopick-editor-command.h">
-      <Filter>autopick</Filter>
-    </ClInclude>
-    <ClInclude Include="..\..\src\effect\effect-feature.h">
-      <Filter>effect</Filter>
-    </ClInclude>
-    <ClInclude Include="..\..\src\effect\effect-item.h">
-      <Filter>effect</Filter>
-    </ClInclude>
-    <ClInclude Include="..\..\src\realm\realm-arcane.h">
-      <Filter>realm</Filter>
-    </ClInclude>
-    <ClInclude Include="..\..\src\realm\realm-chaos.h">
-      <Filter>realm</Filter>
-    </ClInclude>
-    <ClInclude Include="..\..\src\realm\realm-craft.h">
-      <Filter>realm</Filter>
-    </ClInclude>
-    <ClInclude Include="..\..\src\realm\realm-crusade.h">
-      <Filter>realm</Filter>
-    </ClInclude>
-    <ClInclude Include="..\..\src\realm\realm-death.h">
-      <Filter>realm</Filter>
-    </ClInclude>
-    <ClInclude Include="..\..\src\realm\realm-hex.h">
-      <Filter>realm</Filter>
-    </ClInclude>
-    <ClInclude Include="..\..\src\realm\realm-hissatsu.h">
-      <Filter>realm</Filter>
-    </ClInclude>
-    <ClInclude Include="..\..\src\realm\realm-life.h">
-      <Filter>realm</Filter>
-    </ClInclude>
-    <ClInclude Include="..\..\src\realm\realm-nature.h">
-      <Filter>realm</Filter>
-    </ClInclude>
-    <ClInclude Include="..\..\src\realm\realm-song.h">
-      <Filter>realm</Filter>
-    </ClInclude>
-    <ClInclude Include="..\..\src\realm\realm-sorcery.h">
-      <Filter>realm</Filter>
-    </ClInclude>
-    <ClInclude Include="..\..\src\realm\realm-trump.h">
-      <Filter>realm</Filter>
-    </ClInclude>
-    <ClInclude Include="..\..\src\effect\spells-effect-util.h">
-      <Filter>effect</Filter>
-    </ClInclude>
-    <ClInclude Include="..\..\src\spell\technic-info-table.h">
-      <Filter>spell</Filter>
-    </ClInclude>
-    <ClInclude Include="..\..\src\spell\spells-execution.h">
-      <Filter>spell</Filter>
-    </ClInclude>
-    <ClInclude Include="..\..\src\spell\spells-util.h">
-      <Filter>spell</Filter>
-    </ClInclude>
-    <ClInclude Include="..\..\src\effect\effect-player.h">
-      <Filter>effect</Filter>
-    </ClInclude>
-    <ClInclude Include="..\..\src\effect\effect-monster.h">
-      <Filter>effect</Filter>
-    </ClInclude>
-    <ClInclude Include="..\..\src\effect\effect-monster-util.h">
-      <Filter>effect</Filter>
-    </ClInclude>
-    <ClInclude Include="..\..\src\effect\effect-monster-switcher.h">
-      <Filter>effect</Filter>
-    </ClInclude>
-    <ClInclude Include="..\..\src\effect\effect-player-util.h">
-      <Filter>effect</Filter>
-    </ClInclude>
-    <ClInclude Include="..\..\src\effect\effect-player-switcher.h">
-      <Filter>effect</Filter>
-    </ClInclude>
-    <ClInclude Include="..\..\src\effect\effect-monster-resist-hurt.h">
-      <Filter>effect</Filter>
-    </ClInclude>
-    <ClInclude Include="..\..\src\effect\effect-monster-psi.h">
-      <Filter>effect</Filter>
-    </ClInclude>
-    <ClInclude Include="..\..\src\effect\effect-monster-oldies.h">
-      <Filter>effect</Filter>
-    </ClInclude>
-    <ClInclude Include="..\..\src\effect\effect-monster-charm.h">
-      <Filter>effect</Filter>
-    </ClInclude>
-    <ClInclude Include="..\..\src\effect\effect-monster-lite-dark.h">
-      <Filter>effect</Filter>
-    </ClInclude>
-    <ClInclude Include="..\..\src\effect\effect-monster-evil.h">
-      <Filter>effect</Filter>
-    </ClInclude>
-    <ClInclude Include="..\..\src\effect\effect-monster-spirit.h">
-      <Filter>effect</Filter>
-    </ClInclude>
-    <ClInclude Include="..\..\src\effect\effect-monster-curse.h">
-      <Filter>effect</Filter>
-    </ClInclude>
-    <ClInclude Include="..\..\src\effect\effect-player-resist-hurt.h">
-      <Filter>effect</Filter>
-    </ClInclude>
-    <ClInclude Include="..\..\src\effect\effect-player-oldies.h">
-      <Filter>effect</Filter>
-    </ClInclude>
-    <ClInclude Include="..\..\src\effect\effect-player-curse.h">
-      <Filter>effect</Filter>
-    </ClInclude>
-    <ClInclude Include="..\..\src\effect\effect-player-spirit.h">
-      <Filter>effect</Filter>
-    </ClInclude>
-    <ClInclude Include="..\..\src\effect\effect-characteristics.h">
-      <Filter>effect</Filter>
-    </ClInclude>
-    <ClInclude Include="..\..\src\core\stuff-handler.h">
-      <Filter>core</Filter>
-    </ClInclude>
-    <ClInclude Include="..\..\src\core\special-internal-keys.h">
-      <Filter>core</Filter>
-    </ClInclude>
-    <ClInclude Include="..\..\src\birth\birth-explanations-table.h">
-      <Filter>birth</Filter>
-    </ClInclude>
-    <ClInclude Include="..\..\src\core\game-closer.h">
-      <Filter>core</Filter>
-    </ClInclude>
-    <ClInclude Include="..\..\src\floor\pattern-walk.h">
-      <Filter>floor</Filter>
-    </ClInclude>
-    <ClInclude Include="..\..\src\core\turn-compensator.h">
-      <Filter>core</Filter>
-    </ClInclude>
-    <ClInclude Include="..\..\src\mutation\mutation-processor.h">
-      <Filter>mutation</Filter>
-    </ClInclude>
-    <ClInclude Include="..\..\src\object\lite-processor.h">
-      <Filter>object</Filter>
-    </ClInclude>
-    <ClInclude Include="..\..\src\core\magic-effects-timeout-reducer.h">
-      <Filter>core</Filter>
-    </ClInclude>
-    <ClInclude Include="..\..\src\inventory\inventory-curse.h">
-      <Filter>inventory</Filter>
-    </ClInclude>
-    <ClInclude Include="..\..\src\inventory\recharge-processor.h">
-      <Filter>inventory</Filter>
-    </ClInclude>
-    <ClInclude Include="..\..\src\wizard\wizard-spoiler.h">
-      <Filter>wizard</Filter>
-    </ClInclude>
-    <ClInclude Include="..\..\src\wizard\wizard-special-process.h">
-      <Filter>wizard</Filter>
-    </ClInclude>
-    <ClInclude Include="..\..\src\io\input-key-processor.h">
-      <Filter>io</Filter>
-    </ClInclude>
-    <ClInclude Include="..\..\src\inventory\pack-overflow.h">
-      <Filter>inventory</Filter>
-    </ClInclude>
-    <ClInclude Include="..\..\src\core\player-processor.h">
-      <Filter>core</Filter>
-    </ClInclude>
-    <ClInclude Include="..\..\src\player\digestion-processor.h">
-      <Filter>player</Filter>
-    </ClInclude>
-    <ClInclude Include="..\..\src\world\world-movement-processor.h">
-      <Filter>world</Filter>
-    </ClInclude>
-    <ClInclude Include="..\..\src\world\world-turn-processor.h">
-      <Filter>world</Filter>
-    </ClInclude>
-    <ClInclude Include="..\..\src\world\world.h">
-      <Filter>world</Filter>
-    </ClInclude>
-    <ClInclude Include="..\..\src\dungeon\dungeon-processor.h">
-      <Filter>dungeon</Filter>
-    </ClInclude>
-    <ClInclude Include="..\..\src\dungeon\dungeon.h">
-      <Filter>dungeon</Filter>
-    </ClInclude>
-    <ClInclude Include="..\..\src\core\game-play.h">
-      <Filter>core</Filter>
-    </ClInclude>
-    <ClInclude Include="..\..\src\floor\floor-events.h">
-      <Filter>floor</Filter>
-    </ClInclude>
-    <ClInclude Include="..\..\src\floor\floor-save.h">
-      <Filter>floor</Filter>
-    </ClInclude>
-    <ClInclude Include="..\..\src\floor\floor-streams.h">
-      <Filter>floor</Filter>
-    </ClInclude>
-    <ClInclude Include="..\..\src\floor\floor-town.h">
-      <Filter>floor</Filter>
-    </ClInclude>
-    <ClInclude Include="..\..\src\object\object-broken.h">
-      <Filter>object</Filter>
-    </ClInclude>
-    <ClInclude Include="..\..\src\room\rooms-city.h">
-      <Filter>room</Filter>
-    </ClInclude>
-    <ClInclude Include="..\..\src\room\rooms-fractal.h">
-      <Filter>room</Filter>
-    </ClInclude>
-    <ClInclude Include="..\..\src\room\rooms-normal.h">
-      <Filter>room</Filter>
-    </ClInclude>
-    <ClInclude Include="..\..\src\room\rooms-special.h">
-      <Filter>room</Filter>
-    </ClInclude>
-    <ClInclude Include="..\..\src\room\rooms-trap.h">
-      <Filter>room</Filter>
-    </ClInclude>
-    <ClInclude Include="..\..\src\room\rooms-vault.h">
-      <Filter>room</Filter>
-    </ClInclude>
-    <ClInclude Include="..\..\src\player\player-class.h">
-      <Filter>player</Filter>
-    </ClInclude>
-    <ClInclude Include="..\..\src\player\player-damage.h">
-      <Filter>player</Filter>
-    </ClInclude>
-    <ClInclude Include="..\..\src\player\player-move.h">
-      <Filter>player</Filter>
-    </ClInclude>
-    <ClInclude Include="..\..\src\player\player-personality.h">
-      <Filter>player</Filter>
-    </ClInclude>
-    <ClInclude Include="..\..\src\player\player-race.h">
-      <Filter>player</Filter>
-    </ClInclude>
-    <ClInclude Include="..\..\src\player\player-sex.h">
-      <Filter>player</Filter>
-    </ClInclude>
-    <ClInclude Include="..\..\src\player\player-skill.h">
-      <Filter>player</Filter>
-    </ClInclude>
-    <ClInclude Include="..\..\src\player\player-status.h">
-      <Filter>player</Filter>
-    </ClInclude>
-    <ClInclude Include="..\..\src\monster\monster-status.h">
-      <Filter>monster</Filter>
-    </ClInclude>
-    <ClInclude Include="..\..\src\system\angband.h">
-      <Filter>system</Filter>
-    </ClInclude>
-    <ClInclude Include="..\..\src\system\h-basic.h">
-      <Filter>system</Filter>
-    </ClInclude>
-    <ClInclude Include="..\..\src\system\h-config.h">
-      <Filter>system</Filter>
-    </ClInclude>
-    <ClInclude Include="..\..\src\system\h-define.h">
-      <Filter>system</Filter>
-    </ClInclude>
-    <ClInclude Include="..\..\src\system\h-system.h">
-      <Filter>system</Filter>
-    </ClInclude>
-    <ClInclude Include="..\..\src\system\h-type.h">
-      <Filter>system</Filter>
-    </ClInclude>
-    <ClInclude Include="..\..\src\system\system-variables.h">
-      <Filter>system</Filter>
-    </ClInclude>
-    <ClInclude Include="..\..\src\spell\spells-diceroll.h">
-      <Filter>spell</Filter>
-    </ClInclude>
-    <ClInclude Include="..\..\src\spell\spells-object.h">
-      <Filter>spell</Filter>
-    </ClInclude>
-    <ClInclude Include="..\..\src\spell\spells-status.h">
-      <Filter>spell</Filter>
-    </ClInclude>
-    <ClInclude Include="..\..\src\spell\spells-summon.h">
-      <Filter>spell</Filter>
-    </ClInclude>
-    <ClInclude Include="..\..\src\grid\feature.h">
-      <Filter>grid</Filter>
-    </ClInclude>
-    <ClInclude Include="..\..\src\grid\grid.h">
-      <Filter>grid</Filter>
-    </ClInclude>
-    <ClInclude Include="..\..\src\grid\trap.h">
-      <Filter>grid</Filter>
-    </ClInclude>
-    <ClInclude Include="..\..\src\monster\horror-descriptions.h">
-      <Filter>monster</Filter>
-    </ClInclude>
-    <ClInclude Include="..\..\src\inventory\player-inventory.h">
-      <Filter>inventory</Filter>
-    </ClInclude>
-    <ClInclude Include="..\..\src\term\gameterm.h">
-      <Filter>term</Filter>
-    </ClInclude>
-    <ClInclude Include="..\..\src\term\z-form.h">
-      <Filter>term</Filter>
-    </ClInclude>
-    <ClInclude Include="..\..\src\term\z-rand.h">
-      <Filter>term</Filter>
-    </ClInclude>
-    <ClInclude Include="..\..\src\term\z-term.h">
-      <Filter>term</Filter>
-    </ClInclude>
-    <ClInclude Include="..\..\src\term\z-util.h">
-      <Filter>term</Filter>
-    </ClInclude>
-    <ClInclude Include="..\..\src\term\z-virt.h">
-      <Filter>term</Filter>
-    </ClInclude>
-    <ClInclude Include="..\..\src\floor\wild.h">
-      <Filter>floor</Filter>
-    </ClInclude>
-    <ClInclude Include="..\..\src\io\report.h">
-      <Filter>io</Filter>
-    </ClInclude>
-    <ClInclude Include="..\..\src\floor\geometry.h">
-      <Filter>floor</Filter>
-    </ClInclude>
-    <ClInclude Include="..\..\src\system\angband-version.h">
-      <Filter>system</Filter>
-    </ClInclude>
-    <ClInclude Include="..\..\src\system\gamevalue.h">
-      <Filter>system</Filter>
-    </ClInclude>
-    <ClInclude Include="..\..\src\player\patron.h">
-      <Filter>player</Filter>
-    </ClInclude>
-    <ClInclude Include="..\..\src\object\warning.h">
-      <Filter>object</Filter>
-    </ClInclude>
-    <ClInclude Include="..\..\src\io\inet.h">
-      <Filter>io</Filter>
-    </ClInclude>
-    <ClInclude Include="..\..\src\dungeon\quest.h">
-      <Filter>dungeon</Filter>
-    </ClInclude>
-    <ClInclude Include="..\..\src\core\scores.h">
-      <Filter>core</Filter>
-    </ClInclude>
-    <ClInclude Include="..\..\src\mspell\mspell-bolt.h">
-      <Filter>mspell</Filter>
-    </ClInclude>
-    <ClInclude Include="..\..\src\mspell\mspell-breath.h">
-      <Filter>mspell</Filter>
-    </ClInclude>
-    <ClInclude Include="..\..\src\mspell\mspell-curse.h">
-      <Filter>mspell</Filter>
-    </ClInclude>
-    <ClInclude Include="..\..\src\mspell\mspell-damage-calculator.h">
-      <Filter>mspell</Filter>
-    </ClInclude>
-    <ClInclude Include="..\..\src\mspell\mspell-learn-checker.h">
-      <Filter>mspell</Filter>
-    </ClInclude>
-    <ClInclude Include="..\..\src\mspell\mspell-ball.h">
-      <Filter>mspell</Filter>
-    </ClInclude>
-    <ClInclude Include="..\..\src\mspell\mspell-summon.h">
-      <Filter>mspell</Filter>
-    </ClInclude>
-    <ClInclude Include="..\..\src\mspell\mspell-type.h">
-      <Filter>mspell</Filter>
-    </ClInclude>
-    <ClInclude Include="..\..\src\mspell\mspell-util.h">
-      <Filter>mspell</Filter>
-    </ClInclude>
-    <ClInclude Include="..\..\src\mspell\mspell-floor.h">
-      <Filter>mspell</Filter>
-    </ClInclude>
-    <ClInclude Include="..\..\src\mspell\mspell-status.h">
-      <Filter>mspell</Filter>
-    </ClInclude>
-    <ClInclude Include="..\..\src\mspell\mspell-special.h">
-      <Filter>mspell</Filter>
-    </ClInclude>
-    <ClInclude Include="..\..\src\mspell\mspell-particularity.h">
-      <Filter>mspell</Filter>
-    </ClInclude>
-    <ClInclude Include="..\..\src\mspell\assign-monster-spell.h">
-      <Filter>mspell</Filter>
-    </ClInclude>
-    <ClInclude Include="..\..\src\birth\birth-util.h">
-      <Filter>birth</Filter>
-    </ClInclude>
-    <ClInclude Include="..\..\src\birth\birth-select-realm.h">
-      <Filter>birth</Filter>
-    </ClInclude>
-    <ClInclude Include="..\..\src\birth\quick-start.h">
-      <Filter>birth</Filter>
-    </ClInclude>
-    <ClInclude Include="..\..\src\birth\birth-stat.h">
-      <Filter>birth</Filter>
-    </ClInclude>
-    <ClInclude Include="..\..\src\birth\history-generator.h">
-      <Filter>birth</Filter>
-    </ClInclude>
-    <ClInclude Include="..\..\src\birth\birth-body-spec.h">
-      <Filter>birth</Filter>
-    </ClInclude>
-    <ClInclude Include="..\..\src\birth\initial-equipments-table.h">
-      <Filter>birth</Filter>
-    </ClInclude>
-    <ClInclude Include="..\..\src\view\display-birth.h">
-      <Filter>view</Filter>
-    </ClInclude>
-    <ClInclude Include="..\..\src\birth\inventory-initializer.h">
-      <Filter>birth</Filter>
-    </ClInclude>
-    <ClInclude Include="..\..\src\birth\game-play-initializer.h">
-      <Filter>birth</Filter>
-    </ClInclude>
-    <ClInclude Include="..\..\src\birth\history-editor.h">
-      <Filter>birth</Filter>
-    </ClInclude>
-    <ClInclude Include="..\..\src\birth\birth-select-race.h">
-      <Filter>birth</Filter>
-    </ClInclude>
-    <ClInclude Include="..\..\src\birth\birth-select-class.h">
-      <Filter>birth</Filter>
-    </ClInclude>
-    <ClInclude Include="..\..\src\birth\birth-select-personality.h">
-      <Filter>birth</Filter>
-    </ClInclude>
-    <ClInclude Include="..\..\src\birth\auto-roller.h">
-      <Filter>birth</Filter>
-    </ClInclude>
-    <ClInclude Include="..\..\src\birth\birth-wizard.h">
-      <Filter>birth</Filter>
-    </ClInclude>
-    <ClInclude Include="..\..\src\birth\character-builder.h">
-      <Filter>birth</Filter>
-    </ClInclude>
-    <ClInclude Include="..\..\src\birth\history.h">
-      <Filter>birth</Filter>
-    </ClInclude>
-    <ClInclude Include="..\..\src\io\files-util.h">
-      <Filter>io</Filter>
-    </ClInclude>
-    <ClInclude Include="..\..\src\io\pref-file-expressor.h">
-      <Filter>io</Filter>
-    </ClInclude>
-    <ClInclude Include="..\..\src\market\arena.h">
-      <Filter>market</Filter>
-    </ClInclude>
-    <ClInclude Include="..\..\src\market\bounty.h">
-      <Filter>market</Filter>
-    </ClInclude>
-    <ClInclude Include="..\..\src\market\bounty-prize-table.h">
-      <Filter>market</Filter>
-    </ClInclude>
-    <ClInclude Include="..\..\src\market\building-recharger.h">
-      <Filter>market</Filter>
-    </ClInclude>
-    <ClInclude Include="..\..\src\market\building-quest.h">
-      <Filter>market</Filter>
-    </ClInclude>
-    <ClInclude Include="..\..\src\market\building-service.h">
-      <Filter>market</Filter>
-    </ClInclude>
-    <ClInclude Include="..\..\src\market\building-craft-weapon.h">
-      <Filter>market</Filter>
-    </ClInclude>
-    <ClInclude Include="..\..\src\market\building-craft-armor.h">
-      <Filter>market</Filter>
-    </ClInclude>
-    <ClInclude Include="..\..\src\market\building-craft-fix.h">
-      <Filter>market</Filter>
-    </ClInclude>
-    <ClInclude Include="..\..\src\market\building-monster.h">
-      <Filter>market</Filter>
-    </ClInclude>
-    <ClInclude Include="..\..\src\market\building-enchanter.h">
-      <Filter>market</Filter>
-    </ClInclude>
-    <ClInclude Include="..\..\src\market\building-actions-table.h">
-      <Filter>market</Filter>
-    </ClInclude>
-    <ClInclude Include="..\..\src\store\say-comments.h">
-      <Filter>store</Filter>
-    </ClInclude>
-    <ClInclude Include="..\..\src\store\store.h">
-      <Filter>store</Filter>
-    </ClInclude>
-    <ClInclude Include="..\..\src\store\store-owner-comments.h">
-      <Filter>store</Filter>
-    </ClInclude>
-    <ClInclude Include="..\..\src\store\store-owners.h">
-      <Filter>store</Filter>
-    </ClInclude>
-    <ClInclude Include="..\..\src\store\rumor.h">
-      <Filter>store</Filter>
-    </ClInclude>
-    <ClInclude Include="..\..\src\store\store-util.h">
-      <Filter>store</Filter>
-    </ClInclude>
-    <ClInclude Include="..\..\src\store\black-market.h">
-      <Filter>store</Filter>
-    </ClInclude>
-    <ClInclude Include="..\..\src\combat\attack-power-table.h">
-      <Filter>combat</Filter>
-    </ClInclude>
-    <ClInclude Include="..\..\src\combat\hallucination-attacks-table.h">
-      <Filter>combat</Filter>
-    </ClInclude>
-    <ClInclude Include="..\..\src\combat\martial-arts-table.h">
-      <Filter>combat</Filter>
-    </ClInclude>
-    <ClInclude Include="..\..\src\combat\combat-options-type.h">
-      <Filter>combat</Filter>
-    </ClInclude>
-    <ClInclude Include="..\..\src\combat\attack-accuracy.h">
-      <Filter>combat</Filter>
-    </ClInclude>
-    <ClInclude Include="..\..\src\combat\slaying.h">
-      <Filter>combat</Filter>
-    </ClInclude>
-    <ClInclude Include="..\..\src\combat\attack-criticality.h">
-      <Filter>combat</Filter>
-    </ClInclude>
-    <ClInclude Include="..\..\src\inventory\inventory-damage.h">
-      <Filter>inventory</Filter>
-    </ClInclude>
-    <ClInclude Include="..\..\src\mind\monk-attack.h">
-      <Filter>mind</Filter>
-    </ClInclude>
-    <ClInclude Include="..\..\src\object\object-mark-types.h">
-      <Filter>object</Filter>
-    </ClInclude>
-    <ClInclude Include="..\..\src\object\item-use-flags.h">
-      <Filter>object</Filter>
-    </ClInclude>
-    <ClInclude Include="..\..\src\combat\aura-counterattack.h">
-      <Filter>combat</Filter>
-    </ClInclude>
-    <ClInclude Include="..\..\src\pet\pet-util.h">
-      <Filter>pet</Filter>
-    </ClInclude>
-    <ClInclude Include="..\..\src\pet\pet-fall-off.h">
-      <Filter>pet</Filter>
-    </ClInclude>
-    <ClInclude Include="..\..\src\cmd-item\cmd-eat.h">
-      <Filter>cmd-item</Filter>
-    </ClInclude>
-    <ClInclude Include="..\..\src\cmd-item\cmd-item.h">
-      <Filter>cmd-item</Filter>
-    </ClInclude>
-    <ClInclude Include="..\..\src\cmd-item\cmd-magiceat.h">
-      <Filter>cmd-item</Filter>
-    </ClInclude>
-    <ClInclude Include="..\..\src\cmd-item\cmd-quaff.h">
-      <Filter>cmd-item</Filter>
-    </ClInclude>
-    <ClInclude Include="..\..\src\cmd-item\cmd-read.h">
-      <Filter>cmd-item</Filter>
-    </ClInclude>
-    <ClInclude Include="..\..\src\cmd-item\cmd-smith.h">
-      <Filter>cmd-item</Filter>
-    </ClInclude>
-    <ClInclude Include="..\..\src\cmd-item\cmd-usestaff.h">
-      <Filter>cmd-item</Filter>
-    </ClInclude>
-    <ClInclude Include="..\..\src\cmd-item\cmd-zaprod.h">
-      <Filter>cmd-item</Filter>
-    </ClInclude>
-    <ClInclude Include="..\..\src\cmd-item\cmd-zapwand.h">
-      <Filter>cmd-item</Filter>
-    </ClInclude>
-    <ClInclude Include="..\..\src\cmd-io\cmd-diary.h">
-      <Filter>cmd-io</Filter>
-    </ClInclude>
-    <ClInclude Include="..\..\src\cmd-io\cmd-dump.h">
-      <Filter>cmd-io</Filter>
-    </ClInclude>
-    <ClInclude Include="..\..\src\cmd-io\cmd-gameoption.h">
-      <Filter>cmd-io</Filter>
-    </ClInclude>
-    <ClInclude Include="..\..\src\cmd-io\cmd-help.h">
-      <Filter>cmd-io</Filter>
-    </ClInclude>
-    <ClInclude Include="..\..\src\cmd-io\cmd-knowledge.h">
-      <Filter>cmd-io</Filter>
-    </ClInclude>
-    <ClInclude Include="..\..\src\cmd-io\cmd-macro.h">
-      <Filter>cmd-io</Filter>
-    </ClInclude>
-    <ClInclude Include="..\..\src\cmd-io\cmd-menu-content-table.h">
-      <Filter>cmd-io</Filter>
-    </ClInclude>
-    <ClInclude Include="..\..\src\cmd-io\cmd-process-screen.h">
-      <Filter>cmd-io</Filter>
-    </ClInclude>
-    <ClInclude Include="..\..\src\cmd-io\cmd-save.h">
-      <Filter>cmd-io</Filter>
-    </ClInclude>
-    <ClInclude Include="..\..\src\cmd-io\diary-subtitle-table.h">
-      <Filter>cmd-io</Filter>
-    </ClInclude>
-    <ClInclude Include="..\..\src\cmd-io\feeling-table.h">
-      <Filter>cmd-io</Filter>
-    </ClInclude>
-    <ClInclude Include="..\..\src\cmd-action\cmd-attack.h">
-      <Filter>cmd-action</Filter>
-    </ClInclude>
-    <ClInclude Include="..\..\src\cmd-action\cmd-hissatsu.h">
-      <Filter>cmd-action</Filter>
-    </ClInclude>
-    <ClInclude Include="..\..\src\cmd-action\cmd-mane.h">
-      <Filter>cmd-action</Filter>
-    </ClInclude>
-    <ClInclude Include="..\..\src\cmd-action\cmd-pet.h">
-      <Filter>cmd-action</Filter>
-    </ClInclude>
-    <ClInclude Include="..\..\src\cmd-action\cmd-spell.h">
-      <Filter>cmd-action</Filter>
-    </ClInclude>
-    <ClInclude Include="..\..\src\cmd-io\cmd-autopick.h">
-      <Filter>cmd-io</Filter>
-    </ClInclude>
-    <ClInclude Include="..\..\src\knowledge\lighting-level-table.h">
-      <Filter>knowledge</Filter>
-    </ClInclude>
-    <ClInclude Include="..\..\src\knowledge\monster-group-table.h">
-      <Filter>knowledge</Filter>
-    </ClInclude>
-    <ClInclude Include="..\..\src\io-dump\dump-util.h">
-      <Filter>io-dump</Filter>
-    </ClInclude>
-    <ClInclude Include="..\..\src\io-dump\character-dump.h">
-      <Filter>io-dump</Filter>
-    </ClInclude>
-    <ClInclude Include="..\..\src\io-dump\dump-remover.h">
-      <Filter>io-dump</Filter>
-    </ClInclude>
-    <ClInclude Include="..\..\src\io-dump\player-status-dump.h">
-      <Filter>io-dump</Filter>
-    </ClInclude>
-    <ClInclude Include="..\..\src\io-dump\special-class-dump.h">
-      <Filter>io-dump</Filter>
-    </ClInclude>
-    <ClInclude Include="..\..\src\knowledge\object-group-table.h">
-      <Filter>knowledge</Filter>
-    </ClInclude>
-    <ClInclude Include="..\..\src\floor\floor-object.h">
-      <Filter>floor</Filter>
-    </ClInclude>
-    <ClInclude Include="..\..\src\view\object-describer.h">
-      <Filter>view</Filter>
-    </ClInclude>
-    <ClInclude Include="..\..\src\inventory\inventory-object.h">
-      <Filter>inventory</Filter>
-    </ClInclude>
-    <ClInclude Include="..\..\src\object\object-value.h">
-      <Filter>object</Filter>
-    </ClInclude>
-    <ClInclude Include="..\..\src\realm\realm-names-table.h">
-      <Filter>realm</Filter>
-    </ClInclude>
-    <ClInclude Include="..\..\src\cmd-building\cmd-building.h">
-      <Filter>cmd-building</Filter>
-    </ClInclude>
-    <ClInclude Include="..\..\src\cmd-building\cmd-inn.h">
-      <Filter>cmd-building</Filter>
-    </ClInclude>
-    <ClInclude Include="..\..\src\world\world-object.h">
-      <Filter>world</Filter>
-    </ClInclude>
-    <ClInclude Include="..\..\src\object\object-generator.h">
-      <Filter>object</Filter>
-    </ClInclude>
-    <ClInclude Include="..\..\src\sv-definition\sv-armor-types.h">
-      <Filter>sv-definition</Filter>
-    </ClInclude>
-    <ClInclude Include="..\..\src\sv-definition\sv-bow-types.h">
-      <Filter>sv-definition</Filter>
-    </ClInclude>
-    <ClInclude Include="..\..\src\sv-definition\sv-digging-types.h">
-      <Filter>sv-definition</Filter>
-    </ClInclude>
-    <ClInclude Include="..\..\src\sv-definition\sv-food-types.h">
-      <Filter>sv-definition</Filter>
-    </ClInclude>
-    <ClInclude Include="..\..\src\sv-definition\sv-lite-types.h">
-      <Filter>sv-definition</Filter>
-    </ClInclude>
-    <ClInclude Include="..\..\src\sv-definition\sv-other-types.h">
-      <Filter>sv-definition</Filter>
-    </ClInclude>
-    <ClInclude Include="..\..\src\sv-definition\sv-potion-types.h">
-      <Filter>sv-definition</Filter>
-    </ClInclude>
-    <ClInclude Include="..\..\src\sv-definition\sv-ring-types.h">
-      <Filter>sv-definition</Filter>
-    </ClInclude>
-    <ClInclude Include="..\..\src\sv-definition\sv-protector-types.h">
-      <Filter>sv-definition</Filter>
-    </ClInclude>
-    <ClInclude Include="..\..\src\sv-definition\sv-rod-types.h">
-      <Filter>sv-definition</Filter>
-    </ClInclude>
-    <ClInclude Include="..\..\src\sv-definition\sv-scroll-types.h">
-      <Filter>sv-definition</Filter>
-    </ClInclude>
-    <ClInclude Include="..\..\src\sv-definition\sv-staff-types.h">
-      <Filter>sv-definition</Filter>
-    </ClInclude>
-    <ClInclude Include="..\..\src\sv-definition\sv-wand-types.h">
-      <Filter>sv-definition</Filter>
-    </ClInclude>
-    <ClInclude Include="..\..\src\sv-definition\sv-weapon-types.h">
-      <Filter>sv-definition</Filter>
-    </ClInclude>
-    <ClInclude Include="..\..\src\object-enchant\item-apply-magic.h">
-      <Filter>object-enchant</Filter>
-    </ClInclude>
-    <ClInclude Include="..\..\src\object-enchant\item-feeling.h">
-      <Filter>object-enchant</Filter>
-    </ClInclude>
-    <ClInclude Include="..\..\src\object-enchant\object-boost.h">
-      <Filter>object-enchant</Filter>
-    </ClInclude>
-    <ClInclude Include="..\..\src\object-enchant\object-curse.h">
-      <Filter>object-enchant</Filter>
-    </ClInclude>
-    <ClInclude Include="..\..\src\object-enchant\object-ego.h">
-      <Filter>object-enchant</Filter>
-    </ClInclude>
-    <ClInclude Include="..\..\src\object-enchant\old-ego-extra-values.h">
-      <Filter>object-enchant</Filter>
-    </ClInclude>
-    <ClInclude Include="..\..\src\object-enchant\special-object-flags.h">
-      <Filter>object-enchant</Filter>
-    </ClInclude>
-    <ClInclude Include="..\..\src\object-enchant\trc-types.h">
-      <Filter>object-enchant</Filter>
-    </ClInclude>
-    <ClInclude Include="..\..\src\object-enchant\tr-types.h">
-      <Filter>object-enchant</Filter>
-    </ClInclude>
-    <ClInclude Include="..\..\src\sv-definition\sv-amulet-types.h">
-      <Filter>sv-definition</Filter>
-    </ClInclude>
-    <ClInclude Include="..\..\src\object\tval-types.h">
-      <Filter>object</Filter>
-    </ClInclude>
-    <ClInclude Include="..\..\src\object-enchant\apply-magic-weapon.h">
-      <Filter>object-enchant</Filter>
-    </ClInclude>
-    <ClInclude Include="..\..\src\object-enchant\apply-magic-armor.h">
-      <Filter>object-enchant</Filter>
-    </ClInclude>
-    <ClInclude Include="..\..\src\object-enchant\enchanter-base.h">
-      <Filter>object-enchant</Filter>
-    </ClInclude>
-    <ClInclude Include="..\..\src\object-enchant\apply-magic-others.h">
-      <Filter>object-enchant</Filter>
-    </ClInclude>
-    <ClInclude Include="..\..\src\object-enchant\apply-magic.h">
-      <Filter>object-enchant</Filter>
-    </ClInclude>
-    <ClInclude Include="..\..\src\perception\object-perception.h">
-      <Filter>perception</Filter>
-    </ClInclude>
-    <ClInclude Include="..\..\src\perception\simple-perception.h">
-      <Filter>perception</Filter>
-    </ClInclude>
-    <ClInclude Include="..\..\src\object\object-value-calc.h">
-      <Filter>object</Filter>
-    </ClInclude>
-    <ClInclude Include="..\..\src\util\object-sort.h">
-      <Filter>util</Filter>
-    </ClInclude>
-    <ClInclude Include="..\..\src\object\object-stack.h">
-      <Filter>object</Filter>
-    </ClInclude>
-    <ClInclude Include="..\..\src\spell\spells-describer.h">
-      <Filter>spell</Filter>
-    </ClInclude>
-    <ClInclude Include="..\..\src\spell\range-calc.h">
-      <Filter>spell</Filter>
-    </ClInclude>
-    <ClInclude Include="..\..\src\realm\realm-hex-numbers.h">
-      <Filter>realm</Filter>
-    </ClInclude>
-    <ClInclude Include="..\..\src\realm\realm-song-numbers.h">
-      <Filter>realm</Filter>
-    </ClInclude>
-    <ClInclude Include="..\..\src\specific-object\bow.h">
-      <Filter>specific-object</Filter>
-    </ClInclude>
-    <ClInclude Include="..\..\src\specific-object\chest.h">
-      <Filter>specific-object</Filter>
-    </ClInclude>
-    <ClInclude Include="..\..\src\specific-object\death-scythe.h">
-      <Filter>specific-object</Filter>
-    </ClInclude>
-    <ClInclude Include="..\..\src\specific-object\torch.h">
-      <Filter>specific-object</Filter>
-    </ClInclude>
-    <ClInclude Include="..\..\src\spell\spells-staff-only.h">
-      <Filter>spell</Filter>
-    </ClInclude>
-    <ClInclude Include="..\..\src\spell-kind\spells-beam.h">
-      <Filter>spell-kind</Filter>
-    </ClInclude>
-    <ClInclude Include="..\..\src\spell-kind\spells-detection.h">
-      <Filter>spell-kind</Filter>
-    </ClInclude>
-    <ClInclude Include="..\..\src\spell-kind\spells-floor.h">
-      <Filter>spell-kind</Filter>
-    </ClInclude>
-    <ClInclude Include="..\..\src\spell-kind\spells-genocide.h">
-      <Filter>spell-kind</Filter>
-    </ClInclude>
-    <ClInclude Include="..\..\src\spell-kind\spells-launcher.h">
-      <Filter>spell-kind</Filter>
-    </ClInclude>
-    <ClInclude Include="..\..\src\spell-kind\spells-lite.h">
-      <Filter>spell-kind</Filter>
-    </ClInclude>
-    <ClInclude Include="..\..\src\spell-kind\spells-neighbor.h">
-      <Filter>spell-kind</Filter>
-    </ClInclude>
-    <ClInclude Include="..\..\src\spell-kind\spells-pet.h">
-      <Filter>spell-kind</Filter>
-    </ClInclude>
-    <ClInclude Include="..\..\src\spell-kind\spells-sight.h">
-      <Filter>spell-kind</Filter>
-    </ClInclude>
-    <ClInclude Include="..\..\src\spell-kind\spells-specific-bolt.h">
-      <Filter>spell-kind</Filter>
-    </ClInclude>
-    <ClInclude Include="..\..\src\spell-kind\spells-teleport.h">
-      <Filter>spell-kind</Filter>
-    </ClInclude>
-    <ClInclude Include="..\..\src\spell-kind\spells-charm.h">
-      <Filter>spell-kind</Filter>
-    </ClInclude>
-    <ClInclude Include="..\..\src\mind\mind-cavalry.h">
-      <Filter>mind</Filter>
-    </ClInclude>
-    <ClInclude Include="..\..\src\mind\mind-force-trainer.h">
-      <Filter>mind</Filter>
-    </ClInclude>
-    <ClInclude Include="..\..\src\mind\mind-mindcrafter.h">
-      <Filter>mind</Filter>
-    </ClInclude>
-    <ClInclude Include="..\..\src\mind\mind-mirror-master.h">
-      <Filter>mind</Filter>
-    </ClInclude>
-    <ClInclude Include="..\..\src\mind\mind-ninja.h">
-      <Filter>mind</Filter>
-    </ClInclude>
-    <ClInclude Include="..\..\src\mind\mind-samurai.h">
-      <Filter>mind</Filter>
-    </ClInclude>
-    <ClInclude Include="..\..\src\mind\mind-warrior.h">
-      <Filter>mind</Filter>
-    </ClInclude>
-    <ClInclude Include="..\..\src\mind\mind-warrior-mage.h">
-      <Filter>mind</Filter>
-    </ClInclude>
-    <ClInclude Include="..\..\src\spell-realm\spells-crusade.h">
-      <Filter>spell-realm</Filter>
-    </ClInclude>
-    <ClInclude Include="..\..\src\spell-realm\spells-hex.h">
-      <Filter>spell-realm</Filter>
-    </ClInclude>
-    <ClInclude Include="..\..\src\spell-kind\spells-random.h">
-      <Filter>spell-kind</Filter>
-    </ClInclude>
-    <ClInclude Include="..\..\src\spell-kind\spells-grid.h">
-      <Filter>spell-kind</Filter>
-    </ClInclude>
-    <ClInclude Include="..\..\src\spell-kind\earthquake.h">
-      <Filter>spell-kind</Filter>
-    </ClInclude>
-    <ClInclude Include="..\..\src\spell-realm\spells-trump.h">
-      <Filter>spell-realm</Filter>
-    </ClInclude>
-    <ClInclude Include="..\..\src\player-attack\attack-chaos-effect.h">
-      <Filter>player-attack</Filter>
-    </ClInclude>
-    <ClInclude Include="..\..\src\player-attack\blood-sucking-processor.h">
-      <Filter>player-attack</Filter>
-    </ClInclude>
-    <ClInclude Include="..\..\src\player-attack\player-attack.h">
-      <Filter>player-attack</Filter>
-    </ClInclude>
-    <ClInclude Include="..\..\src\player-attack\player-attack-util.h">
-      <Filter>player-attack</Filter>
-    </ClInclude>
-    <ClInclude Include="..\..\src\monster-attack\insults-moans.h">
-      <Filter>monster-attack</Filter>
-    </ClInclude>
-    <ClInclude Include="..\..\src\monster-attack\monster-attack-describer.h">
-      <Filter>monster-attack</Filter>
-    </ClInclude>
-    <ClInclude Include="..\..\src\monster-attack\monster-attack-effect.h">
-      <Filter>monster-attack</Filter>
-    </ClInclude>
-    <ClInclude Include="..\..\src\monster-attack\monster-attack-player.h">
-      <Filter>monster-attack</Filter>
-    </ClInclude>
-    <ClInclude Include="..\..\src\monster-attack\monster-attack-status.h">
-      <Filter>monster-attack</Filter>
-    </ClInclude>
-    <ClInclude Include="..\..\src\monster-attack\monster-attack-switcher.h">
-      <Filter>monster-attack</Filter>
-    </ClInclude>
-    <ClInclude Include="..\..\src\monster-attack\monster-attack-types.h">
-      <Filter>monster-attack</Filter>
-    </ClInclude>
-    <ClInclude Include="..\..\src\monster-attack\monster-attack-util.h">
-      <Filter>monster-attack</Filter>
-    </ClInclude>
-    <ClInclude Include="..\..\src\monster-attack\monster-eating.h">
-      <Filter>monster-attack</Filter>
-    </ClInclude>
-    <ClInclude Include="..\..\src\melee\melee-postprocess.h">
-      <Filter>melee</Filter>
-    </ClInclude>
-    <ClInclude Include="..\..\src\melee\melee-switcher.h">
-      <Filter>melee</Filter>
-    </ClInclude>
-    <ClInclude Include="..\..\src\melee\melee-util.h">
-      <Filter>melee</Filter>
-    </ClInclude>
-    <ClInclude Include="..\..\src\melee\monster-attack-monster.h">
-      <Filter>melee</Filter>
-    </ClInclude>
-    <ClInclude Include="..\..\src\object-enchant\vorpal-weapon.h">
-      <Filter>object-enchant</Filter>
-    </ClInclude>
-    <ClInclude Include="..\..\src\info-reader\race-info-tokens-table.h">
-      <Filter>info-reader</Filter>
-    </ClInclude>
-    <ClInclude Include="..\..\src\info-reader\kind-info-tokens-table.h">
-      <Filter>info-reader</Filter>
-    </ClInclude>
-    <ClInclude Include="..\..\src\info-reader\dungeon-info-tokens-table.h">
-      <Filter>info-reader</Filter>
-    </ClInclude>
-    <ClInclude Include="..\..\src\term\term-color-types.h">
-      <Filter>term</Filter>
-    </ClInclude>
-    <ClInclude Include="..\..\src\info-reader\info-reader-util.h">
-      <Filter>info-reader</Filter>
-    </ClInclude>
-    <ClInclude Include="..\..\src\info-reader\parse-error-types.h">
-      <Filter>info-reader</Filter>
-    </ClInclude>
-    <ClInclude Include="..\..\src\info-reader\feature-reader.h">
-      <Filter>info-reader</Filter>
-    </ClInclude>
-    <ClInclude Include="..\..\src\info-reader\feature-info-tokens-table.h">
-      <Filter>info-reader</Filter>
-    </ClInclude>
-    <ClInclude Include="..\..\src\info-reader\vault-reader.h">
-      <Filter>info-reader</Filter>
-    </ClInclude>
-    <ClInclude Include="..\..\src\info-reader\kind-reader.h">
-      <Filter>info-reader</Filter>
-    </ClInclude>
-    <ClInclude Include="..\..\src\info-reader\artifact-reader.h">
-      <Filter>info-reader</Filter>
-    </ClInclude>
-    <ClInclude Include="..\..\src\info-reader\ego-reader.h">
-      <Filter>info-reader</Filter>
-    </ClInclude>
-    <ClInclude Include="..\..\src\info-reader\dungeon-reader.h">
-      <Filter>info-reader</Filter>
-    </ClInclude>
-    <ClInclude Include="..\..\src\info-reader\skill-reader.h">
-      <Filter>info-reader</Filter>
-    </ClInclude>
-    <ClInclude Include="..\..\src\info-reader\magic-reader.h">
-      <Filter>info-reader</Filter>
-    </ClInclude>
-    <ClInclude Include="..\..\src\info-reader\race-reader.h">
-      <Filter>info-reader</Filter>
-    </ClInclude>
-    <ClInclude Include="..\..\src\info-reader\general-parser.h">
-      <Filter>info-reader</Filter>
-    </ClInclude>
-    <ClInclude Include="..\..\src\info-reader\random-grid-effect-types.h">
-      <Filter>info-reader</Filter>
-    </ClInclude>
-    <ClInclude Include="..\..\src\floor\fixed-map-generator.h">
-      <Filter>floor</Filter>
-    </ClInclude>
-    <ClInclude Include="..\..\src\info-reader\fixed-map-parser.h">
-      <Filter>info-reader</Filter>
-    </ClInclude>
-    <ClInclude Include="..\..\src\perception\identification.h">
-      <Filter>perception</Filter>
-    </ClInclude>
-    <ClInclude Include="..\..\src\core\visuals-reseter.h">
-      <Filter>core</Filter>
-    </ClInclude>
-    <ClInclude Include="..\..\src\object-enchant\trg-types.h">
-      <Filter>object-enchant</Filter>
-    </ClInclude>
-    <ClInclude Include="..\..\src\object\object-flags.h">
-      <Filter>object</Filter>
-    </ClInclude>
-    <ClInclude Include="..\..\src\object\object-info.h">
-      <Filter>object</Filter>
-    </ClInclude>
-    <ClInclude Include="..\..\src\object-enchant\dragon-breaths-table.h">
-      <Filter>object-enchant</Filter>
-    </ClInclude>
-    <ClInclude Include="..\..\src\object-enchant\activation-info-table.h">
-      <Filter>object-enchant</Filter>
-    </ClInclude>
-    <ClInclude Include="..\..\src\monster-race\race-indice-types.h">
-      <Filter>monster-race</Filter>
-    </ClInclude>
-    <ClInclude Include="..\..\src\monster-race\monster-race.h">
-      <Filter>monster-race</Filter>
-    </ClInclude>
-    <ClInclude Include="..\..\src\monster-race\monster-race-hook.h">
-      <Filter>monster-race</Filter>
-    </ClInclude>
-    <ClInclude Include="..\..\src\mind\drs-types.h">
-      <Filter>mind</Filter>
-    </ClInclude>
-    <ClInclude Include="..\..\src\monster\monster-flag-types.h">
-      <Filter>monster</Filter>
-    </ClInclude>
-    <ClInclude Include="..\..\src\mind\mind-sniper.h">
-      <Filter>mind</Filter>
-    </ClInclude>
-    <ClInclude Include="..\..\src\monster\smart-learn-types.h">
-      <Filter>monster</Filter>
-    </ClInclude>
-    <ClInclude Include="..\..\src\room\rooms-pit-nest.h">
-      <Filter>room</Filter>
-    </ClInclude>
-    <ClInclude Include="..\..\src\monster\monster-description-types.h">
-      <Filter>monster</Filter>
-    </ClInclude>
-    <ClInclude Include="..\..\src\monster\monster-timed-effect-types.h">
-      <Filter>monster</Filter>
-    </ClInclude>
-    <ClInclude Include="..\..\src\player\eldritch-horror.h">
-      <Filter>player</Filter>
-    </ClInclude>
-    <ClInclude Include="..\..\src\system\monster-type-definition.h">
-      <Filter>system</Filter>
-    </ClInclude>
-    <ClInclude Include="..\..\src\monster\monster-processor-util.h">
-      <Filter>monster</Filter>
-    </ClInclude>
-    <ClInclude Include="..\..\src\monster\monster-processor.h">
-      <Filter>monster</Filter>
-    </ClInclude>
-    <ClInclude Include="..\..\src\core\speed-table.h">
-      <Filter>core</Filter>
-    </ClInclude>
-    <ClInclude Include="..\..\src\system\object-type-definition.h">
-      <Filter>system</Filter>
-    </ClInclude>
-    <ClInclude Include="..\..\src\monster\monster-util.h">
-      <Filter>monster</Filter>
-    </ClInclude>
-    <ClInclude Include="..\..\src\monster-race\race-flags1.h">
-      <Filter>monster-race</Filter>
-    </ClInclude>
-    <ClInclude Include="..\..\src\monster-race\race-flags2.h">
-      <Filter>monster-race</Filter>
-    </ClInclude>
-    <ClInclude Include="..\..\src\monster-race\race-flags3.h">
-      <Filter>monster-race</Filter>
-    </ClInclude>
-    <ClInclude Include="..\..\src\monster-race\race-flags7.h">
-      <Filter>monster-race</Filter>
-    </ClInclude>
-    <ClInclude Include="..\..\src\monster-race\race-flags9.h">
-      <Filter>monster-race</Filter>
-    </ClInclude>
-    <ClInclude Include="..\..\src\monster-race\race-flags-resistance.h">
-      <Filter>monster-race</Filter>
-    </ClInclude>
-    <ClInclude Include="..\..\src\monster-race\race-flags8.h">
-      <Filter>monster-race</Filter>
-    </ClInclude>
-    <ClInclude Include="..\..\src\mspell\summon-checker.h">
-      <Filter>mspell</Filter>
-    </ClInclude>
-    <ClInclude Include="..\..\src\cmd-io\cmd-lore.h">
-      <Filter>cmd-io</Filter>
-    </ClInclude>
-    <ClInclude Include="..\..\src\view\display-monster-status.h">
-      <Filter>view</Filter>
-    </ClInclude>
-    <ClInclude Include="..\..\src\monster\monster-info.h">
-      <Filter>monster</Filter>
-    </ClInclude>
-    <ClInclude Include="..\..\src\monster\monster-describer.h">
-      <Filter>monster</Filter>
-    </ClInclude>
-    <ClInclude Include="..\..\src\monster\monster-compaction.h">
-      <Filter>monster</Filter>
-    </ClInclude>
-    <ClInclude Include="..\..\src\monster\monster-list.h">
-      <Filter>monster</Filter>
-    </ClInclude>
-    <ClInclude Include="..\..\src\lore\lore-store.h">
-      <Filter>lore</Filter>
-    </ClInclude>
-    <ClInclude Include="..\..\src\lore\monster-lore.h">
-      <Filter>lore</Filter>
-    </ClInclude>
-    <ClInclude Include="..\..\src\lore\lore-util.h">
-      <Filter>lore</Filter>
-    </ClInclude>
-    <ClInclude Include="..\..\src\view\display-lore.h">
-      <Filter>view</Filter>
-    </ClInclude>
-    <ClInclude Include="..\..\src\lore\lore-calculator.h">
-      <Filter>lore</Filter>
-    </ClInclude>
-    <ClInclude Include="..\..\src\lore\magic-types-setter.h">
-      <Filter>lore</Filter>
-    </ClInclude>
-    <ClInclude Include="..\..\src\view\display-lore-magics.h">
-      <Filter>view</Filter>
-    </ClInclude>
-    <ClInclude Include="..\..\src\view\display-lore-status.h">
-      <Filter>view</Filter>
-    </ClInclude>
-    <ClInclude Include="..\..\src\view\display-lore-drops.h">
-      <Filter>view</Filter>
-    </ClInclude>
-    <ClInclude Include="..\..\src\lore\combat-types-setter.h">
-      <Filter>lore</Filter>
-    </ClInclude>
-    <ClInclude Include="..\..\src\view\display-lore-attacks.h">
-      <Filter>view</Filter>
-    </ClInclude>
-    <ClInclude Include="..\..\src\monster-attack\monster-attack-processor.h">
-      <Filter>monster-attack</Filter>
-    </ClInclude>
-    <ClInclude Include="..\..\src\monster-floor\monster-death.h">
-      <Filter>monster-floor</Filter>
-    </ClInclude>
-    <ClInclude Include="..\..\src\monster-floor\monster-direction.h">
-      <Filter>monster-floor</Filter>
-    </ClInclude>
-    <ClInclude Include="..\..\src\monster-floor\monster-dist-offsets.h">
-      <Filter>monster-floor</Filter>
-    </ClInclude>
-    <ClInclude Include="..\..\src\monster-floor\monster-generator.h">
-      <Filter>monster-floor</Filter>
-    </ClInclude>
-    <ClInclude Include="..\..\src\monster-floor\monster-move.h">
-      <Filter>monster-floor</Filter>
-    </ClInclude>
-    <ClInclude Include="..\..\src\monster-floor\monster-object.h">
-      <Filter>monster-floor</Filter>
-    </ClInclude>
-    <ClInclude Include="..\..\src\monster-floor\monster-remover.h">
-      <Filter>monster-floor</Filter>
-    </ClInclude>
-    <ClInclude Include="..\..\src\monster-floor\monster-runaway.h">
-      <Filter>monster-floor</Filter>
-    </ClInclude>
-    <ClInclude Include="..\..\src\monster-floor\monster-safety-hiding.h">
-      <Filter>monster-floor</Filter>
-    </ClInclude>
-    <ClInclude Include="..\..\src\monster-floor\place-monster-types.h">
-      <Filter>monster-floor</Filter>
-    </ClInclude>
-    <ClInclude Include="..\..\src\monster-floor\monster-sweep-grid.h">
-      <Filter>monster-floor</Filter>
-    </ClInclude>
-    <ClInclude Include="..\..\src\monster-floor\quantum-effect.h">
-      <Filter>monster-floor</Filter>
-    </ClInclude>
-    <ClInclude Include="..\..\src\monster-floor\one-monster-placer.h">
-      <Filter>monster-floor</Filter>
-    </ClInclude>
-    <ClInclude Include="..\..\src\monster-floor\monster-summon.h">
-      <Filter>monster-floor</Filter>
-    </ClInclude>
-    <ClInclude Include="..\..\src\system\game-option-types.h">
-      <Filter>system</Filter>
-    </ClInclude>
-    <ClInclude Include="..\..\src\game-option\input-options.h">
-      <Filter>game-option</Filter>
-    </ClInclude>
-    <ClInclude Include="..\..\src\game-option\map-screen-options.h">
-      <Filter>game-option</Filter>
-    </ClInclude>
-    <ClInclude Include="..\..\src\game-option\text-display-options.h">
-      <Filter>game-option</Filter>
-    </ClInclude>
-    <ClInclude Include="..\..\src\game-option\game-play-options.h">
-      <Filter>game-option</Filter>
-    </ClInclude>
-    <ClInclude Include="..\..\src\game-option\disturbance-options.h">
-      <Filter>game-option</Filter>
-    </ClInclude>
-    <ClInclude Include="..\..\src\game-option\birth-options.h">
-      <Filter>game-option</Filter>
-    </ClInclude>
-    <ClInclude Include="..\..\src\game-option\auto-destruction-options.h">
-      <Filter>game-option</Filter>
-    </ClInclude>
-    <ClInclude Include="..\..\src\game-option\play-record-options.h">
-      <Filter>game-option</Filter>
-    </ClInclude>
-    <ClInclude Include="..\..\src\game-option\cheat-options.h">
-      <Filter>game-option</Filter>
-    </ClInclude>
-    <ClInclude Include="..\..\src\game-option\special-options.h">
-      <Filter>game-option</Filter>
-    </ClInclude>
-    <ClInclude Include="..\..\src\game-option\runtime-arguments.h">
-      <Filter>game-option</Filter>
-    </ClInclude>
-    <ClInclude Include="..\..\src\game-option\option-flags.h">
-      <Filter>game-option</Filter>
-    </ClInclude>
-    <ClInclude Include="..\..\src\game-option\option-types-table.h">
-      <Filter>game-option</Filter>
-    </ClInclude>
-    <ClInclude Include="..\..\src\util\angband-files.h">
-      <Filter>util</Filter>
-    </ClInclude>
-    <ClInclude Include="..\..\src\system\building-type-definition.h">
-      <Filter>system</Filter>
-    </ClInclude>
-    <ClInclude Include="..\..\src\player\player-personality-types.h">
-      <Filter>player</Filter>
-    </ClInclude>
-    <ClInclude Include="..\..\src\player\player-class-types.h">
-      <Filter>player</Filter>
-    </ClInclude>
-    <ClInclude Include="..\..\src\spell\spell-types.h">
-      <Filter>spell</Filter>
-    </ClInclude>
-    <ClInclude Include="..\..\src\system\monster-race-definition.h">
-      <Filter>system</Filter>
-    </ClInclude>
-    <ClInclude Include="..\..\src\player\player-race-types.h">
-      <Filter>player</Filter>
-    </ClInclude>
-    <ClInclude Include="..\..\src\realm\realm-types.h">
-      <Filter>realm</Filter>
-    </ClInclude>
-    <ClInclude Include="..\..\src\util\string-processor.h">
-      <Filter>util</Filter>
-    </ClInclude>
-    <ClInclude Include="..\..\src\cmd-io\macro-util.h">
-      <Filter>cmd-io</Filter>
-    </ClInclude>
-    <ClInclude Include="..\..\src\main\sound-of-music.h">
-      <Filter>main</Filter>
-    </ClInclude>
-    <ClInclude Include="..\..\src\io\input-key-acceptor.h">
-      <Filter>io</Filter>
-    </ClInclude>
-    <ClInclude Include="..\..\src\util\quarks.h">
-      <Filter>util</Filter>
-    </ClInclude>
-    <ClInclude Include="..\..\src\view\display-messages.h">
-      <Filter>view</Filter>
-    </ClInclude>
-    <ClInclude Include="..\..\src\locale\japanese.h">
-      <Filter>locale</Filter>
-    </ClInclude>
-    <ClInclude Include="..\..\src\locale\english.h">
-      <Filter>locale</Filter>
-    </ClInclude>
-    <ClInclude Include="..\..\src\core\asking-player.h">
-      <Filter>core</Filter>
-    </ClInclude>
-    <ClInclude Include="..\..\src\term\screen-processor.h">
-      <Filter>term</Filter>
-    </ClInclude>
-    <ClInclude Include="..\..\src\util\sort.h">
-      <Filter>util</Filter>
-    </ClInclude>
-    <ClInclude Include="..\..\src\io\input-key-requester.h">
-      <Filter>io</Filter>
-    </ClInclude>
-    <ClInclude Include="..\..\src\io\command-repeater.h">
-      <Filter>io</Filter>
-    </ClInclude>
-    <ClInclude Include="..\..\src\util\tag-sorter.h">
-      <Filter>util</Filter>
-    </ClInclude>
-    <ClInclude Include="..\..\src\game-option\cheat-types.h">
-      <Filter>game-option</Filter>
-    </ClInclude>
-    <ClInclude Include="..\..\src\util\int-char-converter.h">
-      <Filter>util</Filter>
-    </ClInclude>
-    <ClInclude Include="..\..\src\util\bit-flags-calculator.h">
-      <Filter>util</Filter>
-    </ClInclude>
-    <ClInclude Include="..\..\src\util\buffer-shaper.h">
-      <Filter>util</Filter>
-    </ClInclude>
-    <ClInclude Include="..\..\src\locale\language-switcher.h">
-      <Filter>locale</Filter>
-    </ClInclude>
-    <ClInclude Include="..\..\src\system\alloc-entry-definition.h">
-      <Filter>system</Filter>
-    </ClInclude>
-    <ClInclude Include="..\..\src\system\alloc-entries.h">
-      <Filter>system</Filter>
-    </ClInclude>
-    <ClInclude Include="..\..\src\spell-realm\spells-song.h">
-      <Filter>spell-realm</Filter>
-    </ClInclude>
-    <ClInclude Include="..\..\src\mind\mind-blue-mage.h">
-      <Filter>mind</Filter>
-    </ClInclude>
-    <ClInclude Include="..\..\src\mspell\monster-power-table.h">
-      <Filter>mspell</Filter>
-    </ClInclude>
-    <ClInclude Include="..\..\src\view\status-bars-table.h">
-      <Filter>view</Filter>
-    </ClInclude>
-    <ClInclude Include="..\..\src\core\window-redrawer.h">
-      <Filter>core</Filter>
-    </ClInclude>
-    <ClInclude Include="..\..\src\cmd-visual\cmd-map.h">
-      <Filter>cmd-visual</Filter>
-    </ClInclude>
-    <ClInclude Include="..\..\src\view\display-map.h">
-      <Filter>view</Filter>
-    </ClInclude>
-    <ClInclude Include="..\..\src\cmd-visual\cmd-draw.h">
-      <Filter>cmd-visual</Filter>
-    </ClInclude>
-    <ClInclude Include="..\..\src\cmd-visual\cmd-visuals.h">
-      <Filter>cmd-visual</Filter>
-    </ClInclude>
-    <ClInclude Include="..\..\src\floor\floor-util.h">
-      <Filter>floor</Filter>
-    </ClInclude>
-    <ClInclude Include="..\..\src\grid\lighting-colors-table.h">
-      <Filter>grid</Filter>
-    </ClInclude>
-    <ClInclude Include="..\..\src\io\cursor.h">
-      <Filter>io</Filter>
-    </ClInclude>
-    <ClInclude Include="..\..\src\io\screen-util.h">
-      <Filter>io</Filter>
-    </ClInclude>
-    <ClInclude Include="..\..\src\player\special-defense-types.h">
-      <Filter>player</Filter>
-    </ClInclude>
-    <ClInclude Include="..\..\src\realm\realm-demon.h">
-      <Filter>realm</Filter>
-    </ClInclude>
-    <ClInclude Include="..\..\src\wizard\tval-descriptions-table.h">
-      <Filter>wizard</Filter>
-    </ClInclude>
-    <ClInclude Include="..\..\src\wizard\spoiler-table.h">
-      <Filter>wizard</Filter>
-    </ClInclude>
-    <ClInclude Include="..\..\src\wizard\wizard-spells.h">
-      <Filter>wizard</Filter>
-    </ClInclude>
-    <ClInclude Include="..\..\src\spell-realm\spells-chaos.h">
-      <Filter>spell-realm</Filter>
-    </ClInclude>
-    <ClInclude Include="..\..\src\spell-kind\spells-curse-removal.h">
-      <Filter>spell-kind</Filter>
-    </ClInclude>
-    <ClInclude Include="..\..\src\spell-kind\spells-perception.h">
-      <Filter>spell-kind</Filter>
-    </ClInclude>
-    <ClInclude Include="..\..\src\mind\mind-mage.h">
-      <Filter>mind</Filter>
-    </ClInclude>
-    <ClInclude Include="..\..\src\spell\spell-info.h">
-      <Filter>spell</Filter>
-    </ClInclude>
-    <ClInclude Include="..\..\src\object-hook\hook-perception.h">
-      <Filter>object-hook</Filter>
-    </ClInclude>
-    <ClInclude Include="..\..\src\object-hook\hook-weapon.h">
-      <Filter>object-hook</Filter>
-    </ClInclude>
-    <ClInclude Include="..\..\src\object-hook\hook-bow.h">
-      <Filter>object-hook</Filter>
-    </ClInclude>
-    <ClInclude Include="..\..\src\object-hook\hook-armor.h">
-      <Filter>object-hook</Filter>
-    </ClInclude>
-    <ClInclude Include="..\..\src\object-hook\hook-checker.h">
-      <Filter>object-hook</Filter>
-    </ClInclude>
-    <ClInclude Include="..\..\src\object-hook\hook-expendable.h">
-      <Filter>object-hook</Filter>
-    </ClInclude>
-    <ClInclude Include="..\..\src\object-hook\hook-magic.h">
-      <Filter>object-hook</Filter>
-    </ClInclude>
-    <ClInclude Include="..\..\src\object-hook\hook-quest.h">
-      <Filter>object-hook</Filter>
-    </ClInclude>
-    <ClInclude Include="..\..\src\object-hook\hook-enchant.h">
-      <Filter>object-hook</Filter>
-    </ClInclude>
-    <ClInclude Include="..\..\src\mind\mind-weaponsmith.h">
-      <Filter>mind</Filter>
-    </ClInclude>
-    <ClInclude Include="..\..\src\object\item-tester-hooker.h">
-      <Filter>object</Filter>
-    </ClInclude>
-    <ClInclude Include="..\..\src\player\player-realm.h">
-      <Filter>player</Filter>
-    </ClInclude>
-    <ClInclude Include="..\..\src\status\sight-setter.h">
-      <Filter>status</Filter>
-    </ClInclude>
-    <ClInclude Include="..\..\src\status\buff-setter.h">
-      <Filter>status</Filter>
-    </ClInclude>
-    <ClInclude Include="..\..\src\status\bad-status-setter.h">
-      <Filter>status</Filter>
-    </ClInclude>
-    <ClInclude Include="..\..\src\wizard\wizard-messages.h">
-      <Filter>wizard</Filter>
-    </ClInclude>
-    <ClInclude Include="..\..\src\spell-realm\spells-craft.h">
-      <Filter>spell-realm</Filter>
-    </ClInclude>
-    <ClInclude Include="..\..\src\status\element-resistance.h">
-      <Filter>status</Filter>
-    </ClInclude>
-    <ClInclude Include="..\..\src\status\temporary-resistance.h">
-      <Filter>status</Filter>
-    </ClInclude>
-    <ClInclude Include="..\..\src\status\experience.h">
-      <Filter>status</Filter>
-    </ClInclude>
-    <ClInclude Include="..\..\src\spell-realm\spells-demon.h">
-      <Filter>spell-realm</Filter>
-    </ClInclude>
-    <ClInclude Include="..\..\src\mind\mind-magic-resistance.h">
-      <Filter>mind</Filter>
-    </ClInclude>
-    <ClInclude Include="..\..\src\status\base-status.h">
-      <Filter>status</Filter>
-    </ClInclude>
-    <ClInclude Include="..\..\src\status\body-improvement.h">
-      <Filter>status</Filter>
-    </ClInclude>
-    <ClInclude Include="..\..\src\mspell\mspell-dispel.h">
-      <Filter>mspell</Filter>
-    </ClInclude>
-    <ClInclude Include="..\..\src\status\shape-changer.h">
-      <Filter>status</Filter>
-    </ClInclude>
-    <ClInclude Include="..\..\src\status\action-setter.h">
-      <Filter>status</Filter>
-    </ClInclude>
-    <ClInclude Include="..\..\src\inventory\inventory-util.h">
-      <Filter>inventory</Filter>
-    </ClInclude>
-    <ClInclude Include="..\..\src\inventory\floor-item-getter.h">
-      <Filter>inventory</Filter>
-    </ClInclude>
-    <ClInclude Include="..\..\src\inventory\item-getter.h">
-      <Filter>inventory</Filter>
-    </ClInclude>
-    <ClInclude Include="..\..\src\floor\object-scanner.h">
-      <Filter>floor</Filter>
-    </ClInclude>
-    <ClInclude Include="..\..\src\inventory\inventory-describer.h">
-      <Filter>inventory</Filter>
-    </ClInclude>
-    <ClInclude Include="..\..\src\view\display-inventory.h">
-      <Filter>view</Filter>
-    </ClInclude>
-    <ClInclude Include="..\..\src\inventory\item-selection-util.h">
-      <Filter>inventory</Filter>
-    </ClInclude>
-    <ClInclude Include="..\..\src\inventory\inventory-slot-types.h">
-      <Filter>inventory</Filter>
-    </ClInclude>
-    <ClInclude Include="..\..\src\mutation\mutation-flag-types.h">
-      <Filter>mutation</Filter>
-    </ClInclude>
-    <ClInclude Include="..\..\src\spell-kind\spells-fetcher.h">
-      <Filter>spell-kind</Filter>
-    </ClInclude>
-    <ClInclude Include="..\..\src\spell-realm\spells-sorcery.h">
-      <Filter>spell-realm</Filter>
-    </ClInclude>
-    <ClInclude Include="..\..\src\spell-kind\spells-equipment.h">
-      <Filter>spell-kind</Filter>
-    </ClInclude>
-    <ClInclude Include="..\..\src\spell-kind\spells-polymorph.h">
-      <Filter>spell-kind</Filter>
-    </ClInclude>
-    <ClInclude Include="..\..\src\mutation\mutation-techniques.h">
-      <Filter>mutation</Filter>
-    </ClInclude>
-    <ClInclude Include="..\..\src\specific-object\death-crimson.h">
-      <Filter>specific-object</Filter>
-    </ClInclude>
-    <ClInclude Include="..\..\src\spell-kind\blood-curse.h">
-      <Filter>spell-kind</Filter>
-    </ClInclude>
-    <ClInclude Include="..\..\src\spell-kind\spells-world.h">
-      <Filter>spell-kind</Filter>
-    </ClInclude>
-    <ClInclude Include="..\..\src\spell-kind\spells-enchant.h">
-      <Filter>spell-kind</Filter>
-    </ClInclude>
-    <ClInclude Include="..\..\src\spell-kind\magic-item-recharger.h">
-      <Filter>spell-kind</Filter>
-    </ClInclude>
-    <ClInclude Include="..\..\src\load\load.h">
-      <Filter>load</Filter>
-    </ClInclude>
-    <ClInclude Include="..\..\src\load\old-feature-types.h">
-      <Filter>load</Filter>
-    </ClInclude>
-    <ClInclude Include="..\..\src\load\angband-version-comparer.h">
-      <Filter>load</Filter>
-    </ClInclude>
-    <ClInclude Include="..\..\src\load\load-util.h">
-      <Filter>load</Filter>
-    </ClInclude>
-    <ClInclude Include="..\..\src\load\load-v1-5-0.h">
-      <Filter>load</Filter>
-    </ClInclude>
-    <ClInclude Include="..\..\src\load\item-loader.h">
-      <Filter>load</Filter>
-    </ClInclude>
-    <ClInclude Include="..\..\src\load\savedata-flag-types.h">
-      <Filter>load</Filter>
-    </ClInclude>
-    <ClInclude Include="..\..\src\load\monster-loader.h">
-      <Filter>load</Filter>
-    </ClInclude>
-    <ClInclude Include="..\..\src\load\load-zangband.h">
-      <Filter>load</Filter>
-    </ClInclude>
-    <ClInclude Include="..\..\src\load\store-loader.h">
-      <Filter>load</Filter>
-    </ClInclude>
-    <ClInclude Include="..\..\src\load\lore-loader.h">
-      <Filter>load</Filter>
-    </ClInclude>
-    <ClInclude Include="..\..\src\load\option-loader.h">
-      <Filter>load</Filter>
-    </ClInclude>
-    <ClInclude Include="..\..\src\load\birth-loader.h">
-      <Filter>load</Filter>
-    </ClInclude>
-    <ClInclude Include="..\..\src\load\extra-loader.h">
-      <Filter>load</Filter>
-    </ClInclude>
-    <ClInclude Include="..\..\src\load\load-v1-3-0.h">
-      <Filter>load</Filter>
-    </ClInclude>
-    <ClInclude Include="..\..\src\load\load-v1-7-0.h">
-      <Filter>load</Filter>
-    </ClInclude>
-    <ClInclude Include="..\..\src\load\player-info-loader.h">
-      <Filter>load</Filter>
-    </ClInclude>
-    <ClInclude Include="..\..\src\player\attack-defense-types.h">
-      <Filter>player</Filter>
-    </ClInclude>
-    <ClInclude Include="..\..\src\load\dummy-loader.h">
-      <Filter>load</Filter>
-    </ClInclude>
-    <ClInclude Include="..\..\src\load\world-loader.h">
-      <Filter>load</Filter>
-    </ClInclude>
-    <ClInclude Include="..\..\src\load\player-attack-loader.h">
-      <Filter>load</Filter>
-    </ClInclude>
-    <ClInclude Include="..\..\src\load\inventory-loader.h">
-      <Filter>load</Filter>
-    </ClInclude>
-    <ClInclude Include="..\..\src\load\dungeon-loader.h">
-      <Filter>load</Filter>
-    </ClInclude>
-    <ClInclude Include="..\..\src\load\floor-loader.h">
-      <Filter>load</Filter>
-    </ClInclude>
-    <ClInclude Include="..\..\src\load\quest-loader.h">
-      <Filter>load</Filter>
-    </ClInclude>
-    <ClInclude Include="..\..\src\core\player-update-types.h">
-      <Filter>core</Filter>
-    </ClInclude>
-    <ClInclude Include="..\..\src\core\player-redraw-types.h">
-      <Filter>core</Filter>
-    </ClInclude>
-    <ClInclude Include="..\..\src\object-use\quaff-execution.h">
-      <Filter>object-use</Filter>
-    </ClInclude>
-    <ClInclude Include="..\..\src\flavor\object-flavor-types.h">
-      <Filter>flavor</Filter>
-    </ClInclude>
-    <ClInclude Include="..\..\src\flavor\flag-inscriptions-table.h">
-      <Filter>flavor</Filter>
-    </ClInclude>
-    <ClInclude Include="..\..\src\flavor\flavor-util.h">
-      <Filter>flavor</Filter>
-    </ClInclude>
-    <ClInclude Include="..\..\src\flavor\flavor-describer.h">
-      <Filter>flavor</Filter>
-    </ClInclude>
-    <ClInclude Include="..\..\src\flavor\tval-description-switcher.h">
-      <Filter>flavor</Filter>
-    </ClInclude>
-    <ClInclude Include="..\..\src\flavor\named-item-describer.h">
-      <Filter>flavor</Filter>
-    </ClInclude>
-    <ClInclude Include="..\..\src\flavor\object-flavor.h">
-      <Filter>flavor</Filter>
-    </ClInclude>
-    <ClInclude Include="..\..\src\action\action-limited.h">
-      <Filter>action</Filter>
-    </ClInclude>
-    <ClInclude Include="..\..\src\cmd-action\cmd-move.h">
-      <Filter>cmd-action</Filter>
-    </ClInclude>
-    <ClInclude Include="..\..\src\action\open-util.h">
-      <Filter>action</Filter>
-    </ClInclude>
-    <ClInclude Include="..\..\src\cmd-action\cmd-open-close.h">
-      <Filter>cmd-action</Filter>
-    </ClInclude>
-    <ClInclude Include="..\..\src\action\open-close-execution.h">
-      <Filter>action</Filter>
-    </ClInclude>
-    <ClInclude Include="..\..\src\action\tunnel-execution.h">
-      <Filter>action</Filter>
-    </ClInclude>
-    <ClInclude Include="..\..\src\cmd-action\cmd-tunnel.h">
-      <Filter>cmd-action</Filter>
-    </ClInclude>
-    <ClInclude Include="..\..\src\action\movement-execution.h">
-      <Filter>action</Filter>
-    </ClInclude>
-    <ClInclude Include="..\..\src\cmd-action\cmd-shoot.h">
-      <Filter>cmd-action</Filter>
-    </ClInclude>
-    <ClInclude Include="..\..\src\cmd-item\cmd-throw.h">
-      <Filter>cmd-item</Filter>
-    </ClInclude>
-    <ClInclude Include="..\..\src\action\weapon-shield.h">
-      <Filter>action</Filter>
-    </ClInclude>
-    <ClInclude Include="..\..\src\cmd-action\cmd-others.h">
-      <Filter>cmd-action</Filter>
-    </ClInclude>
-    <ClInclude Include="..\..\src\grid\feature-flag-types.h">
-      <Filter>grid</Filter>
-    </ClInclude>
-    <ClInclude Include="..\..\src\action\run-execution.h">
-      <Filter>action</Filter>
-    </ClInclude>
-    <ClInclude Include="..\..\src\action\travel-execution.h">
-      <Filter>action</Filter>
-    </ClInclude>
-    <ClInclude Include="..\..\src\core\disturbance.h">
-      <Filter>core</Filter>
-    </ClInclude>
-    <ClInclude Include="..\..\src\window\main-window-equipments.h">
-      <Filter>window</Filter>
-    </ClInclude>
-    <ClInclude Include="..\..\src\window\display-sub-window-items.h">
-      <Filter>window</Filter>
-    </ClInclude>
-    <ClInclude Include="..\..\src\window\display-sub-windows.h">
-      <Filter>window</Filter>
-    </ClInclude>
-    <ClInclude Include="..\..\src\window\display-sub-window-spells.h">
-      <Filter>window</Filter>
-    </ClInclude>
-    <ClInclude Include="..\..\src\window\main-window-left-frame.h">
-      <Filter>window</Filter>
-    </ClInclude>
-    <ClInclude Include="..\..\src\window\main-window-row-column.h">
-      <Filter>window</Filter>
-    </ClInclude>
-    <ClInclude Include="..\..\src\window\main-window-stat-poster.h">
-      <Filter>window</Filter>
-    </ClInclude>
-    <ClInclude Include="..\..\src\window\main-window-util.h">
-      <Filter>window</Filter>
-    </ClInclude>
-    <ClInclude Include="..\..\src\cmd-action\cmd-travel.h">
-      <Filter>cmd-action</Filter>
-    </ClInclude>
-    <ClInclude Include="..\..\src\artifact\random-art-pval-investor.h">
-      <Filter>artifact</Filter>
-    </ClInclude>
-    <ClInclude Include="..\..\src\artifact\random-art-bias-types.h">
-      <Filter>artifact</Filter>
-    </ClInclude>
-    <ClInclude Include="..\..\src\wizard\artifact-bias-table.h">
-      <Filter>wizard</Filter>
-    </ClInclude>
-    <ClInclude Include="..\..\src\artifact\random-art-resistance.h">
-      <Filter>artifact</Filter>
-    </ClInclude>
-    <ClInclude Include="..\..\src\artifact\random-art-misc.h">
-      <Filter>artifact</Filter>
-    </ClInclude>
-    <ClInclude Include="..\..\src\artifact\random-art-slay.h">
-      <Filter>artifact</Filter>
-    </ClInclude>
-    <ClInclude Include="..\..\src\artifact\random-art-activation.h">
-      <Filter>artifact</Filter>
-    </ClInclude>
-    <ClInclude Include="..\..\src\artifact\random-art-characteristics.h">
-      <Filter>artifact</Filter>
-    </ClInclude>
-    <ClInclude Include="..\..\src\artifact\random-art-generator.h">
-      <Filter>artifact</Filter>
-    </ClInclude>
-    <ClInclude Include="..\..\src\artifact\fixed-art-generator.h">
-      <Filter>artifact</Filter>
-    </ClInclude>
-    <ClInclude Include="..\..\src\artifact\artifact-info.h">
-      <Filter>artifact</Filter>
-    </ClInclude>
-    <ClInclude Include="..\..\src\system\artifact-type-definition.h">
-      <Filter>system</Filter>
-    </ClInclude>
-    <ClInclude Include="..\..\src\view\display-store.h">
-      <Filter>view</Filter>
-    </ClInclude>
-    <ClInclude Include="..\..\src\store\home.h">
-      <Filter>store</Filter>
-    </ClInclude>
-    <ClInclude Include="..\..\src\store\purchase-order.h">
-      <Filter>store</Filter>
-    </ClInclude>
-    <ClInclude Include="..\..\src\store\sell-order.h">
-      <Filter>store</Filter>
-    </ClInclude>
-    <ClInclude Include="..\..\src\store\museum.h">
-      <Filter>store</Filter>
-    </ClInclude>
-    <ClInclude Include="..\..\src\store\pricing.h">
-      <Filter>store</Filter>
-    </ClInclude>
-    <ClInclude Include="..\..\src\store\service-checker.h">
-      <Filter>store</Filter>
-    </ClInclude>
-    <ClInclude Include="..\..\src\mind\stances-table.h">
-      <Filter>mind</Filter>
-    </ClInclude>
-    <ClInclude Include="..\..\src\racial\racial-android.h">
-      <Filter>racial</Filter>
-    </ClInclude>
-    <ClInclude Include="..\..\src\racial\racial-balrog.h">
-      <Filter>racial</Filter>
-    </ClInclude>
-    <ClInclude Include="..\..\src\racial\racial-draconian.h">
-      <Filter>racial</Filter>
-    </ClInclude>
-    <ClInclude Include="..\..\src\racial\racial-kutar.h">
-      <Filter>racial</Filter>
-    </ClInclude>
-    <ClInclude Include="..\..\src\racial\racial-vampire.h">
-      <Filter>racial</Filter>
-    </ClInclude>
-    <ClInclude Include="..\..\src\mind\snipe-types.h">
-      <Filter>mind</Filter>
-    </ClInclude>
-    <ClInclude Include="..\..\src\racial\racial-switcher.h">
-      <Filter>racial</Filter>
-    </ClInclude>
-    <ClInclude Include="..\..\src\floor\floor-base-definitions.h">
-      <Filter>floor</Filter>
-    </ClInclude>
-    <ClInclude Include="..\..\src\floor\sight-definitions.h">
-      <Filter>floor</Filter>
-    </ClInclude>
-    <ClInclude Include="..\..\src\system\floor-type-definition.h">
-      <Filter>system</Filter>
-    </ClInclude>
-    <ClInclude Include="..\..\src\dungeon\dungeon-flag-types.h">
-      <Filter>dungeon</Filter>
-    </ClInclude>
-    <ClInclude Include="..\..\src\floor\cave.h">
-      <Filter>floor</Filter>
-    </ClInclude>
-    <ClInclude Include="..\..\src\save\save.h">
-      <Filter>save</Filter>
-    </ClInclude>
-    <ClInclude Include="..\..\src\save\save-util.h">
-      <Filter>save</Filter>
-    </ClInclude>
-    <ClInclude Include="..\..\src\save\item-writer.h">
-      <Filter>save</Filter>
-    </ClInclude>
-    <ClInclude Include="..\..\src\save\monster-writer.h">
-      <Filter>save</Filter>
-    </ClInclude>
-    <ClInclude Include="..\..\src\save\info-writer.h">
-      <Filter>save</Filter>
-    </ClInclude>
-    <ClInclude Include="..\..\src\save\player-writer.h">
-      <Filter>save</Filter>
-    </ClInclude>
-    <ClInclude Include="..\..\src\save\floor-writer.h">
-      <Filter>save</Filter>
-    </ClInclude>
-    <ClInclude Include="..\..\src\load\info-loader.h">
-      <Filter>load</Filter>
-    </ClInclude>
-    <ClInclude Include="..\..\src\blue-magic\learnt-info.h">
-      <Filter>blue-magic</Filter>
-    </ClInclude>
-    <ClInclude Include="..\..\src\blue-magic\learnt-power-getter.h">
-      <Filter>blue-magic</Filter>
-    </ClInclude>
-    <ClInclude Include="..\..\src\blue-magic\blue-magic-caster.h">
-      <Filter>blue-magic</Filter>
-    </ClInclude>
-    <ClInclude Include="..\..\src\blue-magic\blue-magic-checker.h">
-      <Filter>blue-magic</Filter>
-    </ClInclude>
-    <ClInclude Include="..\..\src\blue-magic\blue-magic-util.h">
-      <Filter>blue-magic</Filter>
-    </ClInclude>
-    <ClInclude Include="..\..\src\blue-magic\blue-magic-breath.h">
-      <Filter>blue-magic</Filter>
-    </ClInclude>
-    <ClInclude Include="..\..\src\mspell\specified-summon.h">
-      <Filter>mspell</Filter>
-    </ClInclude>
-    <ClInclude Include="..\..\src\blue-magic\blue-magic-ball-bolt.h">
-      <Filter>blue-magic</Filter>
-    </ClInclude>
-    <ClInclude Include="..\..\src\blue-magic\blue-magic-spirit-curse.h">
-      <Filter>blue-magic</Filter>
-    </ClInclude>
-    <ClInclude Include="..\..\src\blue-magic\blue-magic-status.h">
-      <Filter>blue-magic</Filter>
-    </ClInclude>
-    <ClInclude Include="..\..\src\blue-magic\blue-magic-summon.h">
-      <Filter>blue-magic</Filter>
-    </ClInclude>
-    <ClInclude Include="..\..\src\melee\melee-spell.h">
-      <Filter>melee</Filter>
-    </ClInclude>
-    <ClInclude Include="..\..\src\mspell\mspell-judgement.h">
-      <Filter>mspell</Filter>
-    </ClInclude>
-    <ClInclude Include="..\..\src\melee\melee-spell-util.h">
-      <Filter>melee</Filter>
-    </ClInclude>
-    <ClInclude Include="..\..\src\melee\melee-spell-flags-checker.h">
-      <Filter>melee</Filter>
-    </ClInclude>
-    <ClInclude Include="..\..\src\mspell\improper-mspell-remover.h">
-      <Filter>mspell</Filter>
-    </ClInclude>
-    <ClInclude Include="..\..\src\mspell\smart-mspell-util.h">
-      <Filter>mspell</Filter>
-    </ClInclude>
-    <ClInclude Include="..\..\src\mspell\element-resistance-checker.h">
-      <Filter>mspell</Filter>
-    </ClInclude>
-    <ClInclude Include="..\..\src\mspell\high-resistance-checker.h">
-      <Filter>mspell</Filter>
-    </ClInclude>
-    <ClInclude Include="..\..\src\mspell\mspell-selector.h">
-      <Filter>mspell</Filter>
-    </ClInclude>
-    <ClInclude Include="..\..\src\mspell\mspell-attack.h">
-      <Filter>mspell</Filter>
-    </ClInclude>
-    <ClInclude Include="..\..\src\mspell\mspell-checker.h">
-      <Filter>mspell</Filter>
-    </ClInclude>
-    <ClInclude Include="..\..\src\mspell\mspell-attack-util.h">
-      <Filter>mspell</Filter>
-    </ClInclude>
-    <ClInclude Include="..\..\src\mspell\mspell-lite.h">
-      <Filter>mspell</Filter>
-    </ClInclude>
-    <ClInclude Include="..\..\src\object-use\read-execution.h">
-      <Filter>object-use</Filter>
-    </ClInclude>
-    <ClInclude Include="..\..\src\player\player-status-flags.h">
-      <Filter>player</Filter>
-    </ClInclude>
-    <ClInclude Include="..\..\src\room\room-types.h">
-      <Filter>room</Filter>
-    </ClInclude>
-    <ClInclude Include="..\..\src\room\lake-types.h">
-      <Filter>room</Filter>
-    </ClInclude>
-    <ClInclude Include="..\..\src\room\room-info-table.h">
-      <Filter>room</Filter>
-    </ClInclude>
-    <ClInclude Include="..\..\src\room\cave-filler.h">
-      <Filter>room</Filter>
-    </ClInclude>
-    <ClInclude Include="..\..\src\room\room-generator.h">
-      <Filter>room</Filter>
-    </ClInclude>
-    <ClInclude Include="..\..\src\system\dungeon-data-definition.h">
-      <Filter>system</Filter>
-    </ClInclude>
-    <ClInclude Include="..\..\src\room\treasure-deployment.h">
-      <Filter>room</Filter>
-    </ClInclude>
-    <ClInclude Include="..\..\src\room\rooms-maze-vault.h">
-      <Filter>room</Filter>
-    </ClInclude>
-    <ClInclude Include="..\..\src\room\space-finder.h">
-      <Filter>room</Filter>
-    </ClInclude>
-    <ClInclude Include="..\..\src\room\door-definition.h">
-      <Filter>room</Filter>
-    </ClInclude>
-    <ClInclude Include="..\..\src\room\rooms-builder.h">
-      <Filter>room</Filter>
-    </ClInclude>
-    <ClInclude Include="..\..\src\target\target-types.h">
-      <Filter>target</Filter>
-    </ClInclude>
-    <ClInclude Include="..\..\src\target\target-describer.h">
-      <Filter>target</Filter>
-    </ClInclude>
-    <ClInclude Include="..\..\src\target\target-preparation.h">
-      <Filter>target</Filter>
-    </ClInclude>
-    <ClInclude Include="..\..\src\target\grid-selector.h">
-      <Filter>target</Filter>
-    </ClInclude>
-    <ClInclude Include="..\..\src\target\target-setter.h">
-      <Filter>target</Filter>
-    </ClInclude>
-    <ClInclude Include="..\..\src\target\target-getter.h">
-      <Filter>target</Filter>
-    </ClInclude>
-    <ClInclude Include="..\..\src\target\target-checker.h">
-      <Filter>target</Filter>
-    </ClInclude>
-    <ClInclude Include="..\..\src\mind\mind-explanations-table.h">
-      <Filter>mind</Filter>
-    </ClInclude>
-    <ClInclude Include="..\..\src\mind\mind-info.h">
-      <Filter>mind</Filter>
-    </ClInclude>
-    <ClInclude Include="..\..\src\mind\mind-types.h">
-      <Filter>mind</Filter>
-    </ClInclude>
-    <ClInclude Include="..\..\src\mind\mind-power-getter.h">
-      <Filter>mind</Filter>
-    </ClInclude>
-    <ClInclude Include="..\..\src\mind\mind-berserker.h">
-      <Filter>mind</Filter>
-    </ClInclude>
-    <ClInclude Include="..\..\src\cmd-action\cmd-mind.h">
-      <Filter>cmd-action</Filter>
-    </ClInclude>
-    <ClInclude Include="..\..\src\mind\mind-numbers.h">
-      <Filter>mind</Filter>
-    </ClInclude>
-    <ClInclude Include="..\..\src\mutation\gain-mutation-switcher.h">
-      <Filter>mutation</Filter>
-    </ClInclude>
-    <ClInclude Include="..\..\src\mutation\mutation-util.h">
-      <Filter>mutation</Filter>
-    </ClInclude>
-    <ClInclude Include="..\..\src\mutation\lose-mutation-switcher.h">
-      <Filter>mutation</Filter>
-    </ClInclude>
-    <ClInclude Include="..\..\src\mutation\mutation-investor-remover.h">
-      <Filter>mutation</Filter>
-    </ClInclude>
-    <ClInclude Include="..\..\src\action\mutation-execution.h">
-      <Filter>action</Filter>
-    </ClInclude>
-    <ClInclude Include="..\..\src\mutation\mutation-calculator.h">
-      <Filter>mutation</Filter>
-    </ClInclude>
-    <ClInclude Include="..\..\src\wizard\cmd-wizard.h">
-      <Filter>wizard</Filter>
-    </ClInclude>
-    <ClInclude Include="..\..\src\wizard\wizard-item-modifier.h">
-      <Filter>wizard</Filter>
-    </ClInclude>
-    <ClInclude Include="..\..\src\wizard\spoiler-util.h">
-      <Filter>wizard</Filter>
-    </ClInclude>
-    <ClInclude Include="..\..\src\wizard\items-spoiler.h">
-      <Filter>wizard</Filter>
-    </ClInclude>
-    <ClInclude Include="..\..\src\wizard\artifact-analyzer.h">
-      <Filter>wizard</Filter>
-    </ClInclude>
-    <ClInclude Include="..\..\src\wizard\monster-info-spoiler.h">
-      <Filter>wizard</Filter>
-    </ClInclude>
-    <ClInclude Include="..\..\src\io-dump\random-art-info-dumper.h">
-      <Filter>io-dump</Filter>
-    </ClInclude>
-    <ClInclude Include="..\..\src\wizard\fixed-artifacts-spoiler.h">
-      <Filter>wizard</Filter>
-    </ClInclude>
-    <ClInclude Include="..\..\src\floor\floor-allocation-types.h">
-      <Filter>floor</Filter>
-    </ClInclude>
-    <ClInclude Include="..\..\src\floor\dungeon-tunnel-util.h">
-      <Filter>floor</Filter>
-    </ClInclude>
-    <ClInclude Include="..\..\src\floor\object-allocator.h">
-      <Filter>floor</Filter>
-    </ClInclude>
-    <ClInclude Include="..\..\src\floor\floor-generator-util.h">
-      <Filter>floor</Filter>
-    </ClInclude>
-    <ClInclude Include="..\..\src\floor\floor-generator.h">
-      <Filter>floor</Filter>
-    </ClInclude>
-    <ClInclude Include="..\..\src\floor\cave-generator.h">
-      <Filter>floor</Filter>
-    </ClInclude>
-    <ClInclude Include="..\..\src\floor\tunnel-generator.h">
-      <Filter>floor</Filter>
-    </ClInclude>
-    <ClInclude Include="..\..\src\dungeon\quest-monster-placer.h">
-      <Filter>dungeon</Filter>
-    </ClInclude>
-    <ClInclude Include="..\..\src\grid\feature-generator.h">
-      <Filter>grid</Filter>
-    </ClInclude>
-    <ClInclude Include="..\..\src\mind\mind-monk.h">
-      <Filter>mind</Filter>
-    </ClInclude>
-    <ClInclude Include="..\..\src\cmd-action\cmd-racial.h">
-      <Filter>cmd-action</Filter>
-    </ClInclude>
-    <ClInclude Include="..\..\src\racial\racial-util.h">
-      <Filter>racial</Filter>
-    </ClInclude>
-    <ClInclude Include="..\..\src\racial\class-racial-switcher.h">
-      <Filter>racial</Filter>
-    </ClInclude>
-    <ClInclude Include="..\..\src\racial\mutation-racial-selector.h">
-      <Filter>racial</Filter>
-    </ClInclude>
-    <ClInclude Include="..\..\src\action\racial-execution.h">
-      <Filter>action</Filter>
-    </ClInclude>
-    <ClInclude Include="..\..\src\racial\race-racial-command-setter.h">
-      <Filter>racial</Filter>
-    </ClInclude>
-    <ClInclude Include="..\..\src\action\throw-util.h">
-      <Filter>action</Filter>
-    </ClInclude>
-    <ClInclude Include="..\..\src\player\player-status-table.h">
-      <Filter>player</Filter>
-    </ClInclude>
-    <ClInclude Include="..\..\src\monster-floor\monster-lite-util.h">
-      <Filter>monster-floor</Filter>
-    </ClInclude>
-    <ClInclude Include="..\..\src\monster-floor\monster-lite.h">
-      <Filter>monster-floor</Filter>
-    </ClInclude>
-    <ClInclude Include="..\..\src\dungeon\quest-completion-checker.h">
-      <Filter>dungeon</Filter>
-    </ClInclude>
-    <ClInclude Include="..\..\src\monster\monster-status-setter.h">
-      <Filter>monster</Filter>
-    </ClInclude>
-    <ClInclude Include="..\..\src\player\player-view.h">
-      <Filter>player</Filter>
-    </ClInclude>
-    <ClInclude Include="..\..\src\floor\floor-mode-changer.h">
-      <Filter>floor</Filter>
-    </ClInclude>
-    <ClInclude Include="..\..\src\floor\floor-save-util.h">
-      <Filter>floor</Filter>
-    </ClInclude>
-    <ClInclude Include="..\..\src\floor\floor-changer.h">
-      <Filter>floor</Filter>
-    </ClInclude>
-    <ClInclude Include="..\..\src\floor\floor-leaver.h">
-      <Filter>floor</Filter>
-    </ClInclude>
-    <ClInclude Include="..\..\src\action\activation-execution.h">
-      <Filter>action</Filter>
-    </ClInclude>
-    <ClInclude Include="..\..\src\object-activation\activation-breath.h">
-      <Filter>object-activation</Filter>
-    </ClInclude>
-    <ClInclude Include="..\..\src\object-activation\activation-switcher.h">
-      <Filter>object-activation</Filter>
-    </ClInclude>
-    <ClInclude Include="..\..\src\object-activation\activation-bolt-ball.h">
-      <Filter>object-activation</Filter>
-    </ClInclude>
-    <ClInclude Include="..\..\src\object-activation\activation-charm.h">
-      <Filter>object-activation</Filter>
-    </ClInclude>
-    <ClInclude Include="..\..\src\object-activation\activation-resistance.h">
-      <Filter>object-activation</Filter>
-    </ClInclude>
-    <ClInclude Include="..\..\src\specific-object\muramasa.h">
-      <Filter>specific-object</Filter>
-    </ClInclude>
-    <ClInclude Include="..\..\src\specific-object\bloody-moon.h">
-      <Filter>specific-object</Filter>
-    </ClInclude>
-    <ClInclude Include="..\..\src\specific-object\ring-of-power.h">
-      <Filter>specific-object</Filter>
-    </ClInclude>
-    <ClInclude Include="..\..\src\object-activation\activation-others.h">
-      <Filter>object-activation</Filter>
-    </ClInclude>
-    <ClInclude Include="..\..\src\specific-object\monster-ball.h">
-      <Filter>specific-object</Filter>
-    </ClInclude>
-    <ClInclude Include="..\..\src\object-activation\activation-util.h">
-      <Filter>object-activation</Filter>
-    </ClInclude>
-    <ClInclude Include="..\..\src\specific-object\blade-turner.h">
-      <Filter>specific-object</Filter>
-    </ClInclude>
-    <ClInclude Include="..\..\src\object-activation\activation-teleport.h">
-      <Filter>object-activation</Filter>
-    </ClInclude>
-    <ClInclude Include="..\..\src\specific-object\toragoroshi.h">
-      <Filter>specific-object</Filter>
-    </ClInclude>
-    <ClInclude Include="..\..\src\object-activation\activation-genocide.h">
-      <Filter>object-activation</Filter>
-    </ClInclude>
-    <ClInclude Include="..\..\src\effect\effect-processor.h">
-      <Filter>effect</Filter>
-    </ClInclude>
-    <ClInclude Include="..\..\src\cmd-io\cmd-floor.h">
-      <Filter>cmd-io</Filter>
-    </ClInclude>
-    <ClInclude Include="..\..\src\cmd-item\cmd-equipment.h">
-      <Filter>cmd-item</Filter>
-    </ClInclude>
-    <ClInclude Include="..\..\src\cmd-item\cmd-refill.h">
-      <Filter>cmd-item</Filter>
-    </ClInclude>
-    <ClInclude Include="..\..\src\cmd-item\cmd-destroy.h">
-      <Filter>cmd-item</Filter>
-    </ClInclude>
-    <ClInclude Include="..\..\src\target\projection-path-calculator.h">
-      <Filter>target</Filter>
-    </ClInclude>
-    <ClInclude Include="..\..\src\grid\door.h">
-      <Filter>grid</Filter>
-    </ClInclude>
-    <ClInclude Include="..\..\src\floor\line-of-sight.h">
-      <Filter>floor</Filter>
-    </ClInclude>
-    <ClInclude Include="..\..\src\room\vault-builder.h">
-      <Filter>room</Filter>
-    </ClInclude>
-    <ClInclude Include="..\..\src\grid\object-placer.h">
-      <Filter>grid</Filter>
-    </ClInclude>
-    <ClInclude Include="..\..\src\grid\stair.h">
-      <Filter>grid</Filter>
-    </ClInclude>
-    <ClInclude Include="..\..\src\core\object-compressor.h">
-      <Filter>core</Filter>
-    </ClInclude>
-    <ClInclude Include="..\..\src\main\info-initializer.h">
-      <Filter>main</Filter>
-    </ClInclude>
-    <ClInclude Include="..\..\src\main\angband-headers.h">
-      <Filter>main</Filter>
-    </ClInclude>
-    <ClInclude Include="..\..\src\main\init-error-messages-table.h">
-      <Filter>main</Filter>
-    </ClInclude>
-    <ClInclude Include="..\..\src\market\building-initializer.h">
-      <Filter>market</Filter>
-    </ClInclude>
-    <ClInclude Include="..\..\src\main\game-data-initializer.h">
-      <Filter>main</Filter>
-    </ClInclude>
-    <ClInclude Include="..\..\src\main\angband-initializer.h">
-      <Filter>main</Filter>
-    </ClInclude>
-    <ClInclude Include="..\..\src\player-info\self-info-util.h">
-      <Filter>player-info</Filter>
-    </ClInclude>
-    <ClInclude Include="..\..\src\player-info\self-info.h">
-      <Filter>player-info</Filter>
-    </ClInclude>
-    <ClInclude Include="..\..\src\player-info\avatar.h">
-      <Filter>player-info</Filter>
-    </ClInclude>
-    <ClInclude Include="..\..\src\player-info\base-status-types.h">
-      <Filter>player-info</Filter>
-    </ClInclude>
-    <ClInclude Include="..\..\src\player-info\race-ability-info.h">
-      <Filter>player-info</Filter>
-    </ClInclude>
-    <ClInclude Include="..\..\src\player-info\class-ability-info.h">
-      <Filter>player-info</Filter>
-    </ClInclude>
-    <ClInclude Include="..\..\src\player-info\mutation-info.h">
-      <Filter>player-info</Filter>
-    </ClInclude>
-    <ClInclude Include="..\..\src\player-info\body-improvement-info.h">
-      <Filter>player-info</Filter>
-    </ClInclude>
-    <ClInclude Include="..\..\src\player-info\resistance-info.h">
-      <Filter>player-info</Filter>
-    </ClInclude>
-    <ClInclude Include="..\..\src\view\display-self-info.h">
-      <Filter>view</Filter>
-    </ClInclude>
-    <ClInclude Include="..\..\src\player-info\weapon-effect-info.h">
-      <Filter>player-info</Filter>
-    </ClInclude>
-    <ClInclude Include="..\..\src\mind\mind-archer.h">
-      <Filter>mind</Filter>
-    </ClInclude>
-    <ClInclude Include="..\..\src\mind\mind-magic-eater.h">
-      <Filter>mind</Filter>
-    </ClInclude>
-    <ClInclude Include="..\..\src\mind\mind-chaos-warrior.h">
-      <Filter>mind</Filter>
-    </ClInclude>
-    <ClInclude Include="..\..\src\spell-realm\spells-nature.h">
-      <Filter>spell-realm</Filter>
-    </ClInclude>
-    <ClInclude Include="..\..\src\spell-realm\spells-arcane.h">
-      <Filter>spell-realm</Filter>
-    </ClInclude>
-    <ClInclude Include="..\..\src\mind\mind-priest.h">
-      <Filter>mind</Filter>
-    </ClInclude>
-    <ClInclude Include="..\..\src\mind\mind-hobbit.h">
-      <Filter>mind</Filter>
-    </ClInclude>
-    <ClInclude Include="..\..\src\monster-floor\monster-death-util.h">
-      <Filter>monster-floor</Filter>
-    </ClInclude>
-    <ClInclude Include="..\..\src\monster-floor\special-death-switcher.h">
-      <Filter>monster-floor</Filter>
-    </ClInclude>
-    <ClInclude Include="..\..\src\spell\summon-types.h">
-      <Filter>spell</Filter>
-    </ClInclude>
-    <ClInclude Include="..\..\src\player\player-status-resist.h">
-      <Filter>player</Filter>
-    </ClInclude>
-    <ClInclude Include="..\..\src\monster-attack\monster-attack-lose.h">
-      <Filter>monster-attack</Filter>
-    </ClInclude>
-    <ClInclude Include="..\..\src\io\record-play-movie.h">
-      <Filter>io</Filter>
-    </ClInclude>
-    <ClInclude Include="..\..\src\artifact\fixed-art-types.h">
-      <Filter>artifact</Filter>
-    </ClInclude>
-    <ClInclude Include="..\..\src\artifact\random-art-effects.h">
-      <Filter>artifact</Filter>
-    </ClInclude>
-    <ClInclude Include="..\..\src\locale\utf-8.h">
-      <Filter>locale</Filter>
-    </ClInclude>
-    <ClInclude Include="..\..\src\wizard\wizard-game-modifier.h">
-      <Filter>wizard</Filter>
-    </ClInclude>
-    <ClInclude Include="..\..\src\wizard\wizard-player-modifier.h">
-      <Filter>wizard</Filter>
-    </ClInclude>
-    <ClInclude Include="..\..\src\player-status\player-speed.h">
-      <Filter>player-status</Filter>
-    </ClInclude>
-    <ClInclude Include="..\..\src\player-status\player-status-base.h">
-      <Filter>player-status</Filter>
-    </ClInclude>
-    <ClInclude Include="..\..\src\player-status\player-stealth.h">
-      <Filter>player-status</Filter>
-    </ClInclude>
-    <ClInclude Include="..\..\src\player-status\player-basic-statistics.h">
-      <Filter>player-status</Filter>
-    </ClInclude>
-    <ClInclude Include="..\..\src\player-status\player-infravision.h">
-      <Filter>player-status</Filter>
-    </ClInclude>
-    <ClInclude Include="..\..\src\player-ability\player-strength.h">
-      <Filter>player-ability</Filter>
-    </ClInclude>
-    <ClInclude Include="..\..\src\player-ability\player-intelligence.h">
-      <Filter>player-ability</Filter>
-    </ClInclude>
-    <ClInclude Include="..\..\src\player-ability\player-wisdom.h">
-      <Filter>player-ability</Filter>
-    </ClInclude>
-    <ClInclude Include="..\..\src\player-ability\player-dexterity.h">
-      <Filter>player-ability</Filter>
-    </ClInclude>
-    <ClInclude Include="..\..\src\player-ability\player-constitution.h">
-      <Filter>player-ability</Filter>
-    </ClInclude>
-    <ClInclude Include="..\..\src\player-ability\player-charisma.h">
-      <Filter>player-ability</Filter>
-    </ClInclude>
-    <ClInclude Include="..\..\src\util\flag-group.h">
-      <Filter>util</Filter>
-    </ClInclude>
-    <ClInclude Include="..\..\src\mind\mind-elementalist.h">
-      <Filter>mind</Filter>
-    </ClInclude>
-    <ClInclude Include="..\..\src\main-win\main-win-bg.h">
-      <Filter>main-win</Filter>
-    </ClInclude>
-    <ClInclude Include="..\..\src\main-win\main-win-windows.h">
-      <Filter>main-win</Filter>
-    </ClInclude>
-    <ClInclude Include="..\..\src\main-win\main-win-music.h">
-      <Filter>main-win</Filter>
-    </ClInclude>
-    <ClInclude Include="..\..\src\main-win\main-win-sound.h">
-      <Filter>main-win</Filter>
-    </ClInclude>
-    <ClInclude Include="..\..\src\main-win\main-win-mmsystem.h">
-      <Filter>main-win</Filter>
-    </ClInclude>
-    <ClInclude Include="..\..\src\main-win\main-win-define.h">
-      <Filter>main-win</Filter>
-    </ClInclude>
-    <ClInclude Include="..\..\src\main-win\main-win-mci.h">
-      <Filter>main-win</Filter>
-    </ClInclude>
-    <ClInclude Include="..\..\src\main-win\main-win-tokenizer.h">
-      <Filter>main-win</Filter>
-    </ClInclude>
-    <ClInclude Include="..\..\src\main-win\main-win-file-utils.h">
-      <Filter>main-win</Filter>
-    </ClInclude>
-    <ClInclude Include="..\..\src\stdafx.h" />
-    <ClInclude Include="..\..\src\main\scene-table.h">
-      <Filter>main</Filter>
-    </ClInclude>
-    <ClInclude Include="..\..\src\main-win\main-win-cfg-reader.h">
-      <Filter>main-win</Filter>
-    </ClInclude>
-    <ClInclude Include="..\..\src\util\point-2d.h">
-      <Filter>util</Filter>
-    </ClInclude>
-    <ClInclude Include="..\..\src\main-win\main-win-menuitem.h">
-      <Filter>main-win</Filter>
-    </ClInclude>
-    <ClInclude Include="..\..\src\main\scene-table-floor.h">
-      <Filter>main</Filter>
-    </ClInclude>
-    <ClInclude Include="..\..\src\main\scene-table-monster.h">
-      <Filter>main</Filter>
-    </ClInclude>
-    <ClInclude Include="..\..\src\monster-race\race-ability-flags.h">
-      <Filter>monster-race</Filter>
-    </ClInclude>
-    <ClInclude Include="..\..\src\monster-race\race-ability-mask.h">
-      <Filter>monster-race</Filter>
-    </ClInclude>
-    <ClInclude Include="..\..\src\store\articles-on-sale.h">
-      <Filter>store</Filter>
-    </ClInclude>
-    <ClInclude Include="..\..\src\store\gold-magnification-table.h">
-      <Filter>store</Filter>
-    </ClInclude>
-    <ClInclude Include="..\..\src\store\cmd-store.h">
-      <Filter>store</Filter>
-    </ClInclude>
-    <ClInclude Include="..\..\src\store\store-key-processor.h">
-      <Filter>store</Filter>
-    </ClInclude>
-    <ClInclude Include="..\..\src\main-win\main-win-utils.h">
-      <Filter>main-win</Filter>
-    </ClInclude>
-    <ClInclude Include="..\..\src\main-win\commandline-win.h">
-      <Filter>main-win</Filter>
-    </ClInclude>
-    <ClInclude Include="..\..\src\main-win\graphics-win.h">
-      <Filter>main-win</Filter>
-    </ClInclude>
-    <ClInclude Include="..\..\src\system\player-type-definition.h">
-      <Filter>system</Filter>
-    </ClInclude>
-    <ClInclude Include="..\..\src\player-ability\player-ability-types.h">
-      <Filter>player-ability</Filter>
-    </ClInclude>
-    <ClInclude Include="..\..\src\player-status\player-hand-types.h">
-      <Filter>player-status</Filter>
-    </ClInclude>
-    <ClInclude Include="..\..\src\hpmp\hp-mp-processor.h">
-      <Filter>hpmp</Filter>
-    </ClInclude>
-    <ClInclude Include="..\..\src\hpmp\hp-mp-regenerator.h">
-      <Filter>hpmp</Filter>
-    </ClInclude>
-    <ClInclude Include="..\..\src\player-status\player-energy.h">
-      <Filter>player-status</Filter>
-    </ClInclude>
-    <ClInclude Include="..\..\src\player-info\alignment.h">
-      <Filter>player-info</Filter>
-    </ClInclude>
-    <ClInclude Include="..\..\src\player-info\equipment-info.h">
-      <Filter>player-info</Filter>
-    </ClInclude>
-<<<<<<< HEAD
-    <ClInclude Include="..\..\src\core\score-util.h">
-      <Filter>core</Filter>
-    </ClInclude>
-    <ClInclude Include="..\..\src\view\display-scores.h">
-      <Filter>view</Filter>
-=======
-    <ClInclude Include="..\..\src\main-win\string-win.h" />
-    <ClInclude Include="..\..\src\object-enchant\apply-magic-ring.h">
-      <Filter>object-enchant</Filter>
-    </ClInclude>
-    <ClInclude Include="..\..\src\object-enchant\apply-magic-amulet.h">
-      <Filter>object-enchant</Filter>
->>>>>>> 0eb6ec85
-    </ClInclude>
-  </ItemGroup>
-  <ItemGroup>
-    <None Include="..\..\src\wall.bmp" />
-    <None Include="packages.config" />
-  </ItemGroup>
-  <ItemGroup>
-    <Filter Include="floor">
-      <UniqueIdentifier>{c7e2056b-fda5-410a-8d23-03ba3f11c051}</UniqueIdentifier>
-    </Filter>
-    <Filter Include="object">
-      <UniqueIdentifier>{52a3c5b6-2312-47a9-bb95-15c0d5e95192}</UniqueIdentifier>
-    </Filter>
-    <Filter Include="player">
-      <UniqueIdentifier>{8fc15fd9-029b-4e7f-ae0b-75b2db215ad0}</UniqueIdentifier>
-    </Filter>
-    <Filter Include="monster">
-      <UniqueIdentifier>{282dc0ea-8c5c-4253-b38c-4f4f0ad87ff9}</UniqueIdentifier>
-    </Filter>
-    <Filter Include="io">
-      <UniqueIdentifier>{1be1a971-e67f-4d7c-ace0-aab22a039851}</UniqueIdentifier>
-    </Filter>
-    <Filter Include="combat">
-      <UniqueIdentifier>{dae7a35f-36af-4097-905f-b9b9aad50d6e}</UniqueIdentifier>
-    </Filter>
-    <Filter Include="market">
-      <UniqueIdentifier>{64225309-2ea6-4822-aeac-0e6165df9a8f}</UniqueIdentifier>
-    </Filter>
-    <Filter Include="core">
-      <UniqueIdentifier>{cbc72021-c88c-4625-b89b-ef126e300cf8}</UniqueIdentifier>
-    </Filter>
-    <Filter Include="locale">
-      <UniqueIdentifier>{4bdec353-0cac-4e25-98f9-bcc55f2c0ec3}</UniqueIdentifier>
-    </Filter>
-    <Filter Include="view">
-      <UniqueIdentifier>{95a48e4b-b55a-4e99-a3c6-e8badbd1b2cf}</UniqueIdentifier>
-    </Filter>
-    <Filter Include="main">
-      <UniqueIdentifier>{e8e836da-e12b-42cc-9c09-17432cb83432}</UniqueIdentifier>
-    </Filter>
-    <Filter Include="knowledge">
-      <UniqueIdentifier>{0e8eb37a-0944-4897-a2fd-e6097df5e5f8}</UniqueIdentifier>
-    </Filter>
-    <Filter Include="autopick">
-      <UniqueIdentifier>{7f5cb078-a335-428e-a2db-27ee6263155b}</UniqueIdentifier>
-    </Filter>
-    <Filter Include="room">
-      <UniqueIdentifier>{318835ed-a803-4459-921e-f6afc5411baa}</UniqueIdentifier>
-    </Filter>
-    <Filter Include="effect">
-      <UniqueIdentifier>{ed8a9f97-b54e-4204-9076-f32f646f3762}</UniqueIdentifier>
-    </Filter>
-    <Filter Include="spell">
-      <UniqueIdentifier>{4e443fe1-9ff8-4786-b43f-7e4d106760dc}</UniqueIdentifier>
-    </Filter>
-    <Filter Include="realm">
-      <UniqueIdentifier>{c4ce5c0c-f907-4e62-abc1-5d9dbe7f1abf}</UniqueIdentifier>
-    </Filter>
-    <Filter Include="birth">
-      <UniqueIdentifier>{c2383613-69b3-4973-bb9b-6fce783afa1d}</UniqueIdentifier>
-    </Filter>
-    <Filter Include="inventory">
-      <UniqueIdentifier>{060db85f-39b1-48fd-8b5f-7409eb6209b2}</UniqueIdentifier>
-    </Filter>
-    <Filter Include="mutation">
-      <UniqueIdentifier>{0e652835-2887-4970-9fa2-4ba77974e921}</UniqueIdentifier>
-    </Filter>
-    <Filter Include="wizard">
-      <UniqueIdentifier>{22328846-3669-435a-9731-f0998a1c3dfa}</UniqueIdentifier>
-    </Filter>
-    <Filter Include="world">
-      <UniqueIdentifier>{cbd4a56f-0cd0-47a4-96be-a0a4d85ad7d1}</UniqueIdentifier>
-    </Filter>
-    <Filter Include="dungeon">
-      <UniqueIdentifier>{b37a544f-cca2-4c1f-b069-f109a6b6b119}</UniqueIdentifier>
-    </Filter>
-    <Filter Include="system">
-      <UniqueIdentifier>{12dd43b2-8ba5-4fc4-8d11-1901ec804390}</UniqueIdentifier>
-    </Filter>
-    <Filter Include="grid">
-      <UniqueIdentifier>{93b0c1d1-0841-44fe-8503-d6729d290350}</UniqueIdentifier>
-    </Filter>
-    <Filter Include="term">
-      <UniqueIdentifier>{ad847f1c-b291-4640-93d2-21895fbee308}</UniqueIdentifier>
-    </Filter>
-    <Filter Include="mind">
-      <UniqueIdentifier>{235e3199-b059-4a3c-a053-dd8604c8e9fd}</UniqueIdentifier>
-    </Filter>
-    <Filter Include="mspell">
-      <UniqueIdentifier>{738b47ea-2ba6-49a3-9bf8-a833ef46e218}</UniqueIdentifier>
-    </Filter>
-    <Filter Include="store">
-      <UniqueIdentifier>{be097f30-d18c-4e9a-a13f-eac4ee7a9d9a}</UniqueIdentifier>
-    </Filter>
-    <Filter Include="util">
-      <UniqueIdentifier>{d9907626-9c01-48b8-89da-065f7b8540b5}</UniqueIdentifier>
-    </Filter>
-    <Filter Include="pet">
-      <UniqueIdentifier>{7c81caa7-dbd8-43f3-8481-9a2ae3967776}</UniqueIdentifier>
-    </Filter>
-    <Filter Include="cmd-item">
-      <UniqueIdentifier>{7af80633-259f-406b-a33d-23f6a83013d7}</UniqueIdentifier>
-    </Filter>
-    <Filter Include="cmd-io">
-      <UniqueIdentifier>{cefa5b29-56a9-41dc-a32e-8b9568821503}</UniqueIdentifier>
-    </Filter>
-    <Filter Include="cmd-action">
-      <UniqueIdentifier>{f578e89d-2670-4f24-8028-61896d5b733e}</UniqueIdentifier>
-    </Filter>
-    <Filter Include="io-dump">
-      <UniqueIdentifier>{739c9774-e51a-46eb-87c1-cd7cd332e97c}</UniqueIdentifier>
-    </Filter>
-    <Filter Include="sv-definition">
-      <UniqueIdentifier>{9e020507-fdf0-4cfb-9d60-d9c26cbcf325}</UniqueIdentifier>
-    </Filter>
-    <Filter Include="object-enchant">
-      <UniqueIdentifier>{c7db74bd-7f58-4044-96c8-c5916d0ebaf1}</UniqueIdentifier>
-    </Filter>
-    <Filter Include="perception">
-      <UniqueIdentifier>{e42f1944-e95c-42a8-97bf-9f959b313142}</UniqueIdentifier>
-    </Filter>
-    <Filter Include="specific-object">
-      <UniqueIdentifier>{d12d97f4-76e6-4f8e-9f45-9905cf3863f9}</UniqueIdentifier>
-    </Filter>
-    <Filter Include="spell-kind">
-      <UniqueIdentifier>{2ed79129-9b65-4718-b9c4-ce4ef793c81f}</UniqueIdentifier>
-    </Filter>
-    <Filter Include="spell-realm">
-      <UniqueIdentifier>{1ce2167d-011b-47b5-8934-24c6d4d036e3}</UniqueIdentifier>
-    </Filter>
-    <Filter Include="player-attack">
-      <UniqueIdentifier>{cc3a34dc-4ff0-473f-afa5-3b5ec0da5aaf}</UniqueIdentifier>
-    </Filter>
-    <Filter Include="monster-attack">
-      <UniqueIdentifier>{f197a2c1-d277-4d4d-b08b-586cf1f4f8f5}</UniqueIdentifier>
-    </Filter>
-    <Filter Include="melee">
-      <UniqueIdentifier>{642ec95b-f054-4958-a614-49ccf88cfc25}</UniqueIdentifier>
-    </Filter>
-    <Filter Include="monster-race">
-      <UniqueIdentifier>{8de4a55f-fa83-496b-a42f-81078346c918}</UniqueIdentifier>
-    </Filter>
-    <Filter Include="lore">
-      <UniqueIdentifier>{9db4d67c-5c55-4cc0-a9cd-643e5ffc3e73}</UniqueIdentifier>
-    </Filter>
-    <Filter Include="monster-floor">
-      <UniqueIdentifier>{d266d557-ad7c-4751-a1b1-04ced61292a6}</UniqueIdentifier>
-    </Filter>
-    <Filter Include="game-option">
-      <UniqueIdentifier>{14acbc0e-8760-48c6-860f-4c9fd993feef}</UniqueIdentifier>
-    </Filter>
-    <Filter Include="info-reader">
-      <UniqueIdentifier>{149ff96c-b8c9-4df9-845d-d0618427d100}</UniqueIdentifier>
-    </Filter>
-    <Filter Include="cmd-visual">
-      <UniqueIdentifier>{30be068e-64fc-431f-a90b-07f12e2539a4}</UniqueIdentifier>
-    </Filter>
-    <Filter Include="cmd-building">
-      <UniqueIdentifier>{6982e0e0-d2db-422e-8e92-77b1276e4030}</UniqueIdentifier>
-    </Filter>
-    <Filter Include="object-hook">
-      <UniqueIdentifier>{e466c69b-eaf4-4110-bc9d-e865b36cc732}</UniqueIdentifier>
-    </Filter>
-    <Filter Include="status">
-      <UniqueIdentifier>{c2656391-c200-4334-8150-88f4691c6079}</UniqueIdentifier>
-    </Filter>
-    <Filter Include="object-use">
-      <UniqueIdentifier>{3e8ea357-82a2-4978-a257-338b953d1469}</UniqueIdentifier>
-    </Filter>
-    <Filter Include="flavor">
-      <UniqueIdentifier>{64e5a4de-e0d4-4090-93b9-314234362569}</UniqueIdentifier>
-    </Filter>
-    <Filter Include="action">
-      <UniqueIdentifier>{52768eef-323a-49a4-a895-f0030b35f667}</UniqueIdentifier>
-    </Filter>
-    <Filter Include="window">
-      <UniqueIdentifier>{9e0105e8-8250-4ac4-8a1c-cefd30485ecc}</UniqueIdentifier>
-    </Filter>
-    <Filter Include="artifact">
-      <UniqueIdentifier>{7554e8b1-1c3c-447b-8f1e-c18c09039419}</UniqueIdentifier>
-    </Filter>
-    <Filter Include="racial">
-      <UniqueIdentifier>{aaa1b0db-fb73-43df-b204-45c07a934cd5}</UniqueIdentifier>
-    </Filter>
-    <Filter Include="save">
-      <UniqueIdentifier>{beb4a41a-dee4-4bdd-ac20-78da62c44fdf}</UniqueIdentifier>
-    </Filter>
-    <Filter Include="load">
-      <UniqueIdentifier>{2bfe9405-f65a-4dac-afde-56800ae04b9f}</UniqueIdentifier>
-    </Filter>
-    <Filter Include="blue-magic">
-      <UniqueIdentifier>{6b429e6d-e548-430e-9413-8bc2e0bda1ed}</UniqueIdentifier>
-    </Filter>
-    <Filter Include="target">
-      <UniqueIdentifier>{1789a1b0-5c89-4dfc-a4ba-1c3b711705b5}</UniqueIdentifier>
-    </Filter>
-    <Filter Include="object-activation">
-      <UniqueIdentifier>{14dcf604-bbe5-4084-b4ff-124ea8c55654}</UniqueIdentifier>
-    </Filter>
-    <Filter Include="player-info">
-      <UniqueIdentifier>{9b6116c6-24e1-4d33-b3b5-3591f58fb9e1}</UniqueIdentifier>
-    </Filter>
-    <Filter Include="main-win">
-      <UniqueIdentifier>{8175f3d1-c8b3-4f2b-8536-8631d77eb53c}</UniqueIdentifier>
-    </Filter>
-    <Filter Include="player-status">
-      <UniqueIdentifier>{ff73fd79-e082-4a2c-8c5b-9457c30d9e74}</UniqueIdentifier>
-    </Filter>
-    <Filter Include="hpmp">
-      <UniqueIdentifier>{fb766b4b-8783-4d07-9474-059259afe7c6}</UniqueIdentifier>
-    </Filter>
-    <Filter Include="player-ability">
-      <UniqueIdentifier>{d6c9dc68-d79b-4509-bf9c-34ff9620bbf4}</UniqueIdentifier>
-    </Filter>
-  </ItemGroup>
-  <ItemGroup>
-    <ResourceCompile Include="..\..\src\angband.rc" />
-  </ItemGroup>
+<?xml version="1.0" encoding="utf-8"?>
+<Project ToolsVersion="4.0" xmlns="http://schemas.microsoft.com/developer/msbuild/2003">
+  <ItemGroup>
+    <ClCompile Include="..\..\src\main-win.cpp" />
+    <ClCompile Include="..\..\src\combat\shoot.cpp">
+      <Filter>combat</Filter>
+    </ClCompile>
+    <ClCompile Include="..\..\src\view\status-first-page.cpp">
+      <Filter>view</Filter>
+    </ClCompile>
+    <ClCompile Include="..\..\src\view\display-util.cpp">
+      <Filter>view</Filter>
+    </ClCompile>
+    <ClCompile Include="..\..\src\player\permanent-resistances.cpp">
+      <Filter>player</Filter>
+    </ClCompile>
+    <ClCompile Include="..\..\src\player\temporary-resistances.cpp">
+      <Filter>player</Filter>
+    </ClCompile>
+    <ClCompile Include="..\..\src\view\display-player.cpp">
+      <Filter>view</Filter>
+    </ClCompile>
+    <ClCompile Include="..\..\src\player\race-resistances.cpp">
+      <Filter>player</Filter>
+    </ClCompile>
+    <ClCompile Include="..\..\src\view\display-characteristic.cpp">
+      <Filter>view</Filter>
+    </ClCompile>
+    <ClCompile Include="..\..\src\player\process-death.cpp">
+      <Filter>player</Filter>
+    </ClCompile>
+    <ClCompile Include="..\..\src\io\gf-descriptions.cpp">
+      <Filter>io</Filter>
+    </ClCompile>
+    <ClCompile Include="..\..\src\view\display-player-stat-info.cpp">
+      <Filter>view</Filter>
+    </ClCompile>
+    <ClCompile Include="..\..\src\view\display-player-misc-info.cpp">
+      <Filter>view</Filter>
+    </ClCompile>
+    <ClCompile Include="..\..\src\view\display-player-middle.cpp">
+      <Filter>view</Filter>
+    </ClCompile>
+    <ClCompile Include="..\..\src\io\tokenizer.cpp">
+      <Filter>io</Filter>
+    </ClCompile>
+    <ClCompile Include="..\..\src\player\process-name.cpp">
+      <Filter>player</Filter>
+    </ClCompile>
+    <ClCompile Include="..\..\src\core\show-file.cpp">
+      <Filter>core</Filter>
+    </ClCompile>
+    <ClCompile Include="..\..\src\io\read-pref-file.cpp">
+      <Filter>io</Filter>
+    </ClCompile>
+    <ClCompile Include="..\..\src\io\interpret-pref-file.cpp">
+      <Filter>io</Filter>
+    </ClCompile>
+    <ClCompile Include="..\..\src\monster\monster-update.cpp">
+      <Filter>monster</Filter>
+    </ClCompile>
+    <ClCompile Include="..\..\src\io\write-diary.cpp">
+      <Filter>io</Filter>
+    </ClCompile>
+    <ClCompile Include="..\..\src\market\poker.cpp">
+      <Filter>market</Filter>
+    </ClCompile>
+    <ClCompile Include="..\..\src\market\building-util.cpp">
+      <Filter>market</Filter>
+    </ClCompile>
+    <ClCompile Include="..\..\src\view\display-fruit.cpp">
+      <Filter>view</Filter>
+    </ClCompile>
+    <ClCompile Include="..\..\src\market\play-gamble.cpp">
+      <Filter>market</Filter>
+    </ClCompile>
+    <ClCompile Include="..\..\src\market\arena-info-table.cpp">
+      <Filter>market</Filter>
+    </ClCompile>
+    <ClCompile Include="..\..\src\player\race-info-table.cpp">
+      <Filter>player</Filter>
+    </ClCompile>
+    <ClCompile Include="..\..\src\player\mimic-info-table.cpp">
+      <Filter>player</Filter>
+    </ClCompile>
+    <ClCompile Include="..\..\src\main\sound-definitions-table.cpp">
+      <Filter>main</Filter>
+    </ClCompile>
+    <ClCompile Include="..\..\src\main\music-definitions-table.cpp">
+      <Filter>main</Filter>
+    </ClCompile>
+    <ClCompile Include="..\..\src\knowledge\knowledge-uniques.cpp">
+      <Filter>knowledge</Filter>
+    </ClCompile>
+    <ClCompile Include="..\..\src\knowledge\knowledge-experiences.cpp">
+      <Filter>knowledge</Filter>
+    </ClCompile>
+    <ClCompile Include="..\..\src\object\object-kind.cpp">
+      <Filter>object</Filter>
+    </ClCompile>
+    <ClCompile Include="..\..\src\object\object-kind-hook.cpp">
+      <Filter>object</Filter>
+    </ClCompile>
+    <ClCompile Include="..\..\src\knowledge\knowledge-quests.cpp">
+      <Filter>knowledge</Filter>
+    </ClCompile>
+    <ClCompile Include="..\..\src\knowledge\knowledge-self.cpp">
+      <Filter>knowledge</Filter>
+    </ClCompile>
+    <ClCompile Include="..\..\src\knowledge\knowledge-monsters.cpp">
+      <Filter>knowledge</Filter>
+    </ClCompile>
+    <ClCompile Include="..\..\src\knowledge\knowledge-items.cpp">
+      <Filter>knowledge</Filter>
+    </ClCompile>
+    <ClCompile Include="..\..\src\knowledge\knowledge-features.cpp">
+      <Filter>knowledge</Filter>
+    </ClCompile>
+    <ClCompile Include="..\..\src\knowledge\knowledge-autopick.cpp">
+      <Filter>knowledge</Filter>
+    </ClCompile>
+    <ClCompile Include="..\..\src\knowledge\knowledge-inventory.cpp">
+      <Filter>knowledge</Filter>
+    </ClCompile>
+    <ClCompile Include="..\..\src\io\mutations-dump.cpp">
+      <Filter>io</Filter>
+    </ClCompile>
+    <ClCompile Include="..\..\src\knowledge\knowledge-mutations.cpp">
+      <Filter>knowledge</Filter>
+    </ClCompile>
+    <ClCompile Include="..\..\src\autopick\autopick.cpp">
+      <Filter>autopick</Filter>
+    </ClCompile>
+    <ClCompile Include="..\..\src\autopick\autopick-menu-data-table.cpp">
+      <Filter>autopick</Filter>
+    </ClCompile>
+    <ClCompile Include="..\..\src\autopick\autopick-entry.cpp">
+      <Filter>autopick</Filter>
+    </ClCompile>
+    <ClCompile Include="..\..\src\autopick\autopick-initializer.cpp">
+      <Filter>autopick</Filter>
+    </ClCompile>
+    <ClCompile Include="..\..\src\autopick\autopick-matcher.cpp">
+      <Filter>autopick</Filter>
+    </ClCompile>
+    <ClCompile Include="..\..\src\autopick\autopick-describer.cpp">
+      <Filter>autopick</Filter>
+    </ClCompile>
+    <ClCompile Include="..\..\src\io\signal-handlers.cpp">
+      <Filter>io</Filter>
+    </ClCompile>
+    <ClCompile Include="..\..\src\io\uid-checker.cpp">
+      <Filter>io</Filter>
+    </ClCompile>
+    <ClCompile Include="..\..\src\autopick\autopick-destroyer.cpp">
+      <Filter>autopick</Filter>
+    </ClCompile>
+    <ClCompile Include="..\..\src\autopick\autopick-reader-writer.cpp">
+      <Filter>autopick</Filter>
+    </ClCompile>
+    <ClCompile Include="..\..\src\autopick\autopick-finder.cpp">
+      <Filter>autopick</Filter>
+    </ClCompile>
+    <ClCompile Include="..\..\src\autopick\autopick-pref-processor.cpp">
+      <Filter>autopick</Filter>
+    </ClCompile>
+    <ClCompile Include="..\..\src\autopick\autopick-drawer.cpp">
+      <Filter>autopick</Filter>
+    </ClCompile>
+    <ClCompile Include="..\..\src\autopick\autopick-inserter-killer.cpp">
+      <Filter>autopick</Filter>
+    </ClCompile>
+    <ClCompile Include="..\..\src\autopick\autopick-registry.cpp">
+      <Filter>autopick</Filter>
+    </ClCompile>
+    <ClCompile Include="..\..\src\autopick\autopick-command-menu.cpp">
+      <Filter>autopick</Filter>
+    </ClCompile>
+    <ClCompile Include="..\..\src\autopick\autopick-editor-util.cpp">
+      <Filter>autopick</Filter>
+    </ClCompile>
+    <ClCompile Include="..\..\src\autopick\autopick-editor-command.cpp">
+      <Filter>autopick</Filter>
+    </ClCompile>
+    <ClCompile Include="..\..\src\autopick\autopick-util.cpp">
+      <Filter>autopick</Filter>
+    </ClCompile>
+    <ClCompile Include="..\..\src\effect\effect-feature.cpp">
+      <Filter>effect</Filter>
+    </ClCompile>
+    <ClCompile Include="..\..\src\effect\effect-item.cpp">
+      <Filter>effect</Filter>
+    </ClCompile>
+    <ClCompile Include="..\..\src\realm\realm-arcane.cpp">
+      <Filter>realm</Filter>
+    </ClCompile>
+    <ClCompile Include="..\..\src\realm\realm-chaos.cpp">
+      <Filter>realm</Filter>
+    </ClCompile>
+    <ClCompile Include="..\..\src\realm\realm-craft.cpp">
+      <Filter>realm</Filter>
+    </ClCompile>
+    <ClCompile Include="..\..\src\realm\realm-crusade.cpp">
+      <Filter>realm</Filter>
+    </ClCompile>
+    <ClCompile Include="..\..\src\realm\realm-death.cpp">
+      <Filter>realm</Filter>
+    </ClCompile>
+    <ClCompile Include="..\..\src\realm\realm-hex.cpp">
+      <Filter>realm</Filter>
+    </ClCompile>
+    <ClCompile Include="..\..\src\realm\realm-hissatsu.cpp">
+      <Filter>realm</Filter>
+    </ClCompile>
+    <ClCompile Include="..\..\src\realm\realm-life.cpp">
+      <Filter>realm</Filter>
+    </ClCompile>
+    <ClCompile Include="..\..\src\realm\realm-nature.cpp">
+      <Filter>realm</Filter>
+    </ClCompile>
+    <ClCompile Include="..\..\src\realm\realm-song.cpp">
+      <Filter>realm</Filter>
+    </ClCompile>
+    <ClCompile Include="..\..\src\realm\realm-sorcery.cpp">
+      <Filter>realm</Filter>
+    </ClCompile>
+    <ClCompile Include="..\..\src\realm\realm-trump.cpp">
+      <Filter>realm</Filter>
+    </ClCompile>
+    <ClCompile Include="..\..\src\effect\spells-effect-util.cpp">
+      <Filter>effect</Filter>
+    </ClCompile>
+    <ClCompile Include="..\..\src\spell\technic-info-table.cpp">
+      <Filter>spell</Filter>
+    </ClCompile>
+    <ClCompile Include="..\..\src\spell\spells-execution.cpp">
+      <Filter>spell</Filter>
+    </ClCompile>
+    <ClCompile Include="..\..\src\effect\effect-player.cpp">
+      <Filter>effect</Filter>
+    </ClCompile>
+    <ClCompile Include="..\..\src\effect\effect-monster.cpp">
+      <Filter>effect</Filter>
+    </ClCompile>
+    <ClCompile Include="..\..\src\effect\effect-monster-util.cpp">
+      <Filter>effect</Filter>
+    </ClCompile>
+    <ClCompile Include="..\..\src\effect\effect-monster-switcher.cpp">
+      <Filter>effect</Filter>
+    </ClCompile>
+    <ClCompile Include="..\..\src\effect\effect-player-switcher.cpp">
+      <Filter>effect</Filter>
+    </ClCompile>
+    <ClCompile Include="..\..\src\effect\effect-monster-resist-hurt.cpp">
+      <Filter>effect</Filter>
+    </ClCompile>
+    <ClCompile Include="..\..\src\effect\effect-monster-psi.cpp">
+      <Filter>effect</Filter>
+    </ClCompile>
+    <ClCompile Include="..\..\src\effect\effect-monster-oldies.cpp">
+      <Filter>effect</Filter>
+    </ClCompile>
+    <ClCompile Include="..\..\src\effect\effect-monster-charm.cpp">
+      <Filter>effect</Filter>
+    </ClCompile>
+    <ClCompile Include="..\..\src\effect\effect-monster-lite-dark.cpp">
+      <Filter>effect</Filter>
+    </ClCompile>
+    <ClCompile Include="..\..\src\effect\effect-monster-evil.cpp">
+      <Filter>effect</Filter>
+    </ClCompile>
+    <ClCompile Include="..\..\src\effect\effect-monster-spirit.cpp">
+      <Filter>effect</Filter>
+    </ClCompile>
+    <ClCompile Include="..\..\src\effect\effect-monster-curse.cpp">
+      <Filter>effect</Filter>
+    </ClCompile>
+    <ClCompile Include="..\..\src\effect\effect-player-resist-hurt.cpp">
+      <Filter>effect</Filter>
+    </ClCompile>
+    <ClCompile Include="..\..\src\effect\effect-player-oldies.cpp">
+      <Filter>effect</Filter>
+    </ClCompile>
+    <ClCompile Include="..\..\src\effect\effect-player-curse.cpp">
+      <Filter>effect</Filter>
+    </ClCompile>
+    <ClCompile Include="..\..\src\effect\effect-player-spirit.cpp">
+      <Filter>effect</Filter>
+    </ClCompile>
+    <ClCompile Include="..\..\src\core\stuff-handler.cpp">
+      <Filter>core</Filter>
+    </ClCompile>
+    <ClCompile Include="..\..\src\birth\birth-explanations-table.cpp">
+      <Filter>birth</Filter>
+    </ClCompile>
+    <ClCompile Include="..\..\src\core\game-closer.cpp">
+      <Filter>core</Filter>
+    </ClCompile>
+    <ClCompile Include="..\..\src\floor\pattern-walk.cpp">
+      <Filter>floor</Filter>
+    </ClCompile>
+    <ClCompile Include="..\..\src\core\turn-compensator.cpp">
+      <Filter>core</Filter>
+    </ClCompile>
+    <ClCompile Include="..\..\src\mutation\mutation-processor.cpp">
+      <Filter>mutation</Filter>
+    </ClCompile>
+    <ClCompile Include="..\..\src\object\lite-processor.cpp">
+      <Filter>object</Filter>
+    </ClCompile>
+    <ClCompile Include="..\..\src\core\magic-effects-timeout-reducer.cpp">
+      <Filter>core</Filter>
+    </ClCompile>
+    <ClCompile Include="..\..\src\inventory\inventory-curse.cpp">
+      <Filter>inventory</Filter>
+    </ClCompile>
+    <ClCompile Include="..\..\src\inventory\recharge-processor.cpp">
+      <Filter>inventory</Filter>
+    </ClCompile>
+    <ClCompile Include="..\..\src\wizard\wizard-spoiler.cpp">
+      <Filter>wizard</Filter>
+    </ClCompile>
+    <ClCompile Include="..\..\src\wizard\wizard-special-process.cpp">
+      <Filter>wizard</Filter>
+    </ClCompile>
+    <ClCompile Include="..\..\src\io\input-key-processor.cpp">
+      <Filter>io</Filter>
+    </ClCompile>
+    <ClCompile Include="..\..\src\inventory\pack-overflow.cpp">
+      <Filter>inventory</Filter>
+    </ClCompile>
+    <ClCompile Include="..\..\src\core\player-processor.cpp">
+      <Filter>core</Filter>
+    </ClCompile>
+    <ClCompile Include="..\..\src\player\digestion-processor.cpp">
+      <Filter>player</Filter>
+    </ClCompile>
+    <ClCompile Include="..\..\src\world\world-movement-processor.cpp">
+      <Filter>world</Filter>
+    </ClCompile>
+    <ClCompile Include="..\..\src\world\world-turn-processor.cpp">
+      <Filter>world</Filter>
+    </ClCompile>
+    <ClCompile Include="..\..\src\world\world.cpp">
+      <Filter>world</Filter>
+    </ClCompile>
+    <ClCompile Include="..\..\src\dungeon\dungeon-processor.cpp">
+      <Filter>dungeon</Filter>
+    </ClCompile>
+    <ClCompile Include="..\..\src\dungeon\dungeon.cpp">
+      <Filter>dungeon</Filter>
+    </ClCompile>
+    <ClCompile Include="..\..\src\core\game-play.cpp">
+      <Filter>core</Filter>
+    </ClCompile>
+    <ClCompile Include="..\..\src\floor\floor-events.cpp">
+      <Filter>floor</Filter>
+    </ClCompile>
+    <ClCompile Include="..\..\src\floor\floor-save.cpp">
+      <Filter>floor</Filter>
+    </ClCompile>
+    <ClCompile Include="..\..\src\floor\floor-streams.cpp">
+      <Filter>floor</Filter>
+    </ClCompile>
+    <ClCompile Include="..\..\src\floor\floor-town.cpp">
+      <Filter>floor</Filter>
+    </ClCompile>
+    <ClCompile Include="..\..\src\object\object-broken.cpp">
+      <Filter>object</Filter>
+    </ClCompile>
+    <ClCompile Include="..\..\src\room\rooms-city.cpp">
+      <Filter>room</Filter>
+    </ClCompile>
+    <ClCompile Include="..\..\src\room\rooms-fractal.cpp">
+      <Filter>room</Filter>
+    </ClCompile>
+    <ClCompile Include="..\..\src\room\rooms-normal.cpp">
+      <Filter>room</Filter>
+    </ClCompile>
+    <ClCompile Include="..\..\src\room\rooms-special.cpp">
+      <Filter>room</Filter>
+    </ClCompile>
+    <ClCompile Include="..\..\src\room\rooms-trap.cpp">
+      <Filter>room</Filter>
+    </ClCompile>
+    <ClCompile Include="..\..\src\room\rooms-vault.cpp">
+      <Filter>room</Filter>
+    </ClCompile>
+    <ClCompile Include="..\..\src\room\rooms-pit-nest.cpp">
+      <Filter>room</Filter>
+    </ClCompile>
+    <ClCompile Include="..\..\src\player\player-class.cpp">
+      <Filter>player</Filter>
+    </ClCompile>
+    <ClCompile Include="..\..\src\player\player-damage.cpp">
+      <Filter>player</Filter>
+    </ClCompile>
+    <ClCompile Include="..\..\src\player\player-move.cpp">
+      <Filter>player</Filter>
+    </ClCompile>
+    <ClCompile Include="..\..\src\player\player-personality.cpp">
+      <Filter>player</Filter>
+    </ClCompile>
+    <ClCompile Include="..\..\src\player\player-race.cpp">
+      <Filter>player</Filter>
+    </ClCompile>
+    <ClCompile Include="..\..\src\player\player-sex.cpp">
+      <Filter>player</Filter>
+    </ClCompile>
+    <ClCompile Include="..\..\src\player\player-skill.cpp">
+      <Filter>player</Filter>
+    </ClCompile>
+    <ClCompile Include="..\..\src\player\player-status.cpp">
+      <Filter>player</Filter>
+    </ClCompile>
+    <ClCompile Include="..\..\src\monster\monster-status.cpp">
+      <Filter>monster</Filter>
+    </ClCompile>
+    <ClCompile Include="..\..\src\system\system-variables.cpp">
+      <Filter>system</Filter>
+    </ClCompile>
+    <ClCompile Include="..\..\src\spell\spells-diceroll.cpp">
+      <Filter>spell</Filter>
+    </ClCompile>
+    <ClCompile Include="..\..\src\spell\spells-object.cpp">
+      <Filter>spell</Filter>
+    </ClCompile>
+    <ClCompile Include="..\..\src\spell\spells-status.cpp">
+      <Filter>spell</Filter>
+    </ClCompile>
+    <ClCompile Include="..\..\src\spell\spells-summon.cpp">
+      <Filter>spell</Filter>
+    </ClCompile>
+    <ClCompile Include="..\..\src\locale\english.cpp">
+      <Filter>locale</Filter>
+    </ClCompile>
+    <ClCompile Include="..\..\src\locale\japanese.cpp">
+      <Filter>locale</Filter>
+    </ClCompile>
+    <ClCompile Include="..\..\src\grid\grid.cpp">
+      <Filter>grid</Filter>
+    </ClCompile>
+    <ClCompile Include="..\..\src\grid\trap.cpp">
+      <Filter>grid</Filter>
+    </ClCompile>
+    <ClCompile Include="..\..\src\grid\feature.cpp">
+      <Filter>grid</Filter>
+    </ClCompile>
+    <ClCompile Include="..\..\src\monster\horror-descriptions.cpp">
+      <Filter>monster</Filter>
+    </ClCompile>
+    <ClCompile Include="..\..\src\inventory\player-inventory.cpp">
+      <Filter>inventory</Filter>
+    </ClCompile>
+    <ClCompile Include="..\..\src\term\gameterm.cpp">
+      <Filter>term</Filter>
+    </ClCompile>
+    <ClCompile Include="..\..\src\term\z-form.cpp">
+      <Filter>term</Filter>
+    </ClCompile>
+    <ClCompile Include="..\..\src\term\z-rand.cpp">
+      <Filter>term</Filter>
+    </ClCompile>
+    <ClCompile Include="..\..\src\term\z-term.cpp">
+      <Filter>term</Filter>
+    </ClCompile>
+    <ClCompile Include="..\..\src\term\z-util.cpp">
+      <Filter>term</Filter>
+    </ClCompile>
+    <ClCompile Include="..\..\src\term\z-virt.cpp">
+      <Filter>term</Filter>
+    </ClCompile>
+    <ClCompile Include="..\..\src\floor\wild.cpp">
+      <Filter>floor</Filter>
+    </ClCompile>
+    <ClCompile Include="..\..\src\io\report.cpp">
+      <Filter>io</Filter>
+    </ClCompile>
+    <ClCompile Include="..\..\src\floor\geometry.cpp">
+      <Filter>floor</Filter>
+    </ClCompile>
+    <ClCompile Include="..\..\src\player\patron.cpp">
+      <Filter>player</Filter>
+    </ClCompile>
+    <ClCompile Include="..\..\src\birth\history.cpp">
+      <Filter>birth</Filter>
+    </ClCompile>
+    <ClCompile Include="..\..\src\object\warning.cpp">
+      <Filter>object</Filter>
+    </ClCompile>
+    <ClCompile Include="..\..\src\io\inet.cpp">
+      <Filter>io</Filter>
+    </ClCompile>
+    <ClCompile Include="..\..\src\dungeon\quest.cpp">
+      <Filter>dungeon</Filter>
+    </ClCompile>
+    <ClCompile Include="..\..\src\core\scores.cpp">
+      <Filter>core</Filter>
+    </ClCompile>
+    <ClCompile Include="..\..\src\mspell\mspell-bolt.cpp">
+      <Filter>mspell</Filter>
+    </ClCompile>
+    <ClCompile Include="..\..\src\mspell\mspell-breath.cpp">
+      <Filter>mspell</Filter>
+    </ClCompile>
+    <ClCompile Include="..\..\src\mspell\mspell-curse.cpp">
+      <Filter>mspell</Filter>
+    </ClCompile>
+    <ClCompile Include="..\..\src\mspell\mspell-damage-calculator.cpp">
+      <Filter>mspell</Filter>
+    </ClCompile>
+    <ClCompile Include="..\..\src\mspell\mspell-learn-checker.cpp">
+      <Filter>mspell</Filter>
+    </ClCompile>
+    <ClCompile Include="..\..\src\mspell\mspell-ball.cpp">
+      <Filter>mspell</Filter>
+    </ClCompile>
+    <ClCompile Include="..\..\src\mspell\mspell-summon.cpp">
+      <Filter>mspell</Filter>
+    </ClCompile>
+    <ClCompile Include="..\..\src\mspell\mspell-util.cpp">
+      <Filter>mspell</Filter>
+    </ClCompile>
+    <ClCompile Include="..\..\src\mspell\mspell-floor.cpp">
+      <Filter>mspell</Filter>
+    </ClCompile>
+    <ClCompile Include="..\..\src\mspell\mspell-status.cpp">
+      <Filter>mspell</Filter>
+    </ClCompile>
+    <ClCompile Include="..\..\src\mspell\mspell-special.cpp">
+      <Filter>mspell</Filter>
+    </ClCompile>
+    <ClCompile Include="..\..\src\mspell\mspell-particularity.cpp">
+      <Filter>mspell</Filter>
+    </ClCompile>
+    <ClCompile Include="..\..\src\mspell\assign-monster-spell.cpp">
+      <Filter>mspell</Filter>
+    </ClCompile>
+    <ClCompile Include="..\..\src\birth\birth-util.cpp">
+      <Filter>birth</Filter>
+    </ClCompile>
+    <ClCompile Include="..\..\src\birth\birth-select-realm.cpp">
+      <Filter>birth</Filter>
+    </ClCompile>
+    <ClCompile Include="..\..\src\birth\quick-start.cpp">
+      <Filter>birth</Filter>
+    </ClCompile>
+    <ClCompile Include="..\..\src\birth\birth-stat.cpp">
+      <Filter>birth</Filter>
+    </ClCompile>
+    <ClCompile Include="..\..\src\birth\history-generator.cpp">
+      <Filter>birth</Filter>
+    </ClCompile>
+    <ClCompile Include="..\..\src\birth\birth-body-spec.cpp">
+      <Filter>birth</Filter>
+    </ClCompile>
+    <ClCompile Include="..\..\src\birth\initial-equipments-table.cpp">
+      <Filter>birth</Filter>
+    </ClCompile>
+    <ClCompile Include="..\..\src\view\display-birth.cpp">
+      <Filter>view</Filter>
+    </ClCompile>
+    <ClCompile Include="..\..\src\birth\inventory-initializer.cpp">
+      <Filter>birth</Filter>
+    </ClCompile>
+    <ClCompile Include="..\..\src\birth\game-play-initializer.cpp">
+      <Filter>birth</Filter>
+    </ClCompile>
+    <ClCompile Include="..\..\src\birth\history-editor.cpp">
+      <Filter>birth</Filter>
+    </ClCompile>
+    <ClCompile Include="..\..\src\birth\birth-select-race.cpp">
+      <Filter>birth</Filter>
+    </ClCompile>
+    <ClCompile Include="..\..\src\birth\birth-select-class.cpp">
+      <Filter>birth</Filter>
+    </ClCompile>
+    <ClCompile Include="..\..\src\birth\birth-select-personality.cpp">
+      <Filter>birth</Filter>
+    </ClCompile>
+    <ClCompile Include="..\..\src\birth\auto-roller.cpp">
+      <Filter>birth</Filter>
+    </ClCompile>
+    <ClCompile Include="..\..\src\birth\birth-wizard.cpp">
+      <Filter>birth</Filter>
+    </ClCompile>
+    <ClCompile Include="..\..\src\birth\character-builder.cpp">
+      <Filter>birth</Filter>
+    </ClCompile>
+    <ClCompile Include="..\..\src\io\files-util.cpp">
+      <Filter>io</Filter>
+    </ClCompile>
+    <ClCompile Include="..\..\src\io\pref-file-expressor.cpp">
+      <Filter>io</Filter>
+    </ClCompile>
+    <ClCompile Include="..\..\src\market\arena.cpp">
+      <Filter>market</Filter>
+    </ClCompile>
+    <ClCompile Include="..\..\src\market\bounty.cpp">
+      <Filter>market</Filter>
+    </ClCompile>
+    <ClCompile Include="..\..\src\market\bounty-prize-table.cpp">
+      <Filter>market</Filter>
+    </ClCompile>
+    <ClCompile Include="..\..\src\market\building-recharger.cpp">
+      <Filter>market</Filter>
+    </ClCompile>
+    <ClCompile Include="..\..\src\market\building-quest.cpp">
+      <Filter>market</Filter>
+    </ClCompile>
+    <ClCompile Include="..\..\src\market\building-service.cpp">
+      <Filter>market</Filter>
+    </ClCompile>
+    <ClCompile Include="..\..\src\market\building-craft-weapon.cpp">
+      <Filter>market</Filter>
+    </ClCompile>
+    <ClCompile Include="..\..\src\market\building-craft-armor.cpp">
+      <Filter>market</Filter>
+    </ClCompile>
+    <ClCompile Include="..\..\src\market\building-craft-fix.cpp">
+      <Filter>market</Filter>
+    </ClCompile>
+    <ClCompile Include="..\..\src\market\building-monster.cpp">
+      <Filter>market</Filter>
+    </ClCompile>
+    <ClCompile Include="..\..\src\market\building-enchanter.cpp">
+      <Filter>market</Filter>
+    </ClCompile>
+    <ClCompile Include="..\..\src\store\rumor.cpp">
+      <Filter>store</Filter>
+    </ClCompile>
+    <ClCompile Include="..\..\src\store\say-comments.cpp">
+      <Filter>store</Filter>
+    </ClCompile>
+    <ClCompile Include="..\..\src\store\store.cpp">
+      <Filter>store</Filter>
+    </ClCompile>
+    <ClCompile Include="..\..\src\store\store-owner-comments.cpp">
+      <Filter>store</Filter>
+    </ClCompile>
+    <ClCompile Include="..\..\src\store\store-owners.cpp">
+      <Filter>store</Filter>
+    </ClCompile>
+    <ClCompile Include="..\..\src\store\store-util.cpp">
+      <Filter>store</Filter>
+    </ClCompile>
+    <ClCompile Include="..\..\src\store\black-market.cpp">
+      <Filter>store</Filter>
+    </ClCompile>
+    <ClCompile Include="..\..\src\combat\attack-power-table.cpp">
+      <Filter>combat</Filter>
+    </ClCompile>
+    <ClCompile Include="..\..\src\combat\hallucination-attacks-table.cpp">
+      <Filter>combat</Filter>
+    </ClCompile>
+    <ClCompile Include="..\..\src\combat\martial-arts-table.cpp">
+      <Filter>combat</Filter>
+    </ClCompile>
+    <ClCompile Include="..\..\src\combat\attack-accuracy.cpp">
+      <Filter>combat</Filter>
+    </ClCompile>
+    <ClCompile Include="..\..\src\combat\slaying.cpp">
+      <Filter>combat</Filter>
+    </ClCompile>
+    <ClCompile Include="..\..\src\combat\attack-criticality.cpp">
+      <Filter>combat</Filter>
+    </ClCompile>
+    <ClCompile Include="..\..\src\inventory\inventory-damage.cpp">
+      <Filter>inventory</Filter>
+    </ClCompile>
+    <ClCompile Include="..\..\src\mind\monk-attack.cpp">
+      <Filter>mind</Filter>
+    </ClCompile>
+    <ClCompile Include="..\..\src\combat\aura-counterattack.cpp">
+      <Filter>combat</Filter>
+    </ClCompile>
+    <ClCompile Include="..\..\src\pet\pet-fall-off.cpp">
+      <Filter>pet</Filter>
+    </ClCompile>
+    <ClCompile Include="..\..\src\pet\pet-util.cpp">
+      <Filter>pet</Filter>
+    </ClCompile>
+    <ClCompile Include="..\..\src\cmd-item\cmd-eat.cpp">
+      <Filter>cmd-item</Filter>
+    </ClCompile>
+    <ClCompile Include="..\..\src\cmd-item\cmd-item.cpp">
+      <Filter>cmd-item</Filter>
+    </ClCompile>
+    <ClCompile Include="..\..\src\cmd-item\cmd-magiceat.cpp">
+      <Filter>cmd-item</Filter>
+    </ClCompile>
+    <ClCompile Include="..\..\src\cmd-item\cmd-quaff.cpp">
+      <Filter>cmd-item</Filter>
+    </ClCompile>
+    <ClCompile Include="..\..\src\cmd-item\cmd-read.cpp">
+      <Filter>cmd-item</Filter>
+    </ClCompile>
+    <ClCompile Include="..\..\src\cmd-item\cmd-smith.cpp">
+      <Filter>cmd-item</Filter>
+    </ClCompile>
+    <ClCompile Include="..\..\src\cmd-item\cmd-usestaff.cpp">
+      <Filter>cmd-item</Filter>
+    </ClCompile>
+    <ClCompile Include="..\..\src\cmd-item\cmd-zaprod.cpp">
+      <Filter>cmd-item</Filter>
+    </ClCompile>
+    <ClCompile Include="..\..\src\cmd-item\cmd-zapwand.cpp">
+      <Filter>cmd-item</Filter>
+    </ClCompile>
+    <ClCompile Include="..\..\src\cmd-io\cmd-diary.cpp">
+      <Filter>cmd-io</Filter>
+    </ClCompile>
+    <ClCompile Include="..\..\src\cmd-io\cmd-dump.cpp">
+      <Filter>cmd-io</Filter>
+    </ClCompile>
+    <ClCompile Include="..\..\src\cmd-io\cmd-gameoption.cpp">
+      <Filter>cmd-io</Filter>
+    </ClCompile>
+    <ClCompile Include="..\..\src\cmd-io\cmd-help.cpp">
+      <Filter>cmd-io</Filter>
+    </ClCompile>
+    <ClCompile Include="..\..\src\cmd-io\cmd-knowledge.cpp">
+      <Filter>cmd-io</Filter>
+    </ClCompile>
+    <ClCompile Include="..\..\src\cmd-io\cmd-macro.cpp">
+      <Filter>cmd-io</Filter>
+    </ClCompile>
+    <ClCompile Include="..\..\src\cmd-io\cmd-menu-content-table.cpp">
+      <Filter>cmd-io</Filter>
+    </ClCompile>
+    <ClCompile Include="..\..\src\cmd-io\cmd-process-screen.cpp">
+      <Filter>cmd-io</Filter>
+    </ClCompile>
+    <ClCompile Include="..\..\src\cmd-io\cmd-save.cpp">
+      <Filter>cmd-io</Filter>
+    </ClCompile>
+    <ClCompile Include="..\..\src\cmd-io\diary-subtitle-table.cpp">
+      <Filter>cmd-io</Filter>
+    </ClCompile>
+    <ClCompile Include="..\..\src\cmd-io\feeling-table.cpp">
+      <Filter>cmd-io</Filter>
+    </ClCompile>
+    <ClCompile Include="..\..\src\cmd-action\cmd-attack.cpp">
+      <Filter>cmd-action</Filter>
+    </ClCompile>
+    <ClCompile Include="..\..\src\cmd-action\cmd-hissatsu.cpp">
+      <Filter>cmd-action</Filter>
+    </ClCompile>
+    <ClCompile Include="..\..\src\cmd-action\cmd-mane.cpp">
+      <Filter>cmd-action</Filter>
+    </ClCompile>
+    <ClCompile Include="..\..\src\cmd-action\cmd-pet.cpp">
+      <Filter>cmd-action</Filter>
+    </ClCompile>
+    <ClCompile Include="..\..\src\cmd-action\cmd-spell.cpp">
+      <Filter>cmd-action</Filter>
+    </ClCompile>
+    <ClCompile Include="..\..\src\cmd-io\cmd-autopick.cpp">
+      <Filter>cmd-io</Filter>
+    </ClCompile>
+    <ClCompile Include="..\..\src\knowledge\lighting-level-table.cpp">
+      <Filter>knowledge</Filter>
+    </ClCompile>
+    <ClCompile Include="..\..\src\knowledge\monster-group-table.cpp">
+      <Filter>knowledge</Filter>
+    </ClCompile>
+    <ClCompile Include="..\..\src\io-dump\dump-util.cpp">
+      <Filter>io-dump</Filter>
+    </ClCompile>
+    <ClCompile Include="..\..\src\io-dump\character-dump.cpp">
+      <Filter>io-dump</Filter>
+    </ClCompile>
+    <ClCompile Include="..\..\src\io-dump\dump-remover.cpp">
+      <Filter>io-dump</Filter>
+    </ClCompile>
+    <ClCompile Include="..\..\src\io-dump\player-status-dump.cpp">
+      <Filter>io-dump</Filter>
+    </ClCompile>
+    <ClCompile Include="..\..\src\io-dump\special-class-dump.cpp">
+      <Filter>io-dump</Filter>
+    </ClCompile>
+    <ClCompile Include="..\..\src\knowledge\object-group-table.cpp">
+      <Filter>knowledge</Filter>
+    </ClCompile>
+    <ClCompile Include="..\..\src\floor\floor-object.cpp">
+      <Filter>floor</Filter>
+    </ClCompile>
+    <ClCompile Include="..\..\src\view\object-describer.cpp">
+      <Filter>view</Filter>
+    </ClCompile>
+    <ClCompile Include="..\..\src\inventory\inventory-object.cpp">
+      <Filter>inventory</Filter>
+    </ClCompile>
+    <ClCompile Include="..\..\src\object\object-value.cpp">
+      <Filter>object</Filter>
+    </ClCompile>
+    <ClCompile Include="..\..\src\realm\realm-names-table.cpp">
+      <Filter>realm</Filter>
+    </ClCompile>
+    <ClCompile Include="..\..\src\cmd-building\cmd-building.cpp">
+      <Filter>cmd-building</Filter>
+    </ClCompile>
+    <ClCompile Include="..\..\src\cmd-building\cmd-inn.cpp">
+      <Filter>cmd-building</Filter>
+    </ClCompile>
+    <ClCompile Include="..\..\src\world\world-object.cpp">
+      <Filter>world</Filter>
+    </ClCompile>
+    <ClCompile Include="..\..\src\object\object-generator.cpp">
+      <Filter>object</Filter>
+    </ClCompile>
+    <ClCompile Include="..\..\src\object-enchant\object-boost.cpp">
+      <Filter>object-enchant</Filter>
+    </ClCompile>
+    <ClCompile Include="..\..\src\object-enchant\object-curse.cpp">
+      <Filter>object-enchant</Filter>
+    </ClCompile>
+    <ClCompile Include="..\..\src\object-enchant\object-ego.cpp">
+      <Filter>object-enchant</Filter>
+    </ClCompile>
+    <ClCompile Include="..\..\src\object-enchant\apply-magic-weapon.cpp">
+      <Filter>object-enchant</Filter>
+    </ClCompile>
+    <ClCompile Include="..\..\src\object-enchant\apply-magic-armor.cpp">
+      <Filter>object-enchant</Filter>
+    </ClCompile>
+    <ClCompile Include="..\..\src\object-enchant\apply-magic-others.cpp">
+      <Filter>object-enchant</Filter>
+    </ClCompile>
+    <ClCompile Include="..\..\src\object-enchant\apply-magic.cpp">
+      <Filter>object-enchant</Filter>
+    </ClCompile>
+    <ClCompile Include="..\..\src\perception\object-perception.cpp">
+      <Filter>perception</Filter>
+    </ClCompile>
+    <ClCompile Include="..\..\src\perception\simple-perception.cpp">
+      <Filter>perception</Filter>
+    </ClCompile>
+    <ClCompile Include="..\..\src\object\object-value-calc.cpp">
+      <Filter>object</Filter>
+    </ClCompile>
+    <ClCompile Include="..\..\src\util\object-sort.cpp">
+      <Filter>util</Filter>
+    </ClCompile>
+    <ClCompile Include="..\..\src\object\object-stack.cpp">
+      <Filter>object</Filter>
+    </ClCompile>
+    <ClCompile Include="..\..\src\spell\spells-describer.cpp">
+      <Filter>spell</Filter>
+    </ClCompile>
+    <ClCompile Include="..\..\src\spell\range-calc.cpp">
+      <Filter>spell</Filter>
+    </ClCompile>
+    <ClCompile Include="..\..\src\specific-object\bow.cpp">
+      <Filter>specific-object</Filter>
+    </ClCompile>
+    <ClCompile Include="..\..\src\specific-object\chest.cpp">
+      <Filter>specific-object</Filter>
+    </ClCompile>
+    <ClCompile Include="..\..\src\specific-object\death-scythe.cpp">
+      <Filter>specific-object</Filter>
+    </ClCompile>
+    <ClCompile Include="..\..\src\specific-object\torch.cpp">
+      <Filter>specific-object</Filter>
+    </ClCompile>
+    <ClCompile Include="..\..\src\spell\spells-staff-only.cpp">
+      <Filter>spell</Filter>
+    </ClCompile>
+    <ClCompile Include="..\..\src\spell-kind\spells-beam.cpp">
+      <Filter>spell-kind</Filter>
+    </ClCompile>
+    <ClCompile Include="..\..\src\spell-kind\spells-detection.cpp">
+      <Filter>spell-kind</Filter>
+    </ClCompile>
+    <ClCompile Include="..\..\src\spell-kind\spells-floor.cpp">
+      <Filter>spell-kind</Filter>
+    </ClCompile>
+    <ClCompile Include="..\..\src\spell-kind\spells-genocide.cpp">
+      <Filter>spell-kind</Filter>
+    </ClCompile>
+    <ClCompile Include="..\..\src\spell-kind\spells-launcher.cpp">
+      <Filter>spell-kind</Filter>
+    </ClCompile>
+    <ClCompile Include="..\..\src\spell-kind\spells-lite.cpp">
+      <Filter>spell-kind</Filter>
+    </ClCompile>
+    <ClCompile Include="..\..\src\spell-kind\spells-neighbor.cpp">
+      <Filter>spell-kind</Filter>
+    </ClCompile>
+    <ClCompile Include="..\..\src\spell-kind\spells-pet.cpp">
+      <Filter>spell-kind</Filter>
+    </ClCompile>
+    <ClCompile Include="..\..\src\spell-kind\spells-sight.cpp">
+      <Filter>spell-kind</Filter>
+    </ClCompile>
+    <ClCompile Include="..\..\src\spell-kind\spells-specific-bolt.cpp">
+      <Filter>spell-kind</Filter>
+    </ClCompile>
+    <ClCompile Include="..\..\src\spell-kind\spells-teleport.cpp">
+      <Filter>spell-kind</Filter>
+    </ClCompile>
+    <ClCompile Include="..\..\src\spell-kind\spells-charm.cpp">
+      <Filter>spell-kind</Filter>
+    </ClCompile>
+    <ClCompile Include="..\..\src\mind\mind-cavalry.cpp">
+      <Filter>mind</Filter>
+    </ClCompile>
+    <ClCompile Include="..\..\src\mind\mind-force-trainer.cpp">
+      <Filter>mind</Filter>
+    </ClCompile>
+    <ClCompile Include="..\..\src\mind\mind-mindcrafter.cpp">
+      <Filter>mind</Filter>
+    </ClCompile>
+    <ClCompile Include="..\..\src\mind\mind-mirror-master.cpp">
+      <Filter>mind</Filter>
+    </ClCompile>
+    <ClCompile Include="..\..\src\mind\mind-ninja.cpp">
+      <Filter>mind</Filter>
+    </ClCompile>
+    <ClCompile Include="..\..\src\mind\mind-samurai.cpp">
+      <Filter>mind</Filter>
+    </ClCompile>
+    <ClCompile Include="..\..\src\mind\mind-warrior.cpp">
+      <Filter>mind</Filter>
+    </ClCompile>
+    <ClCompile Include="..\..\src\mind\mind-warrior-mage.cpp">
+      <Filter>mind</Filter>
+    </ClCompile>
+    <ClCompile Include="..\..\src\spell-realm\spells-crusade.cpp">
+      <Filter>spell-realm</Filter>
+    </ClCompile>
+    <ClCompile Include="..\..\src\spell-realm\spells-hex.cpp">
+      <Filter>spell-realm</Filter>
+    </ClCompile>
+    <ClCompile Include="..\..\src\spell-kind\spells-random.cpp">
+      <Filter>spell-kind</Filter>
+    </ClCompile>
+    <ClCompile Include="..\..\src\spell-kind\spells-grid.cpp">
+      <Filter>spell-kind</Filter>
+    </ClCompile>
+    <ClCompile Include="..\..\src\spell-kind\earthquake.cpp">
+      <Filter>spell-kind</Filter>
+    </ClCompile>
+    <ClCompile Include="..\..\src\spell-realm\spells-trump.cpp">
+      <Filter>spell-realm</Filter>
+    </ClCompile>
+    <ClCompile Include="..\..\src\player-attack\attack-chaos-effect.cpp">
+      <Filter>player-attack</Filter>
+    </ClCompile>
+    <ClCompile Include="..\..\src\player-attack\blood-sucking-processor.cpp">
+      <Filter>player-attack</Filter>
+    </ClCompile>
+    <ClCompile Include="..\..\src\player-attack\player-attack.cpp">
+      <Filter>player-attack</Filter>
+    </ClCompile>
+    <ClCompile Include="..\..\src\monster-attack\insults-moans.cpp">
+      <Filter>monster-attack</Filter>
+    </ClCompile>
+    <ClCompile Include="..\..\src\monster-attack\monster-attack-describer.cpp">
+      <Filter>monster-attack</Filter>
+    </ClCompile>
+    <ClCompile Include="..\..\src\monster-attack\monster-attack-player.cpp">
+      <Filter>monster-attack</Filter>
+    </ClCompile>
+    <ClCompile Include="..\..\src\monster-attack\monster-attack-status.cpp">
+      <Filter>monster-attack</Filter>
+    </ClCompile>
+    <ClCompile Include="..\..\src\monster-attack\monster-attack-switcher.cpp">
+      <Filter>monster-attack</Filter>
+    </ClCompile>
+    <ClCompile Include="..\..\src\monster-attack\monster-attack-types.cpp">
+      <Filter>monster-attack</Filter>
+    </ClCompile>
+    <ClCompile Include="..\..\src\monster-attack\monster-attack-util.cpp">
+      <Filter>monster-attack</Filter>
+    </ClCompile>
+    <ClCompile Include="..\..\src\monster-attack\monster-eating.cpp">
+      <Filter>monster-attack</Filter>
+    </ClCompile>
+    <ClCompile Include="..\..\src\melee\melee-postprocess.cpp">
+      <Filter>melee</Filter>
+    </ClCompile>
+    <ClCompile Include="..\..\src\melee\melee-switcher.cpp">
+      <Filter>melee</Filter>
+    </ClCompile>
+    <ClCompile Include="..\..\src\melee\melee-util.cpp">
+      <Filter>melee</Filter>
+    </ClCompile>
+    <ClCompile Include="..\..\src\melee\monster-attack-monster.cpp">
+      <Filter>melee</Filter>
+    </ClCompile>
+    <ClCompile Include="..\..\src\object-enchant\vorpal-weapon.cpp">
+      <Filter>object-enchant</Filter>
+    </ClCompile>
+    <ClCompile Include="..\..\src\info-reader\race-info-tokens-table.cpp">
+      <Filter>info-reader</Filter>
+    </ClCompile>
+    <ClCompile Include="..\..\src\info-reader\kind-info-tokens-table.cpp">
+      <Filter>info-reader</Filter>
+    </ClCompile>
+    <ClCompile Include="..\..\src\info-reader\dungeon-info-tokens-table.cpp">
+      <Filter>info-reader</Filter>
+    </ClCompile>
+    <ClCompile Include="..\..\src\info-reader\info-reader-util.cpp">
+      <Filter>info-reader</Filter>
+    </ClCompile>
+    <ClCompile Include="..\..\src\info-reader\feature-reader.cpp">
+      <Filter>info-reader</Filter>
+    </ClCompile>
+    <ClCompile Include="..\..\src\info-reader\feature-info-tokens-table.cpp">
+      <Filter>info-reader</Filter>
+    </ClCompile>
+    <ClCompile Include="..\..\src\info-reader\vault-reader.cpp">
+      <Filter>info-reader</Filter>
+    </ClCompile>
+    <ClCompile Include="..\..\src\info-reader\kind-reader.cpp">
+      <Filter>info-reader</Filter>
+    </ClCompile>
+    <ClCompile Include="..\..\src\info-reader\artifact-reader.cpp">
+      <Filter>info-reader</Filter>
+    </ClCompile>
+    <ClCompile Include="..\..\src\info-reader\ego-reader.cpp">
+      <Filter>info-reader</Filter>
+    </ClCompile>
+    <ClCompile Include="..\..\src\info-reader\dungeon-reader.cpp">
+      <Filter>info-reader</Filter>
+    </ClCompile>
+    <ClCompile Include="..\..\src\info-reader\skill-reader.cpp">
+      <Filter>info-reader</Filter>
+    </ClCompile>
+    <ClCompile Include="..\..\src\info-reader\magic-reader.cpp">
+      <Filter>info-reader</Filter>
+    </ClCompile>
+    <ClCompile Include="..\..\src\info-reader\race-reader.cpp">
+      <Filter>info-reader</Filter>
+    </ClCompile>
+    <ClCompile Include="..\..\src\info-reader\general-parser.cpp">
+      <Filter>info-reader</Filter>
+    </ClCompile>
+    <ClCompile Include="..\..\src\floor\fixed-map-generator.cpp">
+      <Filter>floor</Filter>
+    </ClCompile>
+    <ClCompile Include="..\..\src\info-reader\fixed-map-parser.cpp">
+      <Filter>info-reader</Filter>
+    </ClCompile>
+    <ClCompile Include="..\..\src\perception\identification.cpp">
+      <Filter>perception</Filter>
+    </ClCompile>
+    <ClCompile Include="..\..\src\core\visuals-reseter.cpp">
+      <Filter>core</Filter>
+    </ClCompile>
+    <ClCompile Include="..\..\src\object\object-flags.cpp">
+      <Filter>object</Filter>
+    </ClCompile>
+    <ClCompile Include="..\..\src\object\object-info.cpp">
+      <Filter>object</Filter>
+    </ClCompile>
+    <ClCompile Include="..\..\src\object-enchant\dragon-breaths-table.cpp">
+      <Filter>object-enchant</Filter>
+    </ClCompile>
+    <ClCompile Include="..\..\src\object-enchant\activation-info-table.cpp">
+      <Filter>object-enchant</Filter>
+    </ClCompile>
+    <ClCompile Include="..\..\src\monster-race\monster-race.cpp">
+      <Filter>monster-race</Filter>
+    </ClCompile>
+    <ClCompile Include="..\..\src\monster-race\monster-race-hook.cpp">
+      <Filter>monster-race</Filter>
+    </ClCompile>
+    <ClCompile Include="..\..\src\mind\mind-sniper.cpp">
+      <Filter>mind</Filter>
+    </ClCompile>
+    <ClCompile Include="..\..\src\player\eldritch-horror.cpp">
+      <Filter>player</Filter>
+    </ClCompile>
+    <ClCompile Include="..\..\src\monster\monster-processor-util.cpp">
+      <Filter>monster</Filter>
+    </ClCompile>
+    <ClCompile Include="..\..\src\monster\monster-processor.cpp">
+      <Filter>monster</Filter>
+    </ClCompile>
+    <ClCompile Include="..\..\src\core\speed-table.cpp">
+      <Filter>core</Filter>
+    </ClCompile>
+    <ClCompile Include="..\..\src\monster\monster-util.cpp">
+      <Filter>monster</Filter>
+    </ClCompile>
+    <ClCompile Include="..\..\src\mspell\summon-checker.cpp">
+      <Filter>mspell</Filter>
+    </ClCompile>
+    <ClCompile Include="..\..\src\cmd-io\cmd-lore.cpp">
+      <Filter>cmd-io</Filter>
+    </ClCompile>
+    <ClCompile Include="..\..\src\view\display-monster-status.cpp">
+      <Filter>view</Filter>
+    </ClCompile>
+    <ClCompile Include="..\..\src\monster\monster-info.cpp">
+      <Filter>monster</Filter>
+    </ClCompile>
+    <ClCompile Include="..\..\src\monster\monster-describer.cpp">
+      <Filter>monster</Filter>
+    </ClCompile>
+    <ClCompile Include="..\..\src\monster\monster-compaction.cpp">
+      <Filter>monster</Filter>
+    </ClCompile>
+    <ClCompile Include="..\..\src\monster\monster-list.cpp">
+      <Filter>monster</Filter>
+    </ClCompile>
+    <ClCompile Include="..\..\src\lore\lore-store.cpp">
+      <Filter>lore</Filter>
+    </ClCompile>
+    <ClCompile Include="..\..\src\lore\monster-lore.cpp">
+      <Filter>lore</Filter>
+    </ClCompile>
+    <ClCompile Include="..\..\src\lore\lore-util.cpp">
+      <Filter>lore</Filter>
+    </ClCompile>
+    <ClCompile Include="..\..\src\view\display-lore.cpp">
+      <Filter>view</Filter>
+    </ClCompile>
+    <ClCompile Include="..\..\src\lore\lore-calculator.cpp">
+      <Filter>lore</Filter>
+    </ClCompile>
+    <ClCompile Include="..\..\src\lore\magic-types-setter.cpp">
+      <Filter>lore</Filter>
+    </ClCompile>
+    <ClCompile Include="..\..\src\view\display-lore-magics.cpp">
+      <Filter>view</Filter>
+    </ClCompile>
+    <ClCompile Include="..\..\src\view\display-lore-status.cpp">
+      <Filter>view</Filter>
+    </ClCompile>
+    <ClCompile Include="..\..\src\view\display-lore-drops.cpp">
+      <Filter>view</Filter>
+    </ClCompile>
+    <ClCompile Include="..\..\src\lore\combat-types-setter.cpp">
+      <Filter>lore</Filter>
+    </ClCompile>
+    <ClCompile Include="..\..\src\view\display-lore-attacks.cpp">
+      <Filter>view</Filter>
+    </ClCompile>
+    <ClCompile Include="..\..\src\monster-attack\monster-attack-processor.cpp">
+      <Filter>monster-attack</Filter>
+    </ClCompile>
+    <ClCompile Include="..\..\src\monster-floor\monster-death.cpp">
+      <Filter>monster-floor</Filter>
+    </ClCompile>
+    <ClCompile Include="..\..\src\monster-floor\monster-direction.cpp">
+      <Filter>monster-floor</Filter>
+    </ClCompile>
+    <ClCompile Include="..\..\src\monster-floor\monster-dist-offsets.cpp">
+      <Filter>monster-floor</Filter>
+    </ClCompile>
+    <ClCompile Include="..\..\src\monster-floor\monster-generator.cpp">
+      <Filter>monster-floor</Filter>
+    </ClCompile>
+    <ClCompile Include="..\..\src\monster-floor\monster-move.cpp">
+      <Filter>monster-floor</Filter>
+    </ClCompile>
+    <ClCompile Include="..\..\src\monster-floor\monster-object.cpp">
+      <Filter>monster-floor</Filter>
+    </ClCompile>
+    <ClCompile Include="..\..\src\monster-floor\monster-remover.cpp">
+      <Filter>monster-floor</Filter>
+    </ClCompile>
+    <ClCompile Include="..\..\src\monster-floor\monster-runaway.cpp">
+      <Filter>monster-floor</Filter>
+    </ClCompile>
+    <ClCompile Include="..\..\src\monster-floor\monster-safety-hiding.cpp">
+      <Filter>monster-floor</Filter>
+    </ClCompile>
+    <ClCompile Include="..\..\src\monster-floor\monster-sweep-grid.cpp">
+      <Filter>monster-floor</Filter>
+    </ClCompile>
+    <ClCompile Include="..\..\src\monster-floor\quantum-effect.cpp">
+      <Filter>monster-floor</Filter>
+    </ClCompile>
+    <ClCompile Include="..\..\src\monster-floor\one-monster-placer.cpp">
+      <Filter>monster-floor</Filter>
+    </ClCompile>
+    <ClCompile Include="..\..\src\monster-floor\monster-summon.cpp">
+      <Filter>monster-floor</Filter>
+    </ClCompile>
+    <ClCompile Include="..\..\src\game-option\input-options.cpp">
+      <Filter>game-option</Filter>
+    </ClCompile>
+    <ClCompile Include="..\..\src\game-option\map-screen-options.cpp">
+      <Filter>game-option</Filter>
+    </ClCompile>
+    <ClCompile Include="..\..\src\game-option\text-display-options.cpp">
+      <Filter>game-option</Filter>
+    </ClCompile>
+    <ClCompile Include="..\..\src\game-option\game-play-options.cpp">
+      <Filter>game-option</Filter>
+    </ClCompile>
+    <ClCompile Include="..\..\src\game-option\disturbance-options.cpp">
+      <Filter>game-option</Filter>
+    </ClCompile>
+    <ClCompile Include="..\..\src\game-option\birth-options.cpp">
+      <Filter>game-option</Filter>
+    </ClCompile>
+    <ClCompile Include="..\..\src\game-option\auto-destruction-options.cpp">
+      <Filter>game-option</Filter>
+    </ClCompile>
+    <ClCompile Include="..\..\src\game-option\play-record-options.cpp">
+      <Filter>game-option</Filter>
+    </ClCompile>
+    <ClCompile Include="..\..\src\game-option\cheat-options.cpp">
+      <Filter>game-option</Filter>
+    </ClCompile>
+    <ClCompile Include="..\..\src\game-option\special-options.cpp">
+      <Filter>game-option</Filter>
+    </ClCompile>
+    <ClCompile Include="..\..\src\game-option\runtime-arguments.cpp">
+      <Filter>game-option</Filter>
+    </ClCompile>
+    <ClCompile Include="..\..\src\game-option\option-flags.cpp">
+      <Filter>game-option</Filter>
+    </ClCompile>
+    <ClCompile Include="..\..\src\game-option\option-types-table.cpp">
+      <Filter>game-option</Filter>
+    </ClCompile>
+    <ClCompile Include="..\..\src\util\angband-files.cpp">
+      <Filter>util</Filter>
+    </ClCompile>
+    <ClCompile Include="..\..\src\system\building-type-definition.cpp">
+      <Filter>system</Filter>
+    </ClCompile>
+    <ClCompile Include="..\..\src\util\string-processor.cpp">
+      <Filter>util</Filter>
+    </ClCompile>
+    <ClCompile Include="..\..\src\cmd-io\macro-util.cpp">
+      <Filter>cmd-io</Filter>
+    </ClCompile>
+    <ClCompile Include="..\..\src\main\sound-of-music.cpp">
+      <Filter>main</Filter>
+    </ClCompile>
+    <ClCompile Include="..\..\src\io\input-key-acceptor.cpp">
+      <Filter>io</Filter>
+    </ClCompile>
+    <ClCompile Include="..\..\src\util\quarks.cpp">
+      <Filter>util</Filter>
+    </ClCompile>
+    <ClCompile Include="..\..\src\view\display-messages.cpp">
+      <Filter>view</Filter>
+    </ClCompile>
+    <ClCompile Include="..\..\src\core\asking-player.cpp">
+      <Filter>core</Filter>
+    </ClCompile>
+    <ClCompile Include="..\..\src\term\screen-processor.cpp">
+      <Filter>term</Filter>
+    </ClCompile>
+    <ClCompile Include="..\..\src\util\sort.cpp">
+      <Filter>util</Filter>
+    </ClCompile>
+    <ClCompile Include="..\..\src\io\input-key-requester.cpp">
+      <Filter>io</Filter>
+    </ClCompile>
+    <ClCompile Include="..\..\src\io\command-repeater.cpp">
+      <Filter>io</Filter>
+    </ClCompile>
+    <ClCompile Include="..\..\src\game-option\keymap-directory-getter.cpp">
+      <Filter>game-option</Filter>
+    </ClCompile>
+    <ClCompile Include="..\..\src\util\tag-sorter.cpp">
+      <Filter>util</Filter>
+    </ClCompile>
+    <ClCompile Include="..\..\src\util\buffer-shaper.cpp">
+      <Filter>util</Filter>
+    </ClCompile>
+    <ClCompile Include="..\..\src\system\alloc-entries.cpp">
+      <Filter>system</Filter>
+    </ClCompile>
+    <ClCompile Include="..\..\src\spell-realm\spells-song.cpp">
+      <Filter>spell-realm</Filter>
+    </ClCompile>
+    <ClCompile Include="..\..\src\mspell\monster-power-table.cpp">
+      <Filter>mspell</Filter>
+    </ClCompile>
+    <ClCompile Include="..\..\src\view\status-bars-table.cpp">
+      <Filter>view</Filter>
+    </ClCompile>
+    <ClCompile Include="..\..\src\core\window-redrawer.cpp">
+      <Filter>core</Filter>
+    </ClCompile>
+    <ClCompile Include="..\..\src\cmd-visual\cmd-map.cpp">
+      <Filter>cmd-visual</Filter>
+    </ClCompile>
+    <ClCompile Include="..\..\src\view\display-map.cpp">
+      <Filter>view</Filter>
+    </ClCompile>
+    <ClCompile Include="..\..\src\cmd-visual\cmd-draw.cpp">
+      <Filter>cmd-visual</Filter>
+    </ClCompile>
+    <ClCompile Include="..\..\src\cmd-visual\cmd-visuals.cpp">
+      <Filter>cmd-visual</Filter>
+    </ClCompile>
+    <ClCompile Include="..\..\src\floor\floor-util.cpp">
+      <Filter>floor</Filter>
+    </ClCompile>
+    <ClCompile Include="..\..\src\grid\lighting-colors-table.cpp">
+      <Filter>grid</Filter>
+    </ClCompile>
+    <ClCompile Include="..\..\src\io\cursor.cpp">
+      <Filter>io</Filter>
+    </ClCompile>
+    <ClCompile Include="..\..\src\io\screen-util.cpp">
+      <Filter>io</Filter>
+    </ClCompile>
+    <ClCompile Include="..\..\src\realm\realm-demon.cpp">
+      <Filter>realm</Filter>
+    </ClCompile>
+    <ClCompile Include="..\..\src\wizard\tval-descriptions-table.cpp">
+      <Filter>wizard</Filter>
+    </ClCompile>
+    <ClCompile Include="..\..\src\wizard\spoiler-table.cpp">
+      <Filter>wizard</Filter>
+    </ClCompile>
+    <ClCompile Include="..\..\src\wizard\wizard-spells.cpp">
+      <Filter>wizard</Filter>
+    </ClCompile>
+    <ClCompile Include="..\..\src\spell-realm\spells-chaos.cpp">
+      <Filter>spell-realm</Filter>
+    </ClCompile>
+    <ClCompile Include="..\..\src\spell-kind\spells-curse-removal.cpp">
+      <Filter>spell-kind</Filter>
+    </ClCompile>
+    <ClCompile Include="..\..\src\spell-kind\spells-perception.cpp">
+      <Filter>spell-kind</Filter>
+    </ClCompile>
+    <ClCompile Include="..\..\src\mind\mind-mage.cpp">
+      <Filter>mind</Filter>
+    </ClCompile>
+    <ClCompile Include="..\..\src\spell\spell-info.cpp">
+      <Filter>spell</Filter>
+    </ClCompile>
+    <ClCompile Include="..\..\src\object-hook\hook-perception.cpp">
+      <Filter>object-hook</Filter>
+    </ClCompile>
+    <ClCompile Include="..\..\src\object-hook\hook-weapon.cpp">
+      <Filter>object-hook</Filter>
+    </ClCompile>
+    <ClCompile Include="..\..\src\object-hook\hook-bow.cpp">
+      <Filter>object-hook</Filter>
+    </ClCompile>
+    <ClCompile Include="..\..\src\object-hook\hook-armor.cpp">
+      <Filter>object-hook</Filter>
+    </ClCompile>
+    <ClCompile Include="..\..\src\object-hook\hook-checker.cpp">
+      <Filter>object-hook</Filter>
+    </ClCompile>
+    <ClCompile Include="..\..\src\object-hook\hook-expendable.cpp">
+      <Filter>object-hook</Filter>
+    </ClCompile>
+    <ClCompile Include="..\..\src\object-hook\hook-magic.cpp">
+      <Filter>object-hook</Filter>
+    </ClCompile>
+    <ClCompile Include="..\..\src\object-hook\hook-quest.cpp">
+      <Filter>object-hook</Filter>
+    </ClCompile>
+    <ClCompile Include="..\..\src\object-hook\hook-enchant.cpp">
+      <Filter>object-hook</Filter>
+    </ClCompile>
+    <ClCompile Include="..\..\src\mind\mind-weaponsmith.cpp">
+      <Filter>mind</Filter>
+    </ClCompile>
+    <ClCompile Include="..\..\src\object\item-tester-hooker.cpp">
+      <Filter>object</Filter>
+    </ClCompile>
+    <ClCompile Include="..\..\src\player\player-realm.cpp">
+      <Filter>player</Filter>
+    </ClCompile>
+    <ClCompile Include="..\..\src\status\sight-setter.cpp">
+      <Filter>status</Filter>
+    </ClCompile>
+    <ClCompile Include="..\..\src\status\buff-setter.cpp">
+      <Filter>status</Filter>
+    </ClCompile>
+    <ClCompile Include="..\..\src\status\bad-status-setter.cpp">
+      <Filter>status</Filter>
+    </ClCompile>
+    <ClCompile Include="..\..\src\wizard\wizard-messages.cpp">
+      <Filter>wizard</Filter>
+    </ClCompile>
+    <ClCompile Include="..\..\src\spell-realm\spells-craft.cpp">
+      <Filter>spell-realm</Filter>
+    </ClCompile>
+    <ClCompile Include="..\..\src\status\element-resistance.cpp">
+      <Filter>status</Filter>
+    </ClCompile>
+    <ClCompile Include="..\..\src\status\temporary-resistance.cpp">
+      <Filter>status</Filter>
+    </ClCompile>
+    <ClCompile Include="..\..\src\status\experience.cpp">
+      <Filter>status</Filter>
+    </ClCompile>
+    <ClCompile Include="..\..\src\spell-realm\spells-demon.cpp">
+      <Filter>spell-realm</Filter>
+    </ClCompile>
+    <ClCompile Include="..\..\src\mind\mind-magic-resistance.cpp">
+      <Filter>mind</Filter>
+    </ClCompile>
+    <ClCompile Include="..\..\src\status\base-status.cpp">
+      <Filter>status</Filter>
+    </ClCompile>
+    <ClCompile Include="..\..\src\status\body-improvement.cpp">
+      <Filter>status</Filter>
+    </ClCompile>
+    <ClCompile Include="..\..\src\mspell\mspell-dispel.cpp">
+      <Filter>mspell</Filter>
+    </ClCompile>
+    <ClCompile Include="..\..\src\status\shape-changer.cpp">
+      <Filter>status</Filter>
+    </ClCompile>
+    <ClCompile Include="..\..\src\status\action-setter.cpp">
+      <Filter>status</Filter>
+    </ClCompile>
+    <ClCompile Include="..\..\src\inventory\inventory-util.cpp">
+      <Filter>inventory</Filter>
+    </ClCompile>
+    <ClCompile Include="..\..\src\inventory\floor-item-getter.cpp">
+      <Filter>inventory</Filter>
+    </ClCompile>
+    <ClCompile Include="..\..\src\inventory\item-getter.cpp">
+      <Filter>inventory</Filter>
+    </ClCompile>
+    <ClCompile Include="..\..\src\floor\object-scanner.cpp">
+      <Filter>floor</Filter>
+    </ClCompile>
+    <ClCompile Include="..\..\src\inventory\inventory-describer.cpp">
+      <Filter>inventory</Filter>
+    </ClCompile>
+    <ClCompile Include="..\..\src\view\display-inventory.cpp">
+      <Filter>view</Filter>
+    </ClCompile>
+    <ClCompile Include="..\..\src\inventory\item-selection-util.cpp">
+      <Filter>inventory</Filter>
+    </ClCompile>
+    <ClCompile Include="..\..\src\spell-kind\spells-fetcher.cpp">
+      <Filter>spell-kind</Filter>
+    </ClCompile>
+    <ClCompile Include="..\..\src\spell-realm\spells-sorcery.cpp">
+      <Filter>spell-realm</Filter>
+    </ClCompile>
+    <ClCompile Include="..\..\src\spell-kind\spells-equipment.cpp">
+      <Filter>spell-kind</Filter>
+    </ClCompile>
+    <ClCompile Include="..\..\src\spell-kind\spells-polymorph.cpp">
+      <Filter>spell-kind</Filter>
+    </ClCompile>
+    <ClCompile Include="..\..\src\mutation\mutation-techniques.cpp">
+      <Filter>mutation</Filter>
+    </ClCompile>
+    <ClCompile Include="..\..\src\specific-object\death-crimson.cpp">
+      <Filter>specific-object</Filter>
+    </ClCompile>
+    <ClCompile Include="..\..\src\spell-kind\blood-curse.cpp">
+      <Filter>spell-kind</Filter>
+    </ClCompile>
+    <ClCompile Include="..\..\src\spell-kind\spells-world.cpp">
+      <Filter>spell-kind</Filter>
+    </ClCompile>
+    <ClCompile Include="..\..\src\spell-kind\spells-enchant.cpp">
+      <Filter>spell-kind</Filter>
+    </ClCompile>
+    <ClCompile Include="..\..\src\spell-kind\magic-item-recharger.cpp">
+      <Filter>spell-kind</Filter>
+    </ClCompile>
+    <ClCompile Include="..\..\src\load\load.cpp">
+      <Filter>load</Filter>
+    </ClCompile>
+    <ClCompile Include="..\..\src\load\angband-version-comparer.cpp">
+      <Filter>load</Filter>
+    </ClCompile>
+    <ClCompile Include="..\..\src\load\load-util.cpp">
+      <Filter>load</Filter>
+    </ClCompile>
+    <ClCompile Include="..\..\src\load\load-v1-5-0.cpp">
+      <Filter>load</Filter>
+    </ClCompile>
+    <ClCompile Include="..\..\src\load\item-loader.cpp">
+      <Filter>load</Filter>
+    </ClCompile>
+    <ClCompile Include="..\..\src\load\monster-loader.cpp">
+      <Filter>load</Filter>
+    </ClCompile>
+    <ClCompile Include="..\..\src\load\load-zangband.cpp">
+      <Filter>load</Filter>
+    </ClCompile>
+    <ClCompile Include="..\..\src\load\store-loader.cpp">
+      <Filter>load</Filter>
+    </ClCompile>
+    <ClCompile Include="..\..\src\load\lore-loader.cpp">
+      <Filter>load</Filter>
+    </ClCompile>
+    <ClCompile Include="..\..\src\load\option-loader.cpp">
+      <Filter>load</Filter>
+    </ClCompile>
+    <ClCompile Include="..\..\src\load\birth-loader.cpp">
+      <Filter>load</Filter>
+    </ClCompile>
+    <ClCompile Include="..\..\src\load\extra-loader.cpp">
+      <Filter>load</Filter>
+    </ClCompile>
+    <ClCompile Include="..\..\src\load\load-v1-3-0.cpp">
+      <Filter>load</Filter>
+    </ClCompile>
+    <ClCompile Include="..\..\src\load\load-v1-7-0.cpp">
+      <Filter>load</Filter>
+    </ClCompile>
+    <ClCompile Include="..\..\src\load\player-info-loader.cpp">
+      <Filter>load</Filter>
+    </ClCompile>
+    <ClCompile Include="..\..\src\load\dummy-loader.cpp">
+      <Filter>load</Filter>
+    </ClCompile>
+    <ClCompile Include="..\..\src\load\world-loader.cpp">
+      <Filter>load</Filter>
+    </ClCompile>
+    <ClCompile Include="..\..\src\load\player-attack-loader.cpp">
+      <Filter>load</Filter>
+    </ClCompile>
+    <ClCompile Include="..\..\src\load\inventory-loader.cpp">
+      <Filter>load</Filter>
+    </ClCompile>
+    <ClCompile Include="..\..\src\load\dungeon-loader.cpp">
+      <Filter>load</Filter>
+    </ClCompile>
+    <ClCompile Include="..\..\src\load\floor-loader.cpp">
+      <Filter>load</Filter>
+    </ClCompile>
+    <ClCompile Include="..\..\src\load\quest-loader.cpp">
+      <Filter>load</Filter>
+    </ClCompile>
+    <ClCompile Include="..\..\src\object-use\quaff-execution.cpp">
+      <Filter>object-use</Filter>
+    </ClCompile>
+    <ClCompile Include="..\..\src\flavor\flag-inscriptions-table.cpp">
+      <Filter>flavor</Filter>
+    </ClCompile>
+    <ClCompile Include="..\..\src\flavor\flavor-util.cpp">
+      <Filter>flavor</Filter>
+    </ClCompile>
+    <ClCompile Include="..\..\src\flavor\flavor-describer.cpp">
+      <Filter>flavor</Filter>
+    </ClCompile>
+    <ClCompile Include="..\..\src\flavor\tval-description-switcher.cpp">
+      <Filter>flavor</Filter>
+    </ClCompile>
+    <ClCompile Include="..\..\src\flavor\named-item-describer.cpp">
+      <Filter>flavor</Filter>
+    </ClCompile>
+    <ClCompile Include="..\..\src\flavor\object-flavor.cpp">
+      <Filter>flavor</Filter>
+    </ClCompile>
+    <ClCompile Include="..\..\src\action\action-limited.cpp">
+      <Filter>action</Filter>
+    </ClCompile>
+    <ClCompile Include="..\..\src\cmd-action\cmd-move.cpp">
+      <Filter>cmd-action</Filter>
+    </ClCompile>
+    <ClCompile Include="..\..\src\action\open-util.cpp">
+      <Filter>action</Filter>
+    </ClCompile>
+    <ClCompile Include="..\..\src\cmd-action\cmd-open-close.cpp">
+      <Filter>cmd-action</Filter>
+    </ClCompile>
+    <ClCompile Include="..\..\src\action\open-close-execution.cpp">
+      <Filter>action</Filter>
+    </ClCompile>
+    <ClCompile Include="..\..\src\action\tunnel-execution.cpp">
+      <Filter>action</Filter>
+    </ClCompile>
+    <ClCompile Include="..\..\src\cmd-action\cmd-tunnel.cpp">
+      <Filter>cmd-action</Filter>
+    </ClCompile>
+    <ClCompile Include="..\..\src\action\movement-execution.cpp">
+      <Filter>action</Filter>
+    </ClCompile>
+    <ClCompile Include="..\..\src\cmd-action\cmd-shoot.cpp">
+      <Filter>cmd-action</Filter>
+    </ClCompile>
+    <ClCompile Include="..\..\src\cmd-item\cmd-throw.cpp">
+      <Filter>cmd-item</Filter>
+    </ClCompile>
+    <ClCompile Include="..\..\src\action\weapon-shield.cpp">
+      <Filter>action</Filter>
+    </ClCompile>
+    <ClCompile Include="..\..\src\cmd-action\cmd-others.cpp">
+      <Filter>cmd-action</Filter>
+    </ClCompile>
+    <ClCompile Include="..\..\src\action\run-execution.cpp">
+      <Filter>action</Filter>
+    </ClCompile>
+    <ClCompile Include="..\..\src\action\travel-execution.cpp">
+      <Filter>action</Filter>
+    </ClCompile>
+    <ClCompile Include="..\..\src\core\disturbance.cpp">
+      <Filter>core</Filter>
+    </ClCompile>
+    <ClCompile Include="..\..\src\window\main-window-equipments.cpp">
+      <Filter>window</Filter>
+    </ClCompile>
+    <ClCompile Include="..\..\src\window\display-sub-window-items.cpp">
+      <Filter>window</Filter>
+    </ClCompile>
+    <ClCompile Include="..\..\src\window\display-sub-windows.cpp">
+      <Filter>window</Filter>
+    </ClCompile>
+    <ClCompile Include="..\..\src\window\display-sub-window-spells.cpp">
+      <Filter>window</Filter>
+    </ClCompile>
+    <ClCompile Include="..\..\src\window\main-window-left-frame.cpp">
+      <Filter>window</Filter>
+    </ClCompile>
+    <ClCompile Include="..\..\src\window\main-window-stat-poster.cpp">
+      <Filter>window</Filter>
+    </ClCompile>
+    <ClCompile Include="..\..\src\window\main-window-util.cpp">
+      <Filter>window</Filter>
+    </ClCompile>
+    <ClCompile Include="..\..\src\cmd-action\cmd-travel.cpp">
+      <Filter>cmd-action</Filter>
+    </ClCompile>
+    <ClCompile Include="..\..\src\artifact\random-art-pval-investor.cpp">
+      <Filter>artifact</Filter>
+    </ClCompile>
+    <ClCompile Include="..\..\src\wizard\artifact-bias-table.cpp">
+      <Filter>wizard</Filter>
+    </ClCompile>
+    <ClCompile Include="..\..\src\artifact\random-art-resistance.cpp">
+      <Filter>artifact</Filter>
+    </ClCompile>
+    <ClCompile Include="..\..\src\artifact\random-art-misc.cpp">
+      <Filter>artifact</Filter>
+    </ClCompile>
+    <ClCompile Include="..\..\src\artifact\random-art-slay.cpp">
+      <Filter>artifact</Filter>
+    </ClCompile>
+    <ClCompile Include="..\..\src\artifact\random-art-activation.cpp">
+      <Filter>artifact</Filter>
+    </ClCompile>
+    <ClCompile Include="..\..\src\artifact\random-art-characteristics.cpp">
+      <Filter>artifact</Filter>
+    </ClCompile>
+    <ClCompile Include="..\..\src\artifact\random-art-generator.cpp">
+      <Filter>artifact</Filter>
+    </ClCompile>
+    <ClCompile Include="..\..\src\artifact\fixed-art-generator.cpp">
+      <Filter>artifact</Filter>
+    </ClCompile>
+    <ClCompile Include="..\..\src\artifact\artifact-info.cpp">
+      <Filter>artifact</Filter>
+    </ClCompile>
+    <ClCompile Include="..\..\src\system\artifact-type-definition.cpp">
+      <Filter>system</Filter>
+    </ClCompile>
+    <ClCompile Include="..\..\src\view\display-store.cpp">
+      <Filter>view</Filter>
+    </ClCompile>
+    <ClCompile Include="..\..\src\store\home.cpp">
+      <Filter>store</Filter>
+    </ClCompile>
+    <ClCompile Include="..\..\src\store\purchase-order.cpp">
+      <Filter>store</Filter>
+    </ClCompile>
+    <ClCompile Include="..\..\src\store\sell-order.cpp">
+      <Filter>store</Filter>
+    </ClCompile>
+    <ClCompile Include="..\..\src\store\museum.cpp">
+      <Filter>store</Filter>
+    </ClCompile>
+    <ClCompile Include="..\..\src\store\pricing.cpp">
+      <Filter>store</Filter>
+    </ClCompile>
+    <ClCompile Include="..\..\src\store\service-checker.cpp">
+      <Filter>store</Filter>
+    </ClCompile>
+    <ClCompile Include="..\..\src\mind\stances-table.cpp">
+      <Filter>mind</Filter>
+    </ClCompile>
+    <ClCompile Include="..\..\src\racial\racial-android.cpp">
+      <Filter>racial</Filter>
+    </ClCompile>
+    <ClCompile Include="..\..\src\racial\racial-balrog.cpp">
+      <Filter>racial</Filter>
+    </ClCompile>
+    <ClCompile Include="..\..\src\racial\racial-draconian.cpp">
+      <Filter>racial</Filter>
+    </ClCompile>
+    <ClCompile Include="..\..\src\racial\racial-kutar.cpp">
+      <Filter>racial</Filter>
+    </ClCompile>
+    <ClCompile Include="..\..\src\racial\racial-vampire.cpp">
+      <Filter>racial</Filter>
+    </ClCompile>
+    <ClCompile Include="..\..\src\racial\racial-switcher.cpp">
+      <Filter>racial</Filter>
+    </ClCompile>
+    <ClCompile Include="..\..\src\floor\cave.cpp">
+      <Filter>floor</Filter>
+    </ClCompile>
+    <ClCompile Include="..\..\src\save\save.cpp">
+      <Filter>save</Filter>
+    </ClCompile>
+    <ClCompile Include="..\..\src\save\save-util.cpp">
+      <Filter>save</Filter>
+    </ClCompile>
+    <ClCompile Include="..\..\src\save\item-writer.cpp">
+      <Filter>save</Filter>
+    </ClCompile>
+    <ClCompile Include="..\..\src\save\monster-writer.cpp">
+      <Filter>save</Filter>
+    </ClCompile>
+    <ClCompile Include="..\..\src\save\info-writer.cpp">
+      <Filter>save</Filter>
+    </ClCompile>
+    <ClCompile Include="..\..\src\save\player-writer.cpp">
+      <Filter>save</Filter>
+    </ClCompile>
+    <ClCompile Include="..\..\src\save\floor-writer.cpp">
+      <Filter>save</Filter>
+    </ClCompile>
+    <ClCompile Include="..\..\src\load\info-loader.cpp">
+      <Filter>load</Filter>
+    </ClCompile>
+    <ClCompile Include="..\..\src\blue-magic\learnt-info.cpp">
+      <Filter>blue-magic</Filter>
+    </ClCompile>
+    <ClCompile Include="..\..\src\blue-magic\learnt-power-getter.cpp">
+      <Filter>blue-magic</Filter>
+    </ClCompile>
+    <ClCompile Include="..\..\src\mind\mind-blue-mage.cpp">
+      <Filter>mind</Filter>
+    </ClCompile>
+    <ClCompile Include="..\..\src\blue-magic\blue-magic-checker.cpp">
+      <Filter>blue-magic</Filter>
+    </ClCompile>
+    <ClCompile Include="..\..\src\blue-magic\blue-magic-caster.cpp">
+      <Filter>blue-magic</Filter>
+    </ClCompile>
+    <ClCompile Include="..\..\src\blue-magic\blue-magic-util.cpp">
+      <Filter>blue-magic</Filter>
+    </ClCompile>
+    <ClCompile Include="..\..\src\blue-magic\blue-magic-breath.cpp">
+      <Filter>blue-magic</Filter>
+    </ClCompile>
+    <ClCompile Include="..\..\src\mspell\specified-summon.cpp">
+      <Filter>mspell</Filter>
+    </ClCompile>
+    <ClCompile Include="..\..\src\blue-magic\blue-magic-ball-bolt.cpp">
+      <Filter>blue-magic</Filter>
+    </ClCompile>
+    <ClCompile Include="..\..\src\blue-magic\blue-magic-spirit-curse.cpp">
+      <Filter>blue-magic</Filter>
+    </ClCompile>
+    <ClCompile Include="..\..\src\blue-magic\blue-magic-status.cpp">
+      <Filter>blue-magic</Filter>
+    </ClCompile>
+    <ClCompile Include="..\..\src\blue-magic\blue-magic-summon.cpp">
+      <Filter>blue-magic</Filter>
+    </ClCompile>
+    <ClCompile Include="..\..\src\melee\melee-spell.cpp">
+      <Filter>melee</Filter>
+    </ClCompile>
+    <ClCompile Include="..\..\src\mspell\mspell-judgement.cpp">
+      <Filter>mspell</Filter>
+    </ClCompile>
+    <ClCompile Include="..\..\src\melee\melee-spell-util.cpp">
+      <Filter>melee</Filter>
+    </ClCompile>
+    <ClCompile Include="..\..\src\melee\melee-spell-flags-checker.cpp">
+      <Filter>melee</Filter>
+    </ClCompile>
+    <ClCompile Include="..\..\src\mspell\improper-mspell-remover.cpp">
+      <Filter>mspell</Filter>
+    </ClCompile>
+    <ClCompile Include="..\..\src\mspell\smart-mspell-util.cpp">
+      <Filter>mspell</Filter>
+    </ClCompile>
+    <ClCompile Include="..\..\src\mspell\element-resistance-checker.cpp">
+      <Filter>mspell</Filter>
+    </ClCompile>
+    <ClCompile Include="..\..\src\mspell\high-resistance-checker.cpp">
+      <Filter>mspell</Filter>
+    </ClCompile>
+    <ClCompile Include="..\..\src\mspell\mspell-selector.cpp">
+      <Filter>mspell</Filter>
+    </ClCompile>
+    <ClCompile Include="..\..\src\mspell\mspell-attack.cpp">
+      <Filter>mspell</Filter>
+    </ClCompile>
+    <ClCompile Include="..\..\src\mspell\mspell-checker.cpp">
+      <Filter>mspell</Filter>
+    </ClCompile>
+    <ClCompile Include="..\..\src\mspell\mspell-attack-util.cpp">
+      <Filter>mspell</Filter>
+    </ClCompile>
+    <ClCompile Include="..\..\src\mspell\mspell-lite.cpp">
+      <Filter>mspell</Filter>
+    </ClCompile>
+    <ClCompile Include="..\..\src\object-use\read-execution.cpp">
+      <Filter>object-use</Filter>
+    </ClCompile>
+    <ClCompile Include="..\..\src\player\player-status-flags.cpp">
+      <Filter>player</Filter>
+    </ClCompile>
+    <ClCompile Include="..\..\src\room\room-info-table.cpp">
+      <Filter>room</Filter>
+    </ClCompile>
+    <ClCompile Include="..\..\src\room\cave-filler.cpp">
+      <Filter>room</Filter>
+    </ClCompile>
+    <ClCompile Include="..\..\src\room\room-generator.cpp">
+      <Filter>room</Filter>
+    </ClCompile>
+    <ClCompile Include="..\..\src\room\treasure-deployment.cpp">
+      <Filter>room</Filter>
+    </ClCompile>
+    <ClCompile Include="..\..\src\room\rooms-maze-vault.cpp">
+      <Filter>room</Filter>
+    </ClCompile>
+    <ClCompile Include="..\..\src\room\space-finder.cpp">
+      <Filter>room</Filter>
+    </ClCompile>
+    <ClCompile Include="..\..\src\room\door-definition.cpp">
+      <Filter>room</Filter>
+    </ClCompile>
+    <ClCompile Include="..\..\src\room\rooms-builder.cpp">
+      <Filter>room</Filter>
+    </ClCompile>
+    <ClCompile Include="..\..\src\target\target-describer.cpp">
+      <Filter>target</Filter>
+    </ClCompile>
+    <ClCompile Include="..\..\src\target\target-preparation.cpp">
+      <Filter>target</Filter>
+    </ClCompile>
+    <ClCompile Include="..\..\src\target\grid-selector.cpp">
+      <Filter>target</Filter>
+    </ClCompile>
+    <ClCompile Include="..\..\src\target\target-setter.cpp">
+      <Filter>target</Filter>
+    </ClCompile>
+    <ClCompile Include="..\..\src\target\target-getter.cpp">
+      <Filter>target</Filter>
+    </ClCompile>
+    <ClCompile Include="..\..\src\target\target-checker.cpp">
+      <Filter>target</Filter>
+    </ClCompile>
+    <ClCompile Include="..\..\src\mind\mind-explanations-table.cpp">
+      <Filter>mind</Filter>
+    </ClCompile>
+    <ClCompile Include="..\..\src\mind\mind-info.cpp">
+      <Filter>mind</Filter>
+    </ClCompile>
+    <ClCompile Include="..\..\src\mind\mind-power-getter.cpp">
+      <Filter>mind</Filter>
+    </ClCompile>
+    <ClCompile Include="..\..\src\mind\mind-berserker.cpp">
+      <Filter>mind</Filter>
+    </ClCompile>
+    <ClCompile Include="..\..\src\cmd-action\cmd-mind.cpp">
+      <Filter>cmd-action</Filter>
+    </ClCompile>
+    <ClCompile Include="..\..\src\mutation\gain-mutation-switcher.cpp">
+      <Filter>mutation</Filter>
+    </ClCompile>
+    <ClCompile Include="..\..\src\mutation\mutation-util.cpp">
+      <Filter>mutation</Filter>
+    </ClCompile>
+    <ClCompile Include="..\..\src\mutation\lose-mutation-switcher.cpp">
+      <Filter>mutation</Filter>
+    </ClCompile>
+    <ClCompile Include="..\..\src\mutation\mutation-investor-remover.cpp">
+      <Filter>mutation</Filter>
+    </ClCompile>
+    <ClCompile Include="..\..\src\action\mutation-execution.cpp">
+      <Filter>action</Filter>
+    </ClCompile>
+    <ClCompile Include="..\..\src\mutation\mutation-calculator.cpp">
+      <Filter>mutation</Filter>
+    </ClCompile>
+    <ClCompile Include="..\..\src\wizard\cmd-wizard.cpp">
+      <Filter>wizard</Filter>
+    </ClCompile>
+    <ClCompile Include="..\..\src\wizard\wizard-item-modifier.cpp">
+      <Filter>wizard</Filter>
+    </ClCompile>
+    <ClCompile Include="..\..\src\wizard\spoiler-util.cpp">
+      <Filter>wizard</Filter>
+    </ClCompile>
+    <ClCompile Include="..\..\src\wizard\items-spoiler.cpp">
+      <Filter>wizard</Filter>
+    </ClCompile>
+    <ClCompile Include="..\..\src\wizard\artifact-analyzer.cpp">
+      <Filter>wizard</Filter>
+    </ClCompile>
+    <ClCompile Include="..\..\src\wizard\monster-info-spoiler.cpp">
+      <Filter>wizard</Filter>
+    </ClCompile>
+    <ClCompile Include="..\..\src\io-dump\random-art-info-dumper.cpp">
+      <Filter>io-dump</Filter>
+    </ClCompile>
+    <ClCompile Include="..\..\src\wizard\fixed-artifacts-spoiler.cpp">
+      <Filter>wizard</Filter>
+    </ClCompile>
+    <ClCompile Include="..\..\src\floor\dungeon-tunnel-util.cpp">
+      <Filter>floor</Filter>
+    </ClCompile>
+    <ClCompile Include="..\..\src\floor\object-allocator.cpp">
+      <Filter>floor</Filter>
+    </ClCompile>
+    <ClCompile Include="..\..\src\floor\floor-generator.cpp">
+      <Filter>floor</Filter>
+    </ClCompile>
+    <ClCompile Include="..\..\src\floor\cave-generator.cpp">
+      <Filter>floor</Filter>
+    </ClCompile>
+    <ClCompile Include="..\..\src\floor\tunnel-generator.cpp">
+      <Filter>floor</Filter>
+    </ClCompile>
+    <ClCompile Include="..\..\src\dungeon\quest-monster-placer.cpp">
+      <Filter>dungeon</Filter>
+    </ClCompile>
+    <ClCompile Include="..\..\src\grid\feature-generator.cpp">
+      <Filter>grid</Filter>
+    </ClCompile>
+    <ClCompile Include="..\..\src\mind\mind-monk.cpp">
+      <Filter>mind</Filter>
+    </ClCompile>
+    <ClCompile Include="..\..\src\cmd-action\cmd-racial.cpp">
+      <Filter>cmd-action</Filter>
+    </ClCompile>
+    <ClCompile Include="..\..\src\racial\racial-util.cpp">
+      <Filter>racial</Filter>
+    </ClCompile>
+    <ClCompile Include="..\..\src\racial\class-racial-switcher.cpp">
+      <Filter>racial</Filter>
+    </ClCompile>
+    <ClCompile Include="..\..\src\racial\mutation-racial-selector.cpp">
+      <Filter>racial</Filter>
+    </ClCompile>
+    <ClCompile Include="..\..\src\action\racial-execution.cpp">
+      <Filter>action</Filter>
+    </ClCompile>
+    <ClCompile Include="..\..\src\racial\race-racial-command-setter.cpp">
+      <Filter>racial</Filter>
+    </ClCompile>
+    <ClCompile Include="..\..\src\action\throw-util.cpp">
+      <Filter>action</Filter>
+    </ClCompile>
+    <ClCompile Include="..\..\src\player\player-status-table.cpp">
+      <Filter>player</Filter>
+    </ClCompile>
+    <ClCompile Include="..\..\src\monster-floor\monster-lite-util.cpp">
+      <Filter>monster-floor</Filter>
+    </ClCompile>
+    <ClCompile Include="..\..\src\monster-floor\monster-lite.cpp">
+      <Filter>monster-floor</Filter>
+    </ClCompile>
+    <ClCompile Include="..\..\src\dungeon\quest-completion-checker.cpp">
+      <Filter>dungeon</Filter>
+    </ClCompile>
+    <ClCompile Include="..\..\src\monster\monster-status-setter.cpp">
+      <Filter>monster</Filter>
+    </ClCompile>
+    <ClCompile Include="..\..\src\player\player-view.cpp">
+      <Filter>player</Filter>
+    </ClCompile>
+    <ClCompile Include="..\..\src\floor\floor-mode-changer.cpp">
+      <Filter>floor</Filter>
+    </ClCompile>
+    <ClCompile Include="..\..\src\floor\floor-save-util.cpp">
+      <Filter>floor</Filter>
+    </ClCompile>
+    <ClCompile Include="..\..\src\floor\floor-changer.cpp">
+      <Filter>floor</Filter>
+    </ClCompile>
+    <ClCompile Include="..\..\src\floor\floor-leaver.cpp">
+      <Filter>floor</Filter>
+    </ClCompile>
+    <ClCompile Include="..\..\src\action\activation-execution.cpp">
+      <Filter>action</Filter>
+    </ClCompile>
+    <ClCompile Include="..\..\src\object-activation\activation-breath.cpp">
+      <Filter>object-activation</Filter>
+    </ClCompile>
+    <ClCompile Include="..\..\src\object-activation\activation-switcher.cpp">
+      <Filter>object-activation</Filter>
+    </ClCompile>
+    <ClCompile Include="..\..\src\object-activation\activation-bolt-ball.cpp">
+      <Filter>object-activation</Filter>
+    </ClCompile>
+    <ClCompile Include="..\..\src\object-activation\activation-charm.cpp">
+      <Filter>object-activation</Filter>
+    </ClCompile>
+    <ClCompile Include="..\..\src\object-activation\activation-resistance.cpp">
+      <Filter>object-activation</Filter>
+    </ClCompile>
+    <ClCompile Include="..\..\src\specific-object\muramasa.cpp">
+      <Filter>specific-object</Filter>
+    </ClCompile>
+    <ClCompile Include="..\..\src\specific-object\bloody-moon.cpp">
+      <Filter>specific-object</Filter>
+    </ClCompile>
+    <ClCompile Include="..\..\src\specific-object\ring-of-power.cpp">
+      <Filter>specific-object</Filter>
+    </ClCompile>
+    <ClCompile Include="..\..\src\object-activation\activation-others.cpp">
+      <Filter>object-activation</Filter>
+    </ClCompile>
+    <ClCompile Include="..\..\src\specific-object\monster-ball.cpp">
+      <Filter>specific-object</Filter>
+    </ClCompile>
+    <ClCompile Include="..\..\src\object-activation\activation-util.cpp">
+      <Filter>object-activation</Filter>
+    </ClCompile>
+    <ClCompile Include="..\..\src\specific-object\blade-turner.cpp">
+      <Filter>specific-object</Filter>
+    </ClCompile>
+    <ClCompile Include="..\..\src\object-activation\activation-teleport.cpp">
+      <Filter>object-activation</Filter>
+    </ClCompile>
+    <ClCompile Include="..\..\src\specific-object\toragoroshi.cpp">
+      <Filter>specific-object</Filter>
+    </ClCompile>
+    <ClCompile Include="..\..\src\object-activation\activation-genocide.cpp">
+      <Filter>object-activation</Filter>
+    </ClCompile>
+    <ClCompile Include="..\..\src\effect\effect-processor.cpp">
+      <Filter>effect</Filter>
+    </ClCompile>
+    <ClCompile Include="..\..\src\cmd-io\cmd-floor.cpp">
+      <Filter>cmd-io</Filter>
+    </ClCompile>
+    <ClCompile Include="..\..\src\cmd-item\cmd-equipment.cpp">
+      <Filter>cmd-item</Filter>
+    </ClCompile>
+    <ClCompile Include="..\..\src\cmd-item\cmd-refill.cpp">
+      <Filter>cmd-item</Filter>
+    </ClCompile>
+    <ClCompile Include="..\..\src\cmd-item\cmd-destroy.cpp">
+      <Filter>cmd-item</Filter>
+    </ClCompile>
+    <ClCompile Include="..\..\src\target\projection-path-calculator.cpp">
+      <Filter>target</Filter>
+    </ClCompile>
+    <ClCompile Include="..\..\src\grid\door.cpp">
+      <Filter>grid</Filter>
+    </ClCompile>
+    <ClCompile Include="..\..\src\floor\line-of-sight.cpp">
+      <Filter>floor</Filter>
+    </ClCompile>
+    <ClCompile Include="..\..\src\room\vault-builder.cpp">
+      <Filter>room</Filter>
+    </ClCompile>
+    <ClCompile Include="..\..\src\grid\object-placer.cpp">
+      <Filter>grid</Filter>
+    </ClCompile>
+    <ClCompile Include="..\..\src\grid\stair.cpp">
+      <Filter>grid</Filter>
+    </ClCompile>
+    <ClCompile Include="..\..\src\core\object-compressor.cpp">
+      <Filter>core</Filter>
+    </ClCompile>
+    <ClCompile Include="..\..\src\main\info-initializer.cpp">
+      <Filter>main</Filter>
+    </ClCompile>
+    <ClCompile Include="..\..\src\main\angband-headers.cpp">
+      <Filter>main</Filter>
+    </ClCompile>
+    <ClCompile Include="..\..\src\main\init-error-messages-table.cpp">
+      <Filter>main</Filter>
+    </ClCompile>
+    <ClCompile Include="..\..\src\market\building-initializer.cpp">
+      <Filter>market</Filter>
+    </ClCompile>
+    <ClCompile Include="..\..\src\main\game-data-initializer.cpp">
+      <Filter>main</Filter>
+    </ClCompile>
+    <ClCompile Include="..\..\src\main\angband-initializer.cpp">
+      <Filter>main</Filter>
+    </ClCompile>
+    <ClCompile Include="..\..\src\player-info\self-info-util.cpp">
+      <Filter>player-info</Filter>
+    </ClCompile>
+    <ClCompile Include="..\..\src\player-info\self-info.cpp">
+      <Filter>player-info</Filter>
+    </ClCompile>
+    <ClCompile Include="..\..\src\player-info\avatar.cpp">
+      <Filter>player-info</Filter>
+    </ClCompile>
+    <ClCompile Include="..\..\src\player-info\race-ability-info.cpp">
+      <Filter>player-info</Filter>
+    </ClCompile>
+    <ClCompile Include="..\..\src\player-info\class-ability-info.cpp">
+      <Filter>player-info</Filter>
+    </ClCompile>
+    <ClCompile Include="..\..\src\player-info\mutation-info.cpp">
+      <Filter>player-info</Filter>
+    </ClCompile>
+    <ClCompile Include="..\..\src\player-info\body-improvement-info.cpp">
+      <Filter>player-info</Filter>
+    </ClCompile>
+    <ClCompile Include="..\..\src\player-info\resistance-info.cpp">
+      <Filter>player-info</Filter>
+    </ClCompile>
+    <ClCompile Include="..\..\src\player-info\base-status-info.cpp">
+      <Filter>player-info</Filter>
+    </ClCompile>
+    <ClCompile Include="..\..\src\view\display-self-info.cpp">
+      <Filter>view</Filter>
+    </ClCompile>
+    <ClCompile Include="..\..\src\player-info\weapon-effect-info.cpp">
+      <Filter>player-info</Filter>
+    </ClCompile>
+    <ClCompile Include="..\..\src\mind\mind-archer.cpp">
+      <Filter>mind</Filter>
+    </ClCompile>
+    <ClCompile Include="..\..\src\mind\mind-magic-eater.cpp">
+      <Filter>mind</Filter>
+    </ClCompile>
+    <ClCompile Include="..\..\src\mind\mind-chaos-warrior.cpp">
+      <Filter>mind</Filter>
+    </ClCompile>
+    <ClCompile Include="..\..\src\spell-realm\spells-nature.cpp">
+      <Filter>spell-realm</Filter>
+    </ClCompile>
+    <ClCompile Include="..\..\src\spell-realm\spells-arcane.cpp">
+      <Filter>spell-realm</Filter>
+    </ClCompile>
+    <ClCompile Include="..\..\src\mind\mind-priest.cpp">
+      <Filter>mind</Filter>
+    </ClCompile>
+    <ClCompile Include="..\..\src\mind\mind-hobbit.cpp">
+      <Filter>mind</Filter>
+    </ClCompile>
+    <ClCompile Include="..\..\src\monster-floor\monster-death-util.cpp">
+      <Filter>monster-floor</Filter>
+    </ClCompile>
+    <ClCompile Include="..\..\src\monster-floor\special-death-switcher.cpp">
+      <Filter>monster-floor</Filter>
+    </ClCompile>
+    <ClCompile Include="..\..\src\player\player-status-resist.cpp">
+      <Filter>player</Filter>
+    </ClCompile>
+    <ClCompile Include="..\..\src\monster-attack\monster-attack-lose.cpp">
+      <Filter>monster-attack</Filter>
+    </ClCompile>
+    <ClCompile Include="..\..\src\io\record-play-movie.cpp">
+      <Filter>io</Filter>
+    </ClCompile>
+    <ClCompile Include="..\..\src\monster-attack\monster-attack-lose.cpp">
+      <Filter>monster-attack</Filter>
+    </ClCompile>
+    <ClCompile Include="..\..\src\system\angband-version.cpp">
+      <Filter>system</Filter>
+    </ClCompile>
+    <ClCompile Include="..\..\src\locale\utf-8.cpp">
+      <Filter>locale</Filter>
+    </ClCompile>
+    <ClCompile Include="..\..\src\wizard\wizard-game-modifier.cpp">
+      <Filter>wizard</Filter>
+    </ClCompile>
+    <ClCompile Include="..\..\src\wizard\wizard-player-modifier.cpp">
+      <Filter>wizard</Filter>
+    </ClCompile>
+    <ClCompile Include="..\..\src\player-status\player-speed.cpp">
+      <Filter>player-status</Filter>
+    </ClCompile>
+    <ClCompile Include="..\..\src\player-status\player-status-base.cpp">
+      <Filter>player-status</Filter>
+    </ClCompile>
+    <ClCompile Include="..\..\src\player-status\player-stealth.cpp">
+      <Filter>player-status</Filter>
+    </ClCompile>
+    <ClCompile Include="..\..\src\player-status\player-basic-statistics.cpp">
+      <Filter>player-status</Filter>
+    </ClCompile>
+    <ClCompile Include="..\..\src\player-ability\player-strength.cpp">
+      <Filter>player-ability</Filter>
+    </ClCompile>
+    <ClCompile Include="..\..\src\player-ability\player-intelligence.cpp">
+      <Filter>player-ability</Filter>
+    </ClCompile>
+    <ClCompile Include="..\..\src\player-status\player-infravision.cpp">
+      <Filter>player-status</Filter>
+    </ClCompile>
+    <ClCompile Include="..\..\src\player-ability\player-wisdom.cpp">
+      <Filter>player-ability</Filter>
+    </ClCompile>
+    <ClCompile Include="..\..\src\player-ability\player-dexterity.cpp">
+      <Filter>player-ability</Filter>
+    </ClCompile>
+    <ClCompile Include="..\..\src\player-ability\player-constitution.cpp">
+      <Filter>player-ability</Filter>
+    </ClCompile>
+    <ClCompile Include="..\..\src\player-ability\player-charisma.cpp">
+      <Filter>player-ability</Filter>
+    </ClCompile>
+    <ClCompile Include="..\..\src\mind\mind-elementalist.cpp">
+      <Filter>mind</Filter>
+    </ClCompile>
+    <ClCompile Include="..\..\src\main-win\main-win-bg.cpp">
+      <Filter>main-win</Filter>
+    </ClCompile>
+    <ClCompile Include="..\..\src\main-win\main-win-music.cpp">
+      <Filter>main-win</Filter>
+    </ClCompile>
+    <ClCompile Include="..\..\src\main-win\main-win-sound.cpp">
+      <Filter>main-win</Filter>
+    </ClCompile>
+    <ClCompile Include="..\..\src\main-win\main-win-mci.cpp">
+      <Filter>main-win</Filter>
+    </ClCompile>
+    <ClCompile Include="..\..\src\main-win\main-win-tokenizer.cpp">
+      <Filter>main-win</Filter>
+    </ClCompile>
+    <ClCompile Include="..\..\src\main-win\main-win-file-utils.cpp">
+      <Filter>main-win</Filter>
+    </ClCompile>
+    <ClCompile Include="..\..\src\stdafx.cpp" />
+    <ClCompile Include="..\..\src\main\scene-table.cpp">
+      <Filter>main</Filter>
+    </ClCompile>
+    <ClCompile Include="..\..\src\main-win\main-win-cfg-reader.cpp">
+      <Filter>main-win</Filter>
+    </ClCompile>
+    <ClCompile Include="..\..\src\monster-race\race-ability-mask.cpp">
+      <Filter>monster-race</Filter>
+    </ClCompile>
+    <ClCompile Include="..\..\src\store\articles-on-sale.cpp">
+      <Filter>store</Filter>
+    </ClCompile>
+    <ClCompile Include="..\..\src\store\gold-magnification-table.cpp">
+      <Filter>store</Filter>
+    </ClCompile>
+    <ClCompile Include="..\..\src\store\cmd-store.cpp">
+      <Filter>store</Filter>
+    </ClCompile>
+    <ClCompile Include="..\..\src\store\store-key-processor.cpp">
+      <Filter>store</Filter>
+    </ClCompile>
+    <ClCompile Include="..\..\src\main\scene-table-floor.cpp">
+      <Filter>main</Filter>
+    </ClCompile>
+    <ClCompile Include="..\..\src\main\scene-table-monster.cpp">
+      <Filter>main</Filter>
+    </ClCompile>
+    <ClCompile Include="..\..\src\main-win\graphics-win.cpp">
+      <Filter>main-win</Filter>
+    </ClCompile>
+    <ClCompile Include="..\..\src\system\player-type-definition.cpp">
+      <Filter>system</Filter>
+    </ClCompile>
+    <ClCompile Include="..\..\src\hpmp\hp-mp-processor.cpp">
+      <Filter>hpmp</Filter>
+    </ClCompile>
+    <ClCompile Include="..\..\src\hpmp\hp-mp-regenerator.cpp">
+      <Filter>hpmp</Filter>
+    </ClCompile>
+    <ClCompile Include="..\..\src\player-status\player-energy.cpp">
+      <Filter>player-status</Filter>
+    </ClCompile>
+    <ClCompile Include="..\..\src\player-info\alignment.cpp">
+      <Filter>player-info</Filter>
+    </ClCompile>
+    <ClCompile Include="..\..\src\player-info\equipment-info.cpp">
+      <Filter>player-info</Filter>
+    </ClCompile>
+    <ClCompile Include="..\..\src\main-win\main-win-utils.cpp">
+      <Filter>main-win</Filter>
+    </ClCompile>
+    <ClCompile Include="..\..\src\main-win\commandline-win.cpp">
+      <Filter>main-win</Filter>
+    </ClCompile>
+    <ClCompile Include="..\..\src\core\score-util.cpp">
+      <Filter>core</Filter>
+    </ClCompile>
+    <ClCompile Include="..\..\src\view\display-scores.cpp">
+      <Filter>view</Filter>
+    </ClCompile>
+    <ClCompile Include="..\..\src\object-enchant\apply-magic-ring.cpp">
+      <Filter>object-enchant</Filter>
+    </ClCompile>
+    <ClCompile Include="..\..\src\object-enchant\apply-magic-amulet.cpp">
+      <Filter>object-enchant</Filter>
+    </ClCompile>
+  </ItemGroup>
+  <ItemGroup>
+    <ClInclude Include="..\..\src\combat\shoot.h">
+      <Filter>combat</Filter>
+    </ClInclude>
+    <ClInclude Include="..\..\src\view\status-first-page.h">
+      <Filter>view</Filter>
+    </ClInclude>
+    <ClInclude Include="..\..\src\view\display-util.h">
+      <Filter>view</Filter>
+    </ClInclude>
+    <ClInclude Include="..\..\src\player\permanent-resistances.h">
+      <Filter>player</Filter>
+    </ClInclude>
+    <ClInclude Include="..\..\src\player\temporary-resistances.h">
+      <Filter>player</Filter>
+    </ClInclude>
+    <ClInclude Include="..\..\src\view\display-player.h">
+      <Filter>view</Filter>
+    </ClInclude>
+    <ClInclude Include="..\..\src\player\race-resistances.h">
+      <Filter>player</Filter>
+    </ClInclude>
+    <ClInclude Include="..\..\src\view\display-characteristic.h">
+      <Filter>view</Filter>
+    </ClInclude>
+    <ClInclude Include="..\..\src\player\process-death.h">
+      <Filter>player</Filter>
+    </ClInclude>
+    <ClInclude Include="..\..\src\io\gf-descriptions.h">
+      <Filter>io</Filter>
+    </ClInclude>
+    <ClInclude Include="..\..\src\view\display-player-stat-info.h">
+      <Filter>view</Filter>
+    </ClInclude>
+    <ClInclude Include="..\..\src\view\display-player-misc-info.h">
+      <Filter>view</Filter>
+    </ClInclude>
+    <ClInclude Include="..\..\src\view\display-player-middle.h">
+      <Filter>view</Filter>
+    </ClInclude>
+    <ClInclude Include="..\..\src\io\tokenizer.h">
+      <Filter>io</Filter>
+    </ClInclude>
+    <ClInclude Include="..\..\src\player\process-name.h">
+      <Filter>player</Filter>
+    </ClInclude>
+    <ClInclude Include="..\..\src\core\show-file.h">
+      <Filter>core</Filter>
+    </ClInclude>
+    <ClInclude Include="..\..\src\io\read-pref-file.h">
+      <Filter>io</Filter>
+    </ClInclude>
+    <ClInclude Include="..\..\src\io\interpret-pref-file.h">
+      <Filter>io</Filter>
+    </ClInclude>
+    <ClInclude Include="..\..\src\monster\monster-update.h">
+      <Filter>monster</Filter>
+    </ClInclude>
+    <ClInclude Include="..\..\src\io\write-diary.h">
+      <Filter>io</Filter>
+    </ClInclude>
+    <ClInclude Include="..\..\src\market\poker.h">
+      <Filter>market</Filter>
+    </ClInclude>
+    <ClInclude Include="..\..\src\market\building-util.h">
+      <Filter>market</Filter>
+    </ClInclude>
+    <ClInclude Include="..\..\src\view\display-fruit.h">
+      <Filter>view</Filter>
+    </ClInclude>
+    <ClInclude Include="..\..\src\market\play-gamble.h">
+      <Filter>market</Filter>
+    </ClInclude>
+    <ClInclude Include="..\..\src\market\arena-info-table.h">
+      <Filter>market</Filter>
+    </ClInclude>
+    <ClInclude Include="..\..\src\player\race-info-table.h">
+      <Filter>player</Filter>
+    </ClInclude>
+    <ClInclude Include="..\..\src\player\mimic-info-table.h">
+      <Filter>player</Filter>
+    </ClInclude>
+    <ClInclude Include="..\..\src\main\sound-definitions-table.h">
+      <Filter>main</Filter>
+    </ClInclude>
+    <ClInclude Include="..\..\src\main\music-definitions-table.h">
+      <Filter>main</Filter>
+    </ClInclude>
+    <ClInclude Include="..\..\src\knowledge\knowledge-uniques.h">
+      <Filter>knowledge</Filter>
+    </ClInclude>
+    <ClInclude Include="..\..\src\knowledge\knowledge-experiences.h">
+      <Filter>knowledge</Filter>
+    </ClInclude>
+    <ClInclude Include="..\..\src\object\object-kind.h">
+      <Filter>object</Filter>
+    </ClInclude>
+    <ClInclude Include="..\..\src\object\object-kind-hook.h">
+      <Filter>object</Filter>
+    </ClInclude>
+    <ClInclude Include="..\..\src\knowledge\knowledge-quests.h">
+      <Filter>knowledge</Filter>
+    </ClInclude>
+    <ClInclude Include="..\..\src\knowledge\knowledge-self.h">
+      <Filter>knowledge</Filter>
+    </ClInclude>
+    <ClInclude Include="..\..\src\knowledge\knowledge-monsters.h">
+      <Filter>knowledge</Filter>
+    </ClInclude>
+    <ClInclude Include="..\..\src\knowledge\knowledge-items.h">
+      <Filter>knowledge</Filter>
+    </ClInclude>
+    <ClInclude Include="..\..\src\knowledge\knowledge-features.h">
+      <Filter>knowledge</Filter>
+    </ClInclude>
+    <ClInclude Include="..\..\src\knowledge\knowledge-autopick.h">
+      <Filter>knowledge</Filter>
+    </ClInclude>
+    <ClInclude Include="..\..\src\knowledge\knowledge-inventory.h">
+      <Filter>knowledge</Filter>
+    </ClInclude>
+    <ClInclude Include="..\..\src\io\mutations-dump.h">
+      <Filter>io</Filter>
+    </ClInclude>
+    <ClInclude Include="..\..\src\knowledge\knowledge-mutations.h">
+      <Filter>knowledge</Filter>
+    </ClInclude>
+    <ClInclude Include="..\..\src\autopick\autopick.h">
+      <Filter>autopick</Filter>
+    </ClInclude>
+    <ClInclude Include="..\..\src\autopick\autopick-keys-table.h">
+      <Filter>autopick</Filter>
+    </ClInclude>
+    <ClInclude Include="..\..\src\autopick\autopick-flags-table.h">
+      <Filter>autopick</Filter>
+    </ClInclude>
+    <ClInclude Include="..\..\src\autopick\autopick-commands-table.h">
+      <Filter>autopick</Filter>
+    </ClInclude>
+    <ClInclude Include="..\..\src\autopick\autopick-dirty-flags.h">
+      <Filter>autopick</Filter>
+    </ClInclude>
+    <ClInclude Include="..\..\src\autopick\autopick-key-flag-process.h">
+      <Filter>autopick</Filter>
+    </ClInclude>
+    <ClInclude Include="..\..\src\autopick\autopick-util.h">
+      <Filter>autopick</Filter>
+    </ClInclude>
+    <ClInclude Include="..\..\src\autopick\autopick-menu-data-table.h">
+      <Filter>autopick</Filter>
+    </ClInclude>
+    <ClInclude Include="..\..\src\autopick\autopick-methods-table.h">
+      <Filter>autopick</Filter>
+    </ClInclude>
+    <ClInclude Include="..\..\src\autopick\autopick-entry.h">
+      <Filter>autopick</Filter>
+    </ClInclude>
+    <ClInclude Include="..\..\src\autopick\autopick-initializer.h">
+      <Filter>autopick</Filter>
+    </ClInclude>
+    <ClInclude Include="..\..\src\autopick\autopick-matcher.h">
+      <Filter>autopick</Filter>
+    </ClInclude>
+    <ClInclude Include="..\..\src\autopick\autopick-describer.h">
+      <Filter>autopick</Filter>
+    </ClInclude>
+    <ClInclude Include="..\..\src\io\signal-handlers.h">
+      <Filter>io</Filter>
+    </ClInclude>
+    <ClInclude Include="..\..\src\io\uid-checker.h">
+      <Filter>io</Filter>
+    </ClInclude>
+    <ClInclude Include="..\..\src\autopick\autopick-destroyer.h">
+      <Filter>autopick</Filter>
+    </ClInclude>
+    <ClInclude Include="..\..\src\autopick\autopick-reader-writer.h">
+      <Filter>autopick</Filter>
+    </ClInclude>
+    <ClInclude Include="..\..\src\autopick\autopick-finder.h">
+      <Filter>autopick</Filter>
+    </ClInclude>
+    <ClInclude Include="..\..\src\autopick\autopick-pref-processor.h">
+      <Filter>autopick</Filter>
+    </ClInclude>
+    <ClInclude Include="..\..\src\autopick\autopick-drawer.h">
+      <Filter>autopick</Filter>
+    </ClInclude>
+    <ClInclude Include="..\..\src\autopick\autopick-inserter-killer.h">
+      <Filter>autopick</Filter>
+    </ClInclude>
+    <ClInclude Include="..\..\src\autopick\autopick-registry.h">
+      <Filter>autopick</Filter>
+    </ClInclude>
+    <ClInclude Include="..\..\src\autopick\autopick-command-menu.h">
+      <Filter>autopick</Filter>
+    </ClInclude>
+    <ClInclude Include="..\..\src\autopick\autopick-editor-util.h">
+      <Filter>autopick</Filter>
+    </ClInclude>
+    <ClInclude Include="..\..\src\autopick\autopick-editor-command.h">
+      <Filter>autopick</Filter>
+    </ClInclude>
+    <ClInclude Include="..\..\src\effect\effect-feature.h">
+      <Filter>effect</Filter>
+    </ClInclude>
+    <ClInclude Include="..\..\src\effect\effect-item.h">
+      <Filter>effect</Filter>
+    </ClInclude>
+    <ClInclude Include="..\..\src\realm\realm-arcane.h">
+      <Filter>realm</Filter>
+    </ClInclude>
+    <ClInclude Include="..\..\src\realm\realm-chaos.h">
+      <Filter>realm</Filter>
+    </ClInclude>
+    <ClInclude Include="..\..\src\realm\realm-craft.h">
+      <Filter>realm</Filter>
+    </ClInclude>
+    <ClInclude Include="..\..\src\realm\realm-crusade.h">
+      <Filter>realm</Filter>
+    </ClInclude>
+    <ClInclude Include="..\..\src\realm\realm-death.h">
+      <Filter>realm</Filter>
+    </ClInclude>
+    <ClInclude Include="..\..\src\realm\realm-hex.h">
+      <Filter>realm</Filter>
+    </ClInclude>
+    <ClInclude Include="..\..\src\realm\realm-hissatsu.h">
+      <Filter>realm</Filter>
+    </ClInclude>
+    <ClInclude Include="..\..\src\realm\realm-life.h">
+      <Filter>realm</Filter>
+    </ClInclude>
+    <ClInclude Include="..\..\src\realm\realm-nature.h">
+      <Filter>realm</Filter>
+    </ClInclude>
+    <ClInclude Include="..\..\src\realm\realm-song.h">
+      <Filter>realm</Filter>
+    </ClInclude>
+    <ClInclude Include="..\..\src\realm\realm-sorcery.h">
+      <Filter>realm</Filter>
+    </ClInclude>
+    <ClInclude Include="..\..\src\realm\realm-trump.h">
+      <Filter>realm</Filter>
+    </ClInclude>
+    <ClInclude Include="..\..\src\effect\spells-effect-util.h">
+      <Filter>effect</Filter>
+    </ClInclude>
+    <ClInclude Include="..\..\src\spell\technic-info-table.h">
+      <Filter>spell</Filter>
+    </ClInclude>
+    <ClInclude Include="..\..\src\spell\spells-execution.h">
+      <Filter>spell</Filter>
+    </ClInclude>
+    <ClInclude Include="..\..\src\spell\spells-util.h">
+      <Filter>spell</Filter>
+    </ClInclude>
+    <ClInclude Include="..\..\src\effect\effect-player.h">
+      <Filter>effect</Filter>
+    </ClInclude>
+    <ClInclude Include="..\..\src\effect\effect-monster.h">
+      <Filter>effect</Filter>
+    </ClInclude>
+    <ClInclude Include="..\..\src\effect\effect-monster-util.h">
+      <Filter>effect</Filter>
+    </ClInclude>
+    <ClInclude Include="..\..\src\effect\effect-monster-switcher.h">
+      <Filter>effect</Filter>
+    </ClInclude>
+    <ClInclude Include="..\..\src\effect\effect-player-util.h">
+      <Filter>effect</Filter>
+    </ClInclude>
+    <ClInclude Include="..\..\src\effect\effect-player-switcher.h">
+      <Filter>effect</Filter>
+    </ClInclude>
+    <ClInclude Include="..\..\src\effect\effect-monster-resist-hurt.h">
+      <Filter>effect</Filter>
+    </ClInclude>
+    <ClInclude Include="..\..\src\effect\effect-monster-psi.h">
+      <Filter>effect</Filter>
+    </ClInclude>
+    <ClInclude Include="..\..\src\effect\effect-monster-oldies.h">
+      <Filter>effect</Filter>
+    </ClInclude>
+    <ClInclude Include="..\..\src\effect\effect-monster-charm.h">
+      <Filter>effect</Filter>
+    </ClInclude>
+    <ClInclude Include="..\..\src\effect\effect-monster-lite-dark.h">
+      <Filter>effect</Filter>
+    </ClInclude>
+    <ClInclude Include="..\..\src\effect\effect-monster-evil.h">
+      <Filter>effect</Filter>
+    </ClInclude>
+    <ClInclude Include="..\..\src\effect\effect-monster-spirit.h">
+      <Filter>effect</Filter>
+    </ClInclude>
+    <ClInclude Include="..\..\src\effect\effect-monster-curse.h">
+      <Filter>effect</Filter>
+    </ClInclude>
+    <ClInclude Include="..\..\src\effect\effect-player-resist-hurt.h">
+      <Filter>effect</Filter>
+    </ClInclude>
+    <ClInclude Include="..\..\src\effect\effect-player-oldies.h">
+      <Filter>effect</Filter>
+    </ClInclude>
+    <ClInclude Include="..\..\src\effect\effect-player-curse.h">
+      <Filter>effect</Filter>
+    </ClInclude>
+    <ClInclude Include="..\..\src\effect\effect-player-spirit.h">
+      <Filter>effect</Filter>
+    </ClInclude>
+    <ClInclude Include="..\..\src\effect\effect-characteristics.h">
+      <Filter>effect</Filter>
+    </ClInclude>
+    <ClInclude Include="..\..\src\core\stuff-handler.h">
+      <Filter>core</Filter>
+    </ClInclude>
+    <ClInclude Include="..\..\src\core\special-internal-keys.h">
+      <Filter>core</Filter>
+    </ClInclude>
+    <ClInclude Include="..\..\src\birth\birth-explanations-table.h">
+      <Filter>birth</Filter>
+    </ClInclude>
+    <ClInclude Include="..\..\src\core\game-closer.h">
+      <Filter>core</Filter>
+    </ClInclude>
+    <ClInclude Include="..\..\src\floor\pattern-walk.h">
+      <Filter>floor</Filter>
+    </ClInclude>
+    <ClInclude Include="..\..\src\core\turn-compensator.h">
+      <Filter>core</Filter>
+    </ClInclude>
+    <ClInclude Include="..\..\src\mutation\mutation-processor.h">
+      <Filter>mutation</Filter>
+    </ClInclude>
+    <ClInclude Include="..\..\src\object\lite-processor.h">
+      <Filter>object</Filter>
+    </ClInclude>
+    <ClInclude Include="..\..\src\core\magic-effects-timeout-reducer.h">
+      <Filter>core</Filter>
+    </ClInclude>
+    <ClInclude Include="..\..\src\inventory\inventory-curse.h">
+      <Filter>inventory</Filter>
+    </ClInclude>
+    <ClInclude Include="..\..\src\inventory\recharge-processor.h">
+      <Filter>inventory</Filter>
+    </ClInclude>
+    <ClInclude Include="..\..\src\wizard\wizard-spoiler.h">
+      <Filter>wizard</Filter>
+    </ClInclude>
+    <ClInclude Include="..\..\src\wizard\wizard-special-process.h">
+      <Filter>wizard</Filter>
+    </ClInclude>
+    <ClInclude Include="..\..\src\io\input-key-processor.h">
+      <Filter>io</Filter>
+    </ClInclude>
+    <ClInclude Include="..\..\src\inventory\pack-overflow.h">
+      <Filter>inventory</Filter>
+    </ClInclude>
+    <ClInclude Include="..\..\src\core\player-processor.h">
+      <Filter>core</Filter>
+    </ClInclude>
+    <ClInclude Include="..\..\src\player\digestion-processor.h">
+      <Filter>player</Filter>
+    </ClInclude>
+    <ClInclude Include="..\..\src\world\world-movement-processor.h">
+      <Filter>world</Filter>
+    </ClInclude>
+    <ClInclude Include="..\..\src\world\world-turn-processor.h">
+      <Filter>world</Filter>
+    </ClInclude>
+    <ClInclude Include="..\..\src\world\world.h">
+      <Filter>world</Filter>
+    </ClInclude>
+    <ClInclude Include="..\..\src\dungeon\dungeon-processor.h">
+      <Filter>dungeon</Filter>
+    </ClInclude>
+    <ClInclude Include="..\..\src\dungeon\dungeon.h">
+      <Filter>dungeon</Filter>
+    </ClInclude>
+    <ClInclude Include="..\..\src\core\game-play.h">
+      <Filter>core</Filter>
+    </ClInclude>
+    <ClInclude Include="..\..\src\floor\floor-events.h">
+      <Filter>floor</Filter>
+    </ClInclude>
+    <ClInclude Include="..\..\src\floor\floor-save.h">
+      <Filter>floor</Filter>
+    </ClInclude>
+    <ClInclude Include="..\..\src\floor\floor-streams.h">
+      <Filter>floor</Filter>
+    </ClInclude>
+    <ClInclude Include="..\..\src\floor\floor-town.h">
+      <Filter>floor</Filter>
+    </ClInclude>
+    <ClInclude Include="..\..\src\object\object-broken.h">
+      <Filter>object</Filter>
+    </ClInclude>
+    <ClInclude Include="..\..\src\room\rooms-city.h">
+      <Filter>room</Filter>
+    </ClInclude>
+    <ClInclude Include="..\..\src\room\rooms-fractal.h">
+      <Filter>room</Filter>
+    </ClInclude>
+    <ClInclude Include="..\..\src\room\rooms-normal.h">
+      <Filter>room</Filter>
+    </ClInclude>
+    <ClInclude Include="..\..\src\room\rooms-special.h">
+      <Filter>room</Filter>
+    </ClInclude>
+    <ClInclude Include="..\..\src\room\rooms-trap.h">
+      <Filter>room</Filter>
+    </ClInclude>
+    <ClInclude Include="..\..\src\room\rooms-vault.h">
+      <Filter>room</Filter>
+    </ClInclude>
+    <ClInclude Include="..\..\src\player\player-class.h">
+      <Filter>player</Filter>
+    </ClInclude>
+    <ClInclude Include="..\..\src\player\player-damage.h">
+      <Filter>player</Filter>
+    </ClInclude>
+    <ClInclude Include="..\..\src\player\player-move.h">
+      <Filter>player</Filter>
+    </ClInclude>
+    <ClInclude Include="..\..\src\player\player-personality.h">
+      <Filter>player</Filter>
+    </ClInclude>
+    <ClInclude Include="..\..\src\player\player-race.h">
+      <Filter>player</Filter>
+    </ClInclude>
+    <ClInclude Include="..\..\src\player\player-sex.h">
+      <Filter>player</Filter>
+    </ClInclude>
+    <ClInclude Include="..\..\src\player\player-skill.h">
+      <Filter>player</Filter>
+    </ClInclude>
+    <ClInclude Include="..\..\src\player\player-status.h">
+      <Filter>player</Filter>
+    </ClInclude>
+    <ClInclude Include="..\..\src\monster\monster-status.h">
+      <Filter>monster</Filter>
+    </ClInclude>
+    <ClInclude Include="..\..\src\system\angband.h">
+      <Filter>system</Filter>
+    </ClInclude>
+    <ClInclude Include="..\..\src\system\h-basic.h">
+      <Filter>system</Filter>
+    </ClInclude>
+    <ClInclude Include="..\..\src\system\h-config.h">
+      <Filter>system</Filter>
+    </ClInclude>
+    <ClInclude Include="..\..\src\system\h-define.h">
+      <Filter>system</Filter>
+    </ClInclude>
+    <ClInclude Include="..\..\src\system\h-system.h">
+      <Filter>system</Filter>
+    </ClInclude>
+    <ClInclude Include="..\..\src\system\h-type.h">
+      <Filter>system</Filter>
+    </ClInclude>
+    <ClInclude Include="..\..\src\system\system-variables.h">
+      <Filter>system</Filter>
+    </ClInclude>
+    <ClInclude Include="..\..\src\spell\spells-diceroll.h">
+      <Filter>spell</Filter>
+    </ClInclude>
+    <ClInclude Include="..\..\src\spell\spells-object.h">
+      <Filter>spell</Filter>
+    </ClInclude>
+    <ClInclude Include="..\..\src\spell\spells-status.h">
+      <Filter>spell</Filter>
+    </ClInclude>
+    <ClInclude Include="..\..\src\spell\spells-summon.h">
+      <Filter>spell</Filter>
+    </ClInclude>
+    <ClInclude Include="..\..\src\grid\feature.h">
+      <Filter>grid</Filter>
+    </ClInclude>
+    <ClInclude Include="..\..\src\grid\grid.h">
+      <Filter>grid</Filter>
+    </ClInclude>
+    <ClInclude Include="..\..\src\grid\trap.h">
+      <Filter>grid</Filter>
+    </ClInclude>
+    <ClInclude Include="..\..\src\monster\horror-descriptions.h">
+      <Filter>monster</Filter>
+    </ClInclude>
+    <ClInclude Include="..\..\src\inventory\player-inventory.h">
+      <Filter>inventory</Filter>
+    </ClInclude>
+    <ClInclude Include="..\..\src\term\gameterm.h">
+      <Filter>term</Filter>
+    </ClInclude>
+    <ClInclude Include="..\..\src\term\z-form.h">
+      <Filter>term</Filter>
+    </ClInclude>
+    <ClInclude Include="..\..\src\term\z-rand.h">
+      <Filter>term</Filter>
+    </ClInclude>
+    <ClInclude Include="..\..\src\term\z-term.h">
+      <Filter>term</Filter>
+    </ClInclude>
+    <ClInclude Include="..\..\src\term\z-util.h">
+      <Filter>term</Filter>
+    </ClInclude>
+    <ClInclude Include="..\..\src\term\z-virt.h">
+      <Filter>term</Filter>
+    </ClInclude>
+    <ClInclude Include="..\..\src\floor\wild.h">
+      <Filter>floor</Filter>
+    </ClInclude>
+    <ClInclude Include="..\..\src\io\report.h">
+      <Filter>io</Filter>
+    </ClInclude>
+    <ClInclude Include="..\..\src\floor\geometry.h">
+      <Filter>floor</Filter>
+    </ClInclude>
+    <ClInclude Include="..\..\src\system\angband-version.h">
+      <Filter>system</Filter>
+    </ClInclude>
+    <ClInclude Include="..\..\src\system\gamevalue.h">
+      <Filter>system</Filter>
+    </ClInclude>
+    <ClInclude Include="..\..\src\player\patron.h">
+      <Filter>player</Filter>
+    </ClInclude>
+    <ClInclude Include="..\..\src\object\warning.h">
+      <Filter>object</Filter>
+    </ClInclude>
+    <ClInclude Include="..\..\src\io\inet.h">
+      <Filter>io</Filter>
+    </ClInclude>
+    <ClInclude Include="..\..\src\dungeon\quest.h">
+      <Filter>dungeon</Filter>
+    </ClInclude>
+    <ClInclude Include="..\..\src\core\scores.h">
+      <Filter>core</Filter>
+    </ClInclude>
+    <ClInclude Include="..\..\src\mspell\mspell-bolt.h">
+      <Filter>mspell</Filter>
+    </ClInclude>
+    <ClInclude Include="..\..\src\mspell\mspell-breath.h">
+      <Filter>mspell</Filter>
+    </ClInclude>
+    <ClInclude Include="..\..\src\mspell\mspell-curse.h">
+      <Filter>mspell</Filter>
+    </ClInclude>
+    <ClInclude Include="..\..\src\mspell\mspell-damage-calculator.h">
+      <Filter>mspell</Filter>
+    </ClInclude>
+    <ClInclude Include="..\..\src\mspell\mspell-learn-checker.h">
+      <Filter>mspell</Filter>
+    </ClInclude>
+    <ClInclude Include="..\..\src\mspell\mspell-ball.h">
+      <Filter>mspell</Filter>
+    </ClInclude>
+    <ClInclude Include="..\..\src\mspell\mspell-summon.h">
+      <Filter>mspell</Filter>
+    </ClInclude>
+    <ClInclude Include="..\..\src\mspell\mspell-type.h">
+      <Filter>mspell</Filter>
+    </ClInclude>
+    <ClInclude Include="..\..\src\mspell\mspell-util.h">
+      <Filter>mspell</Filter>
+    </ClInclude>
+    <ClInclude Include="..\..\src\mspell\mspell-floor.h">
+      <Filter>mspell</Filter>
+    </ClInclude>
+    <ClInclude Include="..\..\src\mspell\mspell-status.h">
+      <Filter>mspell</Filter>
+    </ClInclude>
+    <ClInclude Include="..\..\src\mspell\mspell-special.h">
+      <Filter>mspell</Filter>
+    </ClInclude>
+    <ClInclude Include="..\..\src\mspell\mspell-particularity.h">
+      <Filter>mspell</Filter>
+    </ClInclude>
+    <ClInclude Include="..\..\src\mspell\assign-monster-spell.h">
+      <Filter>mspell</Filter>
+    </ClInclude>
+    <ClInclude Include="..\..\src\birth\birth-util.h">
+      <Filter>birth</Filter>
+    </ClInclude>
+    <ClInclude Include="..\..\src\birth\birth-select-realm.h">
+      <Filter>birth</Filter>
+    </ClInclude>
+    <ClInclude Include="..\..\src\birth\quick-start.h">
+      <Filter>birth</Filter>
+    </ClInclude>
+    <ClInclude Include="..\..\src\birth\birth-stat.h">
+      <Filter>birth</Filter>
+    </ClInclude>
+    <ClInclude Include="..\..\src\birth\history-generator.h">
+      <Filter>birth</Filter>
+    </ClInclude>
+    <ClInclude Include="..\..\src\birth\birth-body-spec.h">
+      <Filter>birth</Filter>
+    </ClInclude>
+    <ClInclude Include="..\..\src\birth\initial-equipments-table.h">
+      <Filter>birth</Filter>
+    </ClInclude>
+    <ClInclude Include="..\..\src\view\display-birth.h">
+      <Filter>view</Filter>
+    </ClInclude>
+    <ClInclude Include="..\..\src\birth\inventory-initializer.h">
+      <Filter>birth</Filter>
+    </ClInclude>
+    <ClInclude Include="..\..\src\birth\game-play-initializer.h">
+      <Filter>birth</Filter>
+    </ClInclude>
+    <ClInclude Include="..\..\src\birth\history-editor.h">
+      <Filter>birth</Filter>
+    </ClInclude>
+    <ClInclude Include="..\..\src\birth\birth-select-race.h">
+      <Filter>birth</Filter>
+    </ClInclude>
+    <ClInclude Include="..\..\src\birth\birth-select-class.h">
+      <Filter>birth</Filter>
+    </ClInclude>
+    <ClInclude Include="..\..\src\birth\birth-select-personality.h">
+      <Filter>birth</Filter>
+    </ClInclude>
+    <ClInclude Include="..\..\src\birth\auto-roller.h">
+      <Filter>birth</Filter>
+    </ClInclude>
+    <ClInclude Include="..\..\src\birth\birth-wizard.h">
+      <Filter>birth</Filter>
+    </ClInclude>
+    <ClInclude Include="..\..\src\birth\character-builder.h">
+      <Filter>birth</Filter>
+    </ClInclude>
+    <ClInclude Include="..\..\src\birth\history.h">
+      <Filter>birth</Filter>
+    </ClInclude>
+    <ClInclude Include="..\..\src\io\files-util.h">
+      <Filter>io</Filter>
+    </ClInclude>
+    <ClInclude Include="..\..\src\io\pref-file-expressor.h">
+      <Filter>io</Filter>
+    </ClInclude>
+    <ClInclude Include="..\..\src\market\arena.h">
+      <Filter>market</Filter>
+    </ClInclude>
+    <ClInclude Include="..\..\src\market\bounty.h">
+      <Filter>market</Filter>
+    </ClInclude>
+    <ClInclude Include="..\..\src\market\bounty-prize-table.h">
+      <Filter>market</Filter>
+    </ClInclude>
+    <ClInclude Include="..\..\src\market\building-recharger.h">
+      <Filter>market</Filter>
+    </ClInclude>
+    <ClInclude Include="..\..\src\market\building-quest.h">
+      <Filter>market</Filter>
+    </ClInclude>
+    <ClInclude Include="..\..\src\market\building-service.h">
+      <Filter>market</Filter>
+    </ClInclude>
+    <ClInclude Include="..\..\src\market\building-craft-weapon.h">
+      <Filter>market</Filter>
+    </ClInclude>
+    <ClInclude Include="..\..\src\market\building-craft-armor.h">
+      <Filter>market</Filter>
+    </ClInclude>
+    <ClInclude Include="..\..\src\market\building-craft-fix.h">
+      <Filter>market</Filter>
+    </ClInclude>
+    <ClInclude Include="..\..\src\market\building-monster.h">
+      <Filter>market</Filter>
+    </ClInclude>
+    <ClInclude Include="..\..\src\market\building-enchanter.h">
+      <Filter>market</Filter>
+    </ClInclude>
+    <ClInclude Include="..\..\src\market\building-actions-table.h">
+      <Filter>market</Filter>
+    </ClInclude>
+    <ClInclude Include="..\..\src\store\say-comments.h">
+      <Filter>store</Filter>
+    </ClInclude>
+    <ClInclude Include="..\..\src\store\store.h">
+      <Filter>store</Filter>
+    </ClInclude>
+    <ClInclude Include="..\..\src\store\store-owner-comments.h">
+      <Filter>store</Filter>
+    </ClInclude>
+    <ClInclude Include="..\..\src\store\store-owners.h">
+      <Filter>store</Filter>
+    </ClInclude>
+    <ClInclude Include="..\..\src\store\rumor.h">
+      <Filter>store</Filter>
+    </ClInclude>
+    <ClInclude Include="..\..\src\store\store-util.h">
+      <Filter>store</Filter>
+    </ClInclude>
+    <ClInclude Include="..\..\src\store\black-market.h">
+      <Filter>store</Filter>
+    </ClInclude>
+    <ClInclude Include="..\..\src\combat\attack-power-table.h">
+      <Filter>combat</Filter>
+    </ClInclude>
+    <ClInclude Include="..\..\src\combat\hallucination-attacks-table.h">
+      <Filter>combat</Filter>
+    </ClInclude>
+    <ClInclude Include="..\..\src\combat\martial-arts-table.h">
+      <Filter>combat</Filter>
+    </ClInclude>
+    <ClInclude Include="..\..\src\combat\combat-options-type.h">
+      <Filter>combat</Filter>
+    </ClInclude>
+    <ClInclude Include="..\..\src\combat\attack-accuracy.h">
+      <Filter>combat</Filter>
+    </ClInclude>
+    <ClInclude Include="..\..\src\combat\slaying.h">
+      <Filter>combat</Filter>
+    </ClInclude>
+    <ClInclude Include="..\..\src\combat\attack-criticality.h">
+      <Filter>combat</Filter>
+    </ClInclude>
+    <ClInclude Include="..\..\src\inventory\inventory-damage.h">
+      <Filter>inventory</Filter>
+    </ClInclude>
+    <ClInclude Include="..\..\src\mind\monk-attack.h">
+      <Filter>mind</Filter>
+    </ClInclude>
+    <ClInclude Include="..\..\src\object\object-mark-types.h">
+      <Filter>object</Filter>
+    </ClInclude>
+    <ClInclude Include="..\..\src\object\item-use-flags.h">
+      <Filter>object</Filter>
+    </ClInclude>
+    <ClInclude Include="..\..\src\combat\aura-counterattack.h">
+      <Filter>combat</Filter>
+    </ClInclude>
+    <ClInclude Include="..\..\src\pet\pet-util.h">
+      <Filter>pet</Filter>
+    </ClInclude>
+    <ClInclude Include="..\..\src\pet\pet-fall-off.h">
+      <Filter>pet</Filter>
+    </ClInclude>
+    <ClInclude Include="..\..\src\cmd-item\cmd-eat.h">
+      <Filter>cmd-item</Filter>
+    </ClInclude>
+    <ClInclude Include="..\..\src\cmd-item\cmd-item.h">
+      <Filter>cmd-item</Filter>
+    </ClInclude>
+    <ClInclude Include="..\..\src\cmd-item\cmd-magiceat.h">
+      <Filter>cmd-item</Filter>
+    </ClInclude>
+    <ClInclude Include="..\..\src\cmd-item\cmd-quaff.h">
+      <Filter>cmd-item</Filter>
+    </ClInclude>
+    <ClInclude Include="..\..\src\cmd-item\cmd-read.h">
+      <Filter>cmd-item</Filter>
+    </ClInclude>
+    <ClInclude Include="..\..\src\cmd-item\cmd-smith.h">
+      <Filter>cmd-item</Filter>
+    </ClInclude>
+    <ClInclude Include="..\..\src\cmd-item\cmd-usestaff.h">
+      <Filter>cmd-item</Filter>
+    </ClInclude>
+    <ClInclude Include="..\..\src\cmd-item\cmd-zaprod.h">
+      <Filter>cmd-item</Filter>
+    </ClInclude>
+    <ClInclude Include="..\..\src\cmd-item\cmd-zapwand.h">
+      <Filter>cmd-item</Filter>
+    </ClInclude>
+    <ClInclude Include="..\..\src\cmd-io\cmd-diary.h">
+      <Filter>cmd-io</Filter>
+    </ClInclude>
+    <ClInclude Include="..\..\src\cmd-io\cmd-dump.h">
+      <Filter>cmd-io</Filter>
+    </ClInclude>
+    <ClInclude Include="..\..\src\cmd-io\cmd-gameoption.h">
+      <Filter>cmd-io</Filter>
+    </ClInclude>
+    <ClInclude Include="..\..\src\cmd-io\cmd-help.h">
+      <Filter>cmd-io</Filter>
+    </ClInclude>
+    <ClInclude Include="..\..\src\cmd-io\cmd-knowledge.h">
+      <Filter>cmd-io</Filter>
+    </ClInclude>
+    <ClInclude Include="..\..\src\cmd-io\cmd-macro.h">
+      <Filter>cmd-io</Filter>
+    </ClInclude>
+    <ClInclude Include="..\..\src\cmd-io\cmd-menu-content-table.h">
+      <Filter>cmd-io</Filter>
+    </ClInclude>
+    <ClInclude Include="..\..\src\cmd-io\cmd-process-screen.h">
+      <Filter>cmd-io</Filter>
+    </ClInclude>
+    <ClInclude Include="..\..\src\cmd-io\cmd-save.h">
+      <Filter>cmd-io</Filter>
+    </ClInclude>
+    <ClInclude Include="..\..\src\cmd-io\diary-subtitle-table.h">
+      <Filter>cmd-io</Filter>
+    </ClInclude>
+    <ClInclude Include="..\..\src\cmd-io\feeling-table.h">
+      <Filter>cmd-io</Filter>
+    </ClInclude>
+    <ClInclude Include="..\..\src\cmd-action\cmd-attack.h">
+      <Filter>cmd-action</Filter>
+    </ClInclude>
+    <ClInclude Include="..\..\src\cmd-action\cmd-hissatsu.h">
+      <Filter>cmd-action</Filter>
+    </ClInclude>
+    <ClInclude Include="..\..\src\cmd-action\cmd-mane.h">
+      <Filter>cmd-action</Filter>
+    </ClInclude>
+    <ClInclude Include="..\..\src\cmd-action\cmd-pet.h">
+      <Filter>cmd-action</Filter>
+    </ClInclude>
+    <ClInclude Include="..\..\src\cmd-action\cmd-spell.h">
+      <Filter>cmd-action</Filter>
+    </ClInclude>
+    <ClInclude Include="..\..\src\cmd-io\cmd-autopick.h">
+      <Filter>cmd-io</Filter>
+    </ClInclude>
+    <ClInclude Include="..\..\src\knowledge\lighting-level-table.h">
+      <Filter>knowledge</Filter>
+    </ClInclude>
+    <ClInclude Include="..\..\src\knowledge\monster-group-table.h">
+      <Filter>knowledge</Filter>
+    </ClInclude>
+    <ClInclude Include="..\..\src\io-dump\dump-util.h">
+      <Filter>io-dump</Filter>
+    </ClInclude>
+    <ClInclude Include="..\..\src\io-dump\character-dump.h">
+      <Filter>io-dump</Filter>
+    </ClInclude>
+    <ClInclude Include="..\..\src\io-dump\dump-remover.h">
+      <Filter>io-dump</Filter>
+    </ClInclude>
+    <ClInclude Include="..\..\src\io-dump\player-status-dump.h">
+      <Filter>io-dump</Filter>
+    </ClInclude>
+    <ClInclude Include="..\..\src\io-dump\special-class-dump.h">
+      <Filter>io-dump</Filter>
+    </ClInclude>
+    <ClInclude Include="..\..\src\knowledge\object-group-table.h">
+      <Filter>knowledge</Filter>
+    </ClInclude>
+    <ClInclude Include="..\..\src\floor\floor-object.h">
+      <Filter>floor</Filter>
+    </ClInclude>
+    <ClInclude Include="..\..\src\view\object-describer.h">
+      <Filter>view</Filter>
+    </ClInclude>
+    <ClInclude Include="..\..\src\inventory\inventory-object.h">
+      <Filter>inventory</Filter>
+    </ClInclude>
+    <ClInclude Include="..\..\src\object\object-value.h">
+      <Filter>object</Filter>
+    </ClInclude>
+    <ClInclude Include="..\..\src\realm\realm-names-table.h">
+      <Filter>realm</Filter>
+    </ClInclude>
+    <ClInclude Include="..\..\src\cmd-building\cmd-building.h">
+      <Filter>cmd-building</Filter>
+    </ClInclude>
+    <ClInclude Include="..\..\src\cmd-building\cmd-inn.h">
+      <Filter>cmd-building</Filter>
+    </ClInclude>
+    <ClInclude Include="..\..\src\world\world-object.h">
+      <Filter>world</Filter>
+    </ClInclude>
+    <ClInclude Include="..\..\src\object\object-generator.h">
+      <Filter>object</Filter>
+    </ClInclude>
+    <ClInclude Include="..\..\src\sv-definition\sv-armor-types.h">
+      <Filter>sv-definition</Filter>
+    </ClInclude>
+    <ClInclude Include="..\..\src\sv-definition\sv-bow-types.h">
+      <Filter>sv-definition</Filter>
+    </ClInclude>
+    <ClInclude Include="..\..\src\sv-definition\sv-digging-types.h">
+      <Filter>sv-definition</Filter>
+    </ClInclude>
+    <ClInclude Include="..\..\src\sv-definition\sv-food-types.h">
+      <Filter>sv-definition</Filter>
+    </ClInclude>
+    <ClInclude Include="..\..\src\sv-definition\sv-lite-types.h">
+      <Filter>sv-definition</Filter>
+    </ClInclude>
+    <ClInclude Include="..\..\src\sv-definition\sv-other-types.h">
+      <Filter>sv-definition</Filter>
+    </ClInclude>
+    <ClInclude Include="..\..\src\sv-definition\sv-potion-types.h">
+      <Filter>sv-definition</Filter>
+    </ClInclude>
+    <ClInclude Include="..\..\src\sv-definition\sv-ring-types.h">
+      <Filter>sv-definition</Filter>
+    </ClInclude>
+    <ClInclude Include="..\..\src\sv-definition\sv-protector-types.h">
+      <Filter>sv-definition</Filter>
+    </ClInclude>
+    <ClInclude Include="..\..\src\sv-definition\sv-rod-types.h">
+      <Filter>sv-definition</Filter>
+    </ClInclude>
+    <ClInclude Include="..\..\src\sv-definition\sv-scroll-types.h">
+      <Filter>sv-definition</Filter>
+    </ClInclude>
+    <ClInclude Include="..\..\src\sv-definition\sv-staff-types.h">
+      <Filter>sv-definition</Filter>
+    </ClInclude>
+    <ClInclude Include="..\..\src\sv-definition\sv-wand-types.h">
+      <Filter>sv-definition</Filter>
+    </ClInclude>
+    <ClInclude Include="..\..\src\sv-definition\sv-weapon-types.h">
+      <Filter>sv-definition</Filter>
+    </ClInclude>
+    <ClInclude Include="..\..\src\object-enchant\item-apply-magic.h">
+      <Filter>object-enchant</Filter>
+    </ClInclude>
+    <ClInclude Include="..\..\src\object-enchant\item-feeling.h">
+      <Filter>object-enchant</Filter>
+    </ClInclude>
+    <ClInclude Include="..\..\src\object-enchant\object-boost.h">
+      <Filter>object-enchant</Filter>
+    </ClInclude>
+    <ClInclude Include="..\..\src\object-enchant\object-curse.h">
+      <Filter>object-enchant</Filter>
+    </ClInclude>
+    <ClInclude Include="..\..\src\object-enchant\object-ego.h">
+      <Filter>object-enchant</Filter>
+    </ClInclude>
+    <ClInclude Include="..\..\src\object-enchant\old-ego-extra-values.h">
+      <Filter>object-enchant</Filter>
+    </ClInclude>
+    <ClInclude Include="..\..\src\object-enchant\special-object-flags.h">
+      <Filter>object-enchant</Filter>
+    </ClInclude>
+    <ClInclude Include="..\..\src\object-enchant\trc-types.h">
+      <Filter>object-enchant</Filter>
+    </ClInclude>
+    <ClInclude Include="..\..\src\object-enchant\tr-types.h">
+      <Filter>object-enchant</Filter>
+    </ClInclude>
+    <ClInclude Include="..\..\src\sv-definition\sv-amulet-types.h">
+      <Filter>sv-definition</Filter>
+    </ClInclude>
+    <ClInclude Include="..\..\src\object\tval-types.h">
+      <Filter>object</Filter>
+    </ClInclude>
+    <ClInclude Include="..\..\src\object-enchant\apply-magic-weapon.h">
+      <Filter>object-enchant</Filter>
+    </ClInclude>
+    <ClInclude Include="..\..\src\object-enchant\apply-magic-armor.h">
+      <Filter>object-enchant</Filter>
+    </ClInclude>
+    <ClInclude Include="..\..\src\object-enchant\enchanter-base.h">
+      <Filter>object-enchant</Filter>
+    </ClInclude>
+    <ClInclude Include="..\..\src\object-enchant\apply-magic-others.h">
+      <Filter>object-enchant</Filter>
+    </ClInclude>
+    <ClInclude Include="..\..\src\object-enchant\apply-magic.h">
+      <Filter>object-enchant</Filter>
+    </ClInclude>
+    <ClInclude Include="..\..\src\perception\object-perception.h">
+      <Filter>perception</Filter>
+    </ClInclude>
+    <ClInclude Include="..\..\src\perception\simple-perception.h">
+      <Filter>perception</Filter>
+    </ClInclude>
+    <ClInclude Include="..\..\src\object\object-value-calc.h">
+      <Filter>object</Filter>
+    </ClInclude>
+    <ClInclude Include="..\..\src\util\object-sort.h">
+      <Filter>util</Filter>
+    </ClInclude>
+    <ClInclude Include="..\..\src\object\object-stack.h">
+      <Filter>object</Filter>
+    </ClInclude>
+    <ClInclude Include="..\..\src\spell\spells-describer.h">
+      <Filter>spell</Filter>
+    </ClInclude>
+    <ClInclude Include="..\..\src\spell\range-calc.h">
+      <Filter>spell</Filter>
+    </ClInclude>
+    <ClInclude Include="..\..\src\realm\realm-hex-numbers.h">
+      <Filter>realm</Filter>
+    </ClInclude>
+    <ClInclude Include="..\..\src\realm\realm-song-numbers.h">
+      <Filter>realm</Filter>
+    </ClInclude>
+    <ClInclude Include="..\..\src\specific-object\bow.h">
+      <Filter>specific-object</Filter>
+    </ClInclude>
+    <ClInclude Include="..\..\src\specific-object\chest.h">
+      <Filter>specific-object</Filter>
+    </ClInclude>
+    <ClInclude Include="..\..\src\specific-object\death-scythe.h">
+      <Filter>specific-object</Filter>
+    </ClInclude>
+    <ClInclude Include="..\..\src\specific-object\torch.h">
+      <Filter>specific-object</Filter>
+    </ClInclude>
+    <ClInclude Include="..\..\src\spell\spells-staff-only.h">
+      <Filter>spell</Filter>
+    </ClInclude>
+    <ClInclude Include="..\..\src\spell-kind\spells-beam.h">
+      <Filter>spell-kind</Filter>
+    </ClInclude>
+    <ClInclude Include="..\..\src\spell-kind\spells-detection.h">
+      <Filter>spell-kind</Filter>
+    </ClInclude>
+    <ClInclude Include="..\..\src\spell-kind\spells-floor.h">
+      <Filter>spell-kind</Filter>
+    </ClInclude>
+    <ClInclude Include="..\..\src\spell-kind\spells-genocide.h">
+      <Filter>spell-kind</Filter>
+    </ClInclude>
+    <ClInclude Include="..\..\src\spell-kind\spells-launcher.h">
+      <Filter>spell-kind</Filter>
+    </ClInclude>
+    <ClInclude Include="..\..\src\spell-kind\spells-lite.h">
+      <Filter>spell-kind</Filter>
+    </ClInclude>
+    <ClInclude Include="..\..\src\spell-kind\spells-neighbor.h">
+      <Filter>spell-kind</Filter>
+    </ClInclude>
+    <ClInclude Include="..\..\src\spell-kind\spells-pet.h">
+      <Filter>spell-kind</Filter>
+    </ClInclude>
+    <ClInclude Include="..\..\src\spell-kind\spells-sight.h">
+      <Filter>spell-kind</Filter>
+    </ClInclude>
+    <ClInclude Include="..\..\src\spell-kind\spells-specific-bolt.h">
+      <Filter>spell-kind</Filter>
+    </ClInclude>
+    <ClInclude Include="..\..\src\spell-kind\spells-teleport.h">
+      <Filter>spell-kind</Filter>
+    </ClInclude>
+    <ClInclude Include="..\..\src\spell-kind\spells-charm.h">
+      <Filter>spell-kind</Filter>
+    </ClInclude>
+    <ClInclude Include="..\..\src\mind\mind-cavalry.h">
+      <Filter>mind</Filter>
+    </ClInclude>
+    <ClInclude Include="..\..\src\mind\mind-force-trainer.h">
+      <Filter>mind</Filter>
+    </ClInclude>
+    <ClInclude Include="..\..\src\mind\mind-mindcrafter.h">
+      <Filter>mind</Filter>
+    </ClInclude>
+    <ClInclude Include="..\..\src\mind\mind-mirror-master.h">
+      <Filter>mind</Filter>
+    </ClInclude>
+    <ClInclude Include="..\..\src\mind\mind-ninja.h">
+      <Filter>mind</Filter>
+    </ClInclude>
+    <ClInclude Include="..\..\src\mind\mind-samurai.h">
+      <Filter>mind</Filter>
+    </ClInclude>
+    <ClInclude Include="..\..\src\mind\mind-warrior.h">
+      <Filter>mind</Filter>
+    </ClInclude>
+    <ClInclude Include="..\..\src\mind\mind-warrior-mage.h">
+      <Filter>mind</Filter>
+    </ClInclude>
+    <ClInclude Include="..\..\src\spell-realm\spells-crusade.h">
+      <Filter>spell-realm</Filter>
+    </ClInclude>
+    <ClInclude Include="..\..\src\spell-realm\spells-hex.h">
+      <Filter>spell-realm</Filter>
+    </ClInclude>
+    <ClInclude Include="..\..\src\spell-kind\spells-random.h">
+      <Filter>spell-kind</Filter>
+    </ClInclude>
+    <ClInclude Include="..\..\src\spell-kind\spells-grid.h">
+      <Filter>spell-kind</Filter>
+    </ClInclude>
+    <ClInclude Include="..\..\src\spell-kind\earthquake.h">
+      <Filter>spell-kind</Filter>
+    </ClInclude>
+    <ClInclude Include="..\..\src\spell-realm\spells-trump.h">
+      <Filter>spell-realm</Filter>
+    </ClInclude>
+    <ClInclude Include="..\..\src\player-attack\attack-chaos-effect.h">
+      <Filter>player-attack</Filter>
+    </ClInclude>
+    <ClInclude Include="..\..\src\player-attack\blood-sucking-processor.h">
+      <Filter>player-attack</Filter>
+    </ClInclude>
+    <ClInclude Include="..\..\src\player-attack\player-attack.h">
+      <Filter>player-attack</Filter>
+    </ClInclude>
+    <ClInclude Include="..\..\src\player-attack\player-attack-util.h">
+      <Filter>player-attack</Filter>
+    </ClInclude>
+    <ClInclude Include="..\..\src\monster-attack\insults-moans.h">
+      <Filter>monster-attack</Filter>
+    </ClInclude>
+    <ClInclude Include="..\..\src\monster-attack\monster-attack-describer.h">
+      <Filter>monster-attack</Filter>
+    </ClInclude>
+    <ClInclude Include="..\..\src\monster-attack\monster-attack-effect.h">
+      <Filter>monster-attack</Filter>
+    </ClInclude>
+    <ClInclude Include="..\..\src\monster-attack\monster-attack-player.h">
+      <Filter>monster-attack</Filter>
+    </ClInclude>
+    <ClInclude Include="..\..\src\monster-attack\monster-attack-status.h">
+      <Filter>monster-attack</Filter>
+    </ClInclude>
+    <ClInclude Include="..\..\src\monster-attack\monster-attack-switcher.h">
+      <Filter>monster-attack</Filter>
+    </ClInclude>
+    <ClInclude Include="..\..\src\monster-attack\monster-attack-types.h">
+      <Filter>monster-attack</Filter>
+    </ClInclude>
+    <ClInclude Include="..\..\src\monster-attack\monster-attack-util.h">
+      <Filter>monster-attack</Filter>
+    </ClInclude>
+    <ClInclude Include="..\..\src\monster-attack\monster-eating.h">
+      <Filter>monster-attack</Filter>
+    </ClInclude>
+    <ClInclude Include="..\..\src\melee\melee-postprocess.h">
+      <Filter>melee</Filter>
+    </ClInclude>
+    <ClInclude Include="..\..\src\melee\melee-switcher.h">
+      <Filter>melee</Filter>
+    </ClInclude>
+    <ClInclude Include="..\..\src\melee\melee-util.h">
+      <Filter>melee</Filter>
+    </ClInclude>
+    <ClInclude Include="..\..\src\melee\monster-attack-monster.h">
+      <Filter>melee</Filter>
+    </ClInclude>
+    <ClInclude Include="..\..\src\object-enchant\vorpal-weapon.h">
+      <Filter>object-enchant</Filter>
+    </ClInclude>
+    <ClInclude Include="..\..\src\info-reader\race-info-tokens-table.h">
+      <Filter>info-reader</Filter>
+    </ClInclude>
+    <ClInclude Include="..\..\src\info-reader\kind-info-tokens-table.h">
+      <Filter>info-reader</Filter>
+    </ClInclude>
+    <ClInclude Include="..\..\src\info-reader\dungeon-info-tokens-table.h">
+      <Filter>info-reader</Filter>
+    </ClInclude>
+    <ClInclude Include="..\..\src\term\term-color-types.h">
+      <Filter>term</Filter>
+    </ClInclude>
+    <ClInclude Include="..\..\src\info-reader\info-reader-util.h">
+      <Filter>info-reader</Filter>
+    </ClInclude>
+    <ClInclude Include="..\..\src\info-reader\parse-error-types.h">
+      <Filter>info-reader</Filter>
+    </ClInclude>
+    <ClInclude Include="..\..\src\info-reader\feature-reader.h">
+      <Filter>info-reader</Filter>
+    </ClInclude>
+    <ClInclude Include="..\..\src\info-reader\feature-info-tokens-table.h">
+      <Filter>info-reader</Filter>
+    </ClInclude>
+    <ClInclude Include="..\..\src\info-reader\vault-reader.h">
+      <Filter>info-reader</Filter>
+    </ClInclude>
+    <ClInclude Include="..\..\src\info-reader\kind-reader.h">
+      <Filter>info-reader</Filter>
+    </ClInclude>
+    <ClInclude Include="..\..\src\info-reader\artifact-reader.h">
+      <Filter>info-reader</Filter>
+    </ClInclude>
+    <ClInclude Include="..\..\src\info-reader\ego-reader.h">
+      <Filter>info-reader</Filter>
+    </ClInclude>
+    <ClInclude Include="..\..\src\info-reader\dungeon-reader.h">
+      <Filter>info-reader</Filter>
+    </ClInclude>
+    <ClInclude Include="..\..\src\info-reader\skill-reader.h">
+      <Filter>info-reader</Filter>
+    </ClInclude>
+    <ClInclude Include="..\..\src\info-reader\magic-reader.h">
+      <Filter>info-reader</Filter>
+    </ClInclude>
+    <ClInclude Include="..\..\src\info-reader\race-reader.h">
+      <Filter>info-reader</Filter>
+    </ClInclude>
+    <ClInclude Include="..\..\src\info-reader\general-parser.h">
+      <Filter>info-reader</Filter>
+    </ClInclude>
+    <ClInclude Include="..\..\src\info-reader\random-grid-effect-types.h">
+      <Filter>info-reader</Filter>
+    </ClInclude>
+    <ClInclude Include="..\..\src\floor\fixed-map-generator.h">
+      <Filter>floor</Filter>
+    </ClInclude>
+    <ClInclude Include="..\..\src\info-reader\fixed-map-parser.h">
+      <Filter>info-reader</Filter>
+    </ClInclude>
+    <ClInclude Include="..\..\src\perception\identification.h">
+      <Filter>perception</Filter>
+    </ClInclude>
+    <ClInclude Include="..\..\src\core\visuals-reseter.h">
+      <Filter>core</Filter>
+    </ClInclude>
+    <ClInclude Include="..\..\src\object-enchant\trg-types.h">
+      <Filter>object-enchant</Filter>
+    </ClInclude>
+    <ClInclude Include="..\..\src\object\object-flags.h">
+      <Filter>object</Filter>
+    </ClInclude>
+    <ClInclude Include="..\..\src\object\object-info.h">
+      <Filter>object</Filter>
+    </ClInclude>
+    <ClInclude Include="..\..\src\object-enchant\dragon-breaths-table.h">
+      <Filter>object-enchant</Filter>
+    </ClInclude>
+    <ClInclude Include="..\..\src\object-enchant\activation-info-table.h">
+      <Filter>object-enchant</Filter>
+    </ClInclude>
+    <ClInclude Include="..\..\src\monster-race\race-indice-types.h">
+      <Filter>monster-race</Filter>
+    </ClInclude>
+    <ClInclude Include="..\..\src\monster-race\monster-race.h">
+      <Filter>monster-race</Filter>
+    </ClInclude>
+    <ClInclude Include="..\..\src\monster-race\monster-race-hook.h">
+      <Filter>monster-race</Filter>
+    </ClInclude>
+    <ClInclude Include="..\..\src\mind\drs-types.h">
+      <Filter>mind</Filter>
+    </ClInclude>
+    <ClInclude Include="..\..\src\monster\monster-flag-types.h">
+      <Filter>monster</Filter>
+    </ClInclude>
+    <ClInclude Include="..\..\src\mind\mind-sniper.h">
+      <Filter>mind</Filter>
+    </ClInclude>
+    <ClInclude Include="..\..\src\monster\smart-learn-types.h">
+      <Filter>monster</Filter>
+    </ClInclude>
+    <ClInclude Include="..\..\src\room\rooms-pit-nest.h">
+      <Filter>room</Filter>
+    </ClInclude>
+    <ClInclude Include="..\..\src\monster\monster-description-types.h">
+      <Filter>monster</Filter>
+    </ClInclude>
+    <ClInclude Include="..\..\src\monster\monster-timed-effect-types.h">
+      <Filter>monster</Filter>
+    </ClInclude>
+    <ClInclude Include="..\..\src\player\eldritch-horror.h">
+      <Filter>player</Filter>
+    </ClInclude>
+    <ClInclude Include="..\..\src\system\monster-type-definition.h">
+      <Filter>system</Filter>
+    </ClInclude>
+    <ClInclude Include="..\..\src\monster\monster-processor-util.h">
+      <Filter>monster</Filter>
+    </ClInclude>
+    <ClInclude Include="..\..\src\monster\monster-processor.h">
+      <Filter>monster</Filter>
+    </ClInclude>
+    <ClInclude Include="..\..\src\core\speed-table.h">
+      <Filter>core</Filter>
+    </ClInclude>
+    <ClInclude Include="..\..\src\system\object-type-definition.h">
+      <Filter>system</Filter>
+    </ClInclude>
+    <ClInclude Include="..\..\src\monster\monster-util.h">
+      <Filter>monster</Filter>
+    </ClInclude>
+    <ClInclude Include="..\..\src\monster-race\race-flags1.h">
+      <Filter>monster-race</Filter>
+    </ClInclude>
+    <ClInclude Include="..\..\src\monster-race\race-flags2.h">
+      <Filter>monster-race</Filter>
+    </ClInclude>
+    <ClInclude Include="..\..\src\monster-race\race-flags3.h">
+      <Filter>monster-race</Filter>
+    </ClInclude>
+    <ClInclude Include="..\..\src\monster-race\race-flags7.h">
+      <Filter>monster-race</Filter>
+    </ClInclude>
+    <ClInclude Include="..\..\src\monster-race\race-flags9.h">
+      <Filter>monster-race</Filter>
+    </ClInclude>
+    <ClInclude Include="..\..\src\monster-race\race-flags-resistance.h">
+      <Filter>monster-race</Filter>
+    </ClInclude>
+    <ClInclude Include="..\..\src\monster-race\race-flags8.h">
+      <Filter>monster-race</Filter>
+    </ClInclude>
+    <ClInclude Include="..\..\src\mspell\summon-checker.h">
+      <Filter>mspell</Filter>
+    </ClInclude>
+    <ClInclude Include="..\..\src\cmd-io\cmd-lore.h">
+      <Filter>cmd-io</Filter>
+    </ClInclude>
+    <ClInclude Include="..\..\src\view\display-monster-status.h">
+      <Filter>view</Filter>
+    </ClInclude>
+    <ClInclude Include="..\..\src\monster\monster-info.h">
+      <Filter>monster</Filter>
+    </ClInclude>
+    <ClInclude Include="..\..\src\monster\monster-describer.h">
+      <Filter>monster</Filter>
+    </ClInclude>
+    <ClInclude Include="..\..\src\monster\monster-compaction.h">
+      <Filter>monster</Filter>
+    </ClInclude>
+    <ClInclude Include="..\..\src\monster\monster-list.h">
+      <Filter>monster</Filter>
+    </ClInclude>
+    <ClInclude Include="..\..\src\lore\lore-store.h">
+      <Filter>lore</Filter>
+    </ClInclude>
+    <ClInclude Include="..\..\src\lore\monster-lore.h">
+      <Filter>lore</Filter>
+    </ClInclude>
+    <ClInclude Include="..\..\src\lore\lore-util.h">
+      <Filter>lore</Filter>
+    </ClInclude>
+    <ClInclude Include="..\..\src\view\display-lore.h">
+      <Filter>view</Filter>
+    </ClInclude>
+    <ClInclude Include="..\..\src\lore\lore-calculator.h">
+      <Filter>lore</Filter>
+    </ClInclude>
+    <ClInclude Include="..\..\src\lore\magic-types-setter.h">
+      <Filter>lore</Filter>
+    </ClInclude>
+    <ClInclude Include="..\..\src\view\display-lore-magics.h">
+      <Filter>view</Filter>
+    </ClInclude>
+    <ClInclude Include="..\..\src\view\display-lore-status.h">
+      <Filter>view</Filter>
+    </ClInclude>
+    <ClInclude Include="..\..\src\view\display-lore-drops.h">
+      <Filter>view</Filter>
+    </ClInclude>
+    <ClInclude Include="..\..\src\lore\combat-types-setter.h">
+      <Filter>lore</Filter>
+    </ClInclude>
+    <ClInclude Include="..\..\src\view\display-lore-attacks.h">
+      <Filter>view</Filter>
+    </ClInclude>
+    <ClInclude Include="..\..\src\monster-attack\monster-attack-processor.h">
+      <Filter>monster-attack</Filter>
+    </ClInclude>
+    <ClInclude Include="..\..\src\monster-floor\monster-death.h">
+      <Filter>monster-floor</Filter>
+    </ClInclude>
+    <ClInclude Include="..\..\src\monster-floor\monster-direction.h">
+      <Filter>monster-floor</Filter>
+    </ClInclude>
+    <ClInclude Include="..\..\src\monster-floor\monster-dist-offsets.h">
+      <Filter>monster-floor</Filter>
+    </ClInclude>
+    <ClInclude Include="..\..\src\monster-floor\monster-generator.h">
+      <Filter>monster-floor</Filter>
+    </ClInclude>
+    <ClInclude Include="..\..\src\monster-floor\monster-move.h">
+      <Filter>monster-floor</Filter>
+    </ClInclude>
+    <ClInclude Include="..\..\src\monster-floor\monster-object.h">
+      <Filter>monster-floor</Filter>
+    </ClInclude>
+    <ClInclude Include="..\..\src\monster-floor\monster-remover.h">
+      <Filter>monster-floor</Filter>
+    </ClInclude>
+    <ClInclude Include="..\..\src\monster-floor\monster-runaway.h">
+      <Filter>monster-floor</Filter>
+    </ClInclude>
+    <ClInclude Include="..\..\src\monster-floor\monster-safety-hiding.h">
+      <Filter>monster-floor</Filter>
+    </ClInclude>
+    <ClInclude Include="..\..\src\monster-floor\place-monster-types.h">
+      <Filter>monster-floor</Filter>
+    </ClInclude>
+    <ClInclude Include="..\..\src\monster-floor\monster-sweep-grid.h">
+      <Filter>monster-floor</Filter>
+    </ClInclude>
+    <ClInclude Include="..\..\src\monster-floor\quantum-effect.h">
+      <Filter>monster-floor</Filter>
+    </ClInclude>
+    <ClInclude Include="..\..\src\monster-floor\one-monster-placer.h">
+      <Filter>monster-floor</Filter>
+    </ClInclude>
+    <ClInclude Include="..\..\src\monster-floor\monster-summon.h">
+      <Filter>monster-floor</Filter>
+    </ClInclude>
+    <ClInclude Include="..\..\src\system\game-option-types.h">
+      <Filter>system</Filter>
+    </ClInclude>
+    <ClInclude Include="..\..\src\game-option\input-options.h">
+      <Filter>game-option</Filter>
+    </ClInclude>
+    <ClInclude Include="..\..\src\game-option\map-screen-options.h">
+      <Filter>game-option</Filter>
+    </ClInclude>
+    <ClInclude Include="..\..\src\game-option\text-display-options.h">
+      <Filter>game-option</Filter>
+    </ClInclude>
+    <ClInclude Include="..\..\src\game-option\game-play-options.h">
+      <Filter>game-option</Filter>
+    </ClInclude>
+    <ClInclude Include="..\..\src\game-option\disturbance-options.h">
+      <Filter>game-option</Filter>
+    </ClInclude>
+    <ClInclude Include="..\..\src\game-option\birth-options.h">
+      <Filter>game-option</Filter>
+    </ClInclude>
+    <ClInclude Include="..\..\src\game-option\auto-destruction-options.h">
+      <Filter>game-option</Filter>
+    </ClInclude>
+    <ClInclude Include="..\..\src\game-option\play-record-options.h">
+      <Filter>game-option</Filter>
+    </ClInclude>
+    <ClInclude Include="..\..\src\game-option\cheat-options.h">
+      <Filter>game-option</Filter>
+    </ClInclude>
+    <ClInclude Include="..\..\src\game-option\special-options.h">
+      <Filter>game-option</Filter>
+    </ClInclude>
+    <ClInclude Include="..\..\src\game-option\runtime-arguments.h">
+      <Filter>game-option</Filter>
+    </ClInclude>
+    <ClInclude Include="..\..\src\game-option\option-flags.h">
+      <Filter>game-option</Filter>
+    </ClInclude>
+    <ClInclude Include="..\..\src\game-option\option-types-table.h">
+      <Filter>game-option</Filter>
+    </ClInclude>
+    <ClInclude Include="..\..\src\util\angband-files.h">
+      <Filter>util</Filter>
+    </ClInclude>
+    <ClInclude Include="..\..\src\system\building-type-definition.h">
+      <Filter>system</Filter>
+    </ClInclude>
+    <ClInclude Include="..\..\src\player\player-personality-types.h">
+      <Filter>player</Filter>
+    </ClInclude>
+    <ClInclude Include="..\..\src\player\player-class-types.h">
+      <Filter>player</Filter>
+    </ClInclude>
+    <ClInclude Include="..\..\src\spell\spell-types.h">
+      <Filter>spell</Filter>
+    </ClInclude>
+    <ClInclude Include="..\..\src\system\monster-race-definition.h">
+      <Filter>system</Filter>
+    </ClInclude>
+    <ClInclude Include="..\..\src\player\player-race-types.h">
+      <Filter>player</Filter>
+    </ClInclude>
+    <ClInclude Include="..\..\src\realm\realm-types.h">
+      <Filter>realm</Filter>
+    </ClInclude>
+    <ClInclude Include="..\..\src\util\string-processor.h">
+      <Filter>util</Filter>
+    </ClInclude>
+    <ClInclude Include="..\..\src\cmd-io\macro-util.h">
+      <Filter>cmd-io</Filter>
+    </ClInclude>
+    <ClInclude Include="..\..\src\main\sound-of-music.h">
+      <Filter>main</Filter>
+    </ClInclude>
+    <ClInclude Include="..\..\src\io\input-key-acceptor.h">
+      <Filter>io</Filter>
+    </ClInclude>
+    <ClInclude Include="..\..\src\util\quarks.h">
+      <Filter>util</Filter>
+    </ClInclude>
+    <ClInclude Include="..\..\src\view\display-messages.h">
+      <Filter>view</Filter>
+    </ClInclude>
+    <ClInclude Include="..\..\src\locale\japanese.h">
+      <Filter>locale</Filter>
+    </ClInclude>
+    <ClInclude Include="..\..\src\locale\english.h">
+      <Filter>locale</Filter>
+    </ClInclude>
+    <ClInclude Include="..\..\src\core\asking-player.h">
+      <Filter>core</Filter>
+    </ClInclude>
+    <ClInclude Include="..\..\src\term\screen-processor.h">
+      <Filter>term</Filter>
+    </ClInclude>
+    <ClInclude Include="..\..\src\util\sort.h">
+      <Filter>util</Filter>
+    </ClInclude>
+    <ClInclude Include="..\..\src\io\input-key-requester.h">
+      <Filter>io</Filter>
+    </ClInclude>
+    <ClInclude Include="..\..\src\io\command-repeater.h">
+      <Filter>io</Filter>
+    </ClInclude>
+    <ClInclude Include="..\..\src\util\tag-sorter.h">
+      <Filter>util</Filter>
+    </ClInclude>
+    <ClInclude Include="..\..\src\game-option\cheat-types.h">
+      <Filter>game-option</Filter>
+    </ClInclude>
+    <ClInclude Include="..\..\src\util\int-char-converter.h">
+      <Filter>util</Filter>
+    </ClInclude>
+    <ClInclude Include="..\..\src\util\bit-flags-calculator.h">
+      <Filter>util</Filter>
+    </ClInclude>
+    <ClInclude Include="..\..\src\util\buffer-shaper.h">
+      <Filter>util</Filter>
+    </ClInclude>
+    <ClInclude Include="..\..\src\locale\language-switcher.h">
+      <Filter>locale</Filter>
+    </ClInclude>
+    <ClInclude Include="..\..\src\system\alloc-entry-definition.h">
+      <Filter>system</Filter>
+    </ClInclude>
+    <ClInclude Include="..\..\src\system\alloc-entries.h">
+      <Filter>system</Filter>
+    </ClInclude>
+    <ClInclude Include="..\..\src\spell-realm\spells-song.h">
+      <Filter>spell-realm</Filter>
+    </ClInclude>
+    <ClInclude Include="..\..\src\mind\mind-blue-mage.h">
+      <Filter>mind</Filter>
+    </ClInclude>
+    <ClInclude Include="..\..\src\mspell\monster-power-table.h">
+      <Filter>mspell</Filter>
+    </ClInclude>
+    <ClInclude Include="..\..\src\view\status-bars-table.h">
+      <Filter>view</Filter>
+    </ClInclude>
+    <ClInclude Include="..\..\src\core\window-redrawer.h">
+      <Filter>core</Filter>
+    </ClInclude>
+    <ClInclude Include="..\..\src\cmd-visual\cmd-map.h">
+      <Filter>cmd-visual</Filter>
+    </ClInclude>
+    <ClInclude Include="..\..\src\view\display-map.h">
+      <Filter>view</Filter>
+    </ClInclude>
+    <ClInclude Include="..\..\src\cmd-visual\cmd-draw.h">
+      <Filter>cmd-visual</Filter>
+    </ClInclude>
+    <ClInclude Include="..\..\src\cmd-visual\cmd-visuals.h">
+      <Filter>cmd-visual</Filter>
+    </ClInclude>
+    <ClInclude Include="..\..\src\floor\floor-util.h">
+      <Filter>floor</Filter>
+    </ClInclude>
+    <ClInclude Include="..\..\src\grid\lighting-colors-table.h">
+      <Filter>grid</Filter>
+    </ClInclude>
+    <ClInclude Include="..\..\src\io\cursor.h">
+      <Filter>io</Filter>
+    </ClInclude>
+    <ClInclude Include="..\..\src\io\screen-util.h">
+      <Filter>io</Filter>
+    </ClInclude>
+    <ClInclude Include="..\..\src\player\special-defense-types.h">
+      <Filter>player</Filter>
+    </ClInclude>
+    <ClInclude Include="..\..\src\realm\realm-demon.h">
+      <Filter>realm</Filter>
+    </ClInclude>
+    <ClInclude Include="..\..\src\wizard\tval-descriptions-table.h">
+      <Filter>wizard</Filter>
+    </ClInclude>
+    <ClInclude Include="..\..\src\wizard\spoiler-table.h">
+      <Filter>wizard</Filter>
+    </ClInclude>
+    <ClInclude Include="..\..\src\wizard\wizard-spells.h">
+      <Filter>wizard</Filter>
+    </ClInclude>
+    <ClInclude Include="..\..\src\spell-realm\spells-chaos.h">
+      <Filter>spell-realm</Filter>
+    </ClInclude>
+    <ClInclude Include="..\..\src\spell-kind\spells-curse-removal.h">
+      <Filter>spell-kind</Filter>
+    </ClInclude>
+    <ClInclude Include="..\..\src\spell-kind\spells-perception.h">
+      <Filter>spell-kind</Filter>
+    </ClInclude>
+    <ClInclude Include="..\..\src\mind\mind-mage.h">
+      <Filter>mind</Filter>
+    </ClInclude>
+    <ClInclude Include="..\..\src\spell\spell-info.h">
+      <Filter>spell</Filter>
+    </ClInclude>
+    <ClInclude Include="..\..\src\object-hook\hook-perception.h">
+      <Filter>object-hook</Filter>
+    </ClInclude>
+    <ClInclude Include="..\..\src\object-hook\hook-weapon.h">
+      <Filter>object-hook</Filter>
+    </ClInclude>
+    <ClInclude Include="..\..\src\object-hook\hook-bow.h">
+      <Filter>object-hook</Filter>
+    </ClInclude>
+    <ClInclude Include="..\..\src\object-hook\hook-armor.h">
+      <Filter>object-hook</Filter>
+    </ClInclude>
+    <ClInclude Include="..\..\src\object-hook\hook-checker.h">
+      <Filter>object-hook</Filter>
+    </ClInclude>
+    <ClInclude Include="..\..\src\object-hook\hook-expendable.h">
+      <Filter>object-hook</Filter>
+    </ClInclude>
+    <ClInclude Include="..\..\src\object-hook\hook-magic.h">
+      <Filter>object-hook</Filter>
+    </ClInclude>
+    <ClInclude Include="..\..\src\object-hook\hook-quest.h">
+      <Filter>object-hook</Filter>
+    </ClInclude>
+    <ClInclude Include="..\..\src\object-hook\hook-enchant.h">
+      <Filter>object-hook</Filter>
+    </ClInclude>
+    <ClInclude Include="..\..\src\mind\mind-weaponsmith.h">
+      <Filter>mind</Filter>
+    </ClInclude>
+    <ClInclude Include="..\..\src\object\item-tester-hooker.h">
+      <Filter>object</Filter>
+    </ClInclude>
+    <ClInclude Include="..\..\src\player\player-realm.h">
+      <Filter>player</Filter>
+    </ClInclude>
+    <ClInclude Include="..\..\src\status\sight-setter.h">
+      <Filter>status</Filter>
+    </ClInclude>
+    <ClInclude Include="..\..\src\status\buff-setter.h">
+      <Filter>status</Filter>
+    </ClInclude>
+    <ClInclude Include="..\..\src\status\bad-status-setter.h">
+      <Filter>status</Filter>
+    </ClInclude>
+    <ClInclude Include="..\..\src\wizard\wizard-messages.h">
+      <Filter>wizard</Filter>
+    </ClInclude>
+    <ClInclude Include="..\..\src\spell-realm\spells-craft.h">
+      <Filter>spell-realm</Filter>
+    </ClInclude>
+    <ClInclude Include="..\..\src\status\element-resistance.h">
+      <Filter>status</Filter>
+    </ClInclude>
+    <ClInclude Include="..\..\src\status\temporary-resistance.h">
+      <Filter>status</Filter>
+    </ClInclude>
+    <ClInclude Include="..\..\src\status\experience.h">
+      <Filter>status</Filter>
+    </ClInclude>
+    <ClInclude Include="..\..\src\spell-realm\spells-demon.h">
+      <Filter>spell-realm</Filter>
+    </ClInclude>
+    <ClInclude Include="..\..\src\mind\mind-magic-resistance.h">
+      <Filter>mind</Filter>
+    </ClInclude>
+    <ClInclude Include="..\..\src\status\base-status.h">
+      <Filter>status</Filter>
+    </ClInclude>
+    <ClInclude Include="..\..\src\status\body-improvement.h">
+      <Filter>status</Filter>
+    </ClInclude>
+    <ClInclude Include="..\..\src\mspell\mspell-dispel.h">
+      <Filter>mspell</Filter>
+    </ClInclude>
+    <ClInclude Include="..\..\src\status\shape-changer.h">
+      <Filter>status</Filter>
+    </ClInclude>
+    <ClInclude Include="..\..\src\status\action-setter.h">
+      <Filter>status</Filter>
+    </ClInclude>
+    <ClInclude Include="..\..\src\inventory\inventory-util.h">
+      <Filter>inventory</Filter>
+    </ClInclude>
+    <ClInclude Include="..\..\src\inventory\floor-item-getter.h">
+      <Filter>inventory</Filter>
+    </ClInclude>
+    <ClInclude Include="..\..\src\inventory\item-getter.h">
+      <Filter>inventory</Filter>
+    </ClInclude>
+    <ClInclude Include="..\..\src\floor\object-scanner.h">
+      <Filter>floor</Filter>
+    </ClInclude>
+    <ClInclude Include="..\..\src\inventory\inventory-describer.h">
+      <Filter>inventory</Filter>
+    </ClInclude>
+    <ClInclude Include="..\..\src\view\display-inventory.h">
+      <Filter>view</Filter>
+    </ClInclude>
+    <ClInclude Include="..\..\src\inventory\item-selection-util.h">
+      <Filter>inventory</Filter>
+    </ClInclude>
+    <ClInclude Include="..\..\src\inventory\inventory-slot-types.h">
+      <Filter>inventory</Filter>
+    </ClInclude>
+    <ClInclude Include="..\..\src\mutation\mutation-flag-types.h">
+      <Filter>mutation</Filter>
+    </ClInclude>
+    <ClInclude Include="..\..\src\spell-kind\spells-fetcher.h">
+      <Filter>spell-kind</Filter>
+    </ClInclude>
+    <ClInclude Include="..\..\src\spell-realm\spells-sorcery.h">
+      <Filter>spell-realm</Filter>
+    </ClInclude>
+    <ClInclude Include="..\..\src\spell-kind\spells-equipment.h">
+      <Filter>spell-kind</Filter>
+    </ClInclude>
+    <ClInclude Include="..\..\src\spell-kind\spells-polymorph.h">
+      <Filter>spell-kind</Filter>
+    </ClInclude>
+    <ClInclude Include="..\..\src\mutation\mutation-techniques.h">
+      <Filter>mutation</Filter>
+    </ClInclude>
+    <ClInclude Include="..\..\src\specific-object\death-crimson.h">
+      <Filter>specific-object</Filter>
+    </ClInclude>
+    <ClInclude Include="..\..\src\spell-kind\blood-curse.h">
+      <Filter>spell-kind</Filter>
+    </ClInclude>
+    <ClInclude Include="..\..\src\spell-kind\spells-world.h">
+      <Filter>spell-kind</Filter>
+    </ClInclude>
+    <ClInclude Include="..\..\src\spell-kind\spells-enchant.h">
+      <Filter>spell-kind</Filter>
+    </ClInclude>
+    <ClInclude Include="..\..\src\spell-kind\magic-item-recharger.h">
+      <Filter>spell-kind</Filter>
+    </ClInclude>
+    <ClInclude Include="..\..\src\load\load.h">
+      <Filter>load</Filter>
+    </ClInclude>
+    <ClInclude Include="..\..\src\load\old-feature-types.h">
+      <Filter>load</Filter>
+    </ClInclude>
+    <ClInclude Include="..\..\src\load\angband-version-comparer.h">
+      <Filter>load</Filter>
+    </ClInclude>
+    <ClInclude Include="..\..\src\load\load-util.h">
+      <Filter>load</Filter>
+    </ClInclude>
+    <ClInclude Include="..\..\src\load\load-v1-5-0.h">
+      <Filter>load</Filter>
+    </ClInclude>
+    <ClInclude Include="..\..\src\load\item-loader.h">
+      <Filter>load</Filter>
+    </ClInclude>
+    <ClInclude Include="..\..\src\load\savedata-flag-types.h">
+      <Filter>load</Filter>
+    </ClInclude>
+    <ClInclude Include="..\..\src\load\monster-loader.h">
+      <Filter>load</Filter>
+    </ClInclude>
+    <ClInclude Include="..\..\src\load\load-zangband.h">
+      <Filter>load</Filter>
+    </ClInclude>
+    <ClInclude Include="..\..\src\load\store-loader.h">
+      <Filter>load</Filter>
+    </ClInclude>
+    <ClInclude Include="..\..\src\load\lore-loader.h">
+      <Filter>load</Filter>
+    </ClInclude>
+    <ClInclude Include="..\..\src\load\option-loader.h">
+      <Filter>load</Filter>
+    </ClInclude>
+    <ClInclude Include="..\..\src\load\birth-loader.h">
+      <Filter>load</Filter>
+    </ClInclude>
+    <ClInclude Include="..\..\src\load\extra-loader.h">
+      <Filter>load</Filter>
+    </ClInclude>
+    <ClInclude Include="..\..\src\load\load-v1-3-0.h">
+      <Filter>load</Filter>
+    </ClInclude>
+    <ClInclude Include="..\..\src\load\load-v1-7-0.h">
+      <Filter>load</Filter>
+    </ClInclude>
+    <ClInclude Include="..\..\src\load\player-info-loader.h">
+      <Filter>load</Filter>
+    </ClInclude>
+    <ClInclude Include="..\..\src\player\attack-defense-types.h">
+      <Filter>player</Filter>
+    </ClInclude>
+    <ClInclude Include="..\..\src\load\dummy-loader.h">
+      <Filter>load</Filter>
+    </ClInclude>
+    <ClInclude Include="..\..\src\load\world-loader.h">
+      <Filter>load</Filter>
+    </ClInclude>
+    <ClInclude Include="..\..\src\load\player-attack-loader.h">
+      <Filter>load</Filter>
+    </ClInclude>
+    <ClInclude Include="..\..\src\load\inventory-loader.h">
+      <Filter>load</Filter>
+    </ClInclude>
+    <ClInclude Include="..\..\src\load\dungeon-loader.h">
+      <Filter>load</Filter>
+    </ClInclude>
+    <ClInclude Include="..\..\src\load\floor-loader.h">
+      <Filter>load</Filter>
+    </ClInclude>
+    <ClInclude Include="..\..\src\load\quest-loader.h">
+      <Filter>load</Filter>
+    </ClInclude>
+    <ClInclude Include="..\..\src\core\player-update-types.h">
+      <Filter>core</Filter>
+    </ClInclude>
+    <ClInclude Include="..\..\src\core\player-redraw-types.h">
+      <Filter>core</Filter>
+    </ClInclude>
+    <ClInclude Include="..\..\src\object-use\quaff-execution.h">
+      <Filter>object-use</Filter>
+    </ClInclude>
+    <ClInclude Include="..\..\src\flavor\object-flavor-types.h">
+      <Filter>flavor</Filter>
+    </ClInclude>
+    <ClInclude Include="..\..\src\flavor\flag-inscriptions-table.h">
+      <Filter>flavor</Filter>
+    </ClInclude>
+    <ClInclude Include="..\..\src\flavor\flavor-util.h">
+      <Filter>flavor</Filter>
+    </ClInclude>
+    <ClInclude Include="..\..\src\flavor\flavor-describer.h">
+      <Filter>flavor</Filter>
+    </ClInclude>
+    <ClInclude Include="..\..\src\flavor\tval-description-switcher.h">
+      <Filter>flavor</Filter>
+    </ClInclude>
+    <ClInclude Include="..\..\src\flavor\named-item-describer.h">
+      <Filter>flavor</Filter>
+    </ClInclude>
+    <ClInclude Include="..\..\src\flavor\object-flavor.h">
+      <Filter>flavor</Filter>
+    </ClInclude>
+    <ClInclude Include="..\..\src\action\action-limited.h">
+      <Filter>action</Filter>
+    </ClInclude>
+    <ClInclude Include="..\..\src\cmd-action\cmd-move.h">
+      <Filter>cmd-action</Filter>
+    </ClInclude>
+    <ClInclude Include="..\..\src\action\open-util.h">
+      <Filter>action</Filter>
+    </ClInclude>
+    <ClInclude Include="..\..\src\cmd-action\cmd-open-close.h">
+      <Filter>cmd-action</Filter>
+    </ClInclude>
+    <ClInclude Include="..\..\src\action\open-close-execution.h">
+      <Filter>action</Filter>
+    </ClInclude>
+    <ClInclude Include="..\..\src\action\tunnel-execution.h">
+      <Filter>action</Filter>
+    </ClInclude>
+    <ClInclude Include="..\..\src\cmd-action\cmd-tunnel.h">
+      <Filter>cmd-action</Filter>
+    </ClInclude>
+    <ClInclude Include="..\..\src\action\movement-execution.h">
+      <Filter>action</Filter>
+    </ClInclude>
+    <ClInclude Include="..\..\src\cmd-action\cmd-shoot.h">
+      <Filter>cmd-action</Filter>
+    </ClInclude>
+    <ClInclude Include="..\..\src\cmd-item\cmd-throw.h">
+      <Filter>cmd-item</Filter>
+    </ClInclude>
+    <ClInclude Include="..\..\src\action\weapon-shield.h">
+      <Filter>action</Filter>
+    </ClInclude>
+    <ClInclude Include="..\..\src\cmd-action\cmd-others.h">
+      <Filter>cmd-action</Filter>
+    </ClInclude>
+    <ClInclude Include="..\..\src\grid\feature-flag-types.h">
+      <Filter>grid</Filter>
+    </ClInclude>
+    <ClInclude Include="..\..\src\action\run-execution.h">
+      <Filter>action</Filter>
+    </ClInclude>
+    <ClInclude Include="..\..\src\action\travel-execution.h">
+      <Filter>action</Filter>
+    </ClInclude>
+    <ClInclude Include="..\..\src\core\disturbance.h">
+      <Filter>core</Filter>
+    </ClInclude>
+    <ClInclude Include="..\..\src\window\main-window-equipments.h">
+      <Filter>window</Filter>
+    </ClInclude>
+    <ClInclude Include="..\..\src\window\display-sub-window-items.h">
+      <Filter>window</Filter>
+    </ClInclude>
+    <ClInclude Include="..\..\src\window\display-sub-windows.h">
+      <Filter>window</Filter>
+    </ClInclude>
+    <ClInclude Include="..\..\src\window\display-sub-window-spells.h">
+      <Filter>window</Filter>
+    </ClInclude>
+    <ClInclude Include="..\..\src\window\main-window-left-frame.h">
+      <Filter>window</Filter>
+    </ClInclude>
+    <ClInclude Include="..\..\src\window\main-window-row-column.h">
+      <Filter>window</Filter>
+    </ClInclude>
+    <ClInclude Include="..\..\src\window\main-window-stat-poster.h">
+      <Filter>window</Filter>
+    </ClInclude>
+    <ClInclude Include="..\..\src\window\main-window-util.h">
+      <Filter>window</Filter>
+    </ClInclude>
+    <ClInclude Include="..\..\src\cmd-action\cmd-travel.h">
+      <Filter>cmd-action</Filter>
+    </ClInclude>
+    <ClInclude Include="..\..\src\artifact\random-art-pval-investor.h">
+      <Filter>artifact</Filter>
+    </ClInclude>
+    <ClInclude Include="..\..\src\artifact\random-art-bias-types.h">
+      <Filter>artifact</Filter>
+    </ClInclude>
+    <ClInclude Include="..\..\src\wizard\artifact-bias-table.h">
+      <Filter>wizard</Filter>
+    </ClInclude>
+    <ClInclude Include="..\..\src\artifact\random-art-resistance.h">
+      <Filter>artifact</Filter>
+    </ClInclude>
+    <ClInclude Include="..\..\src\artifact\random-art-misc.h">
+      <Filter>artifact</Filter>
+    </ClInclude>
+    <ClInclude Include="..\..\src\artifact\random-art-slay.h">
+      <Filter>artifact</Filter>
+    </ClInclude>
+    <ClInclude Include="..\..\src\artifact\random-art-activation.h">
+      <Filter>artifact</Filter>
+    </ClInclude>
+    <ClInclude Include="..\..\src\artifact\random-art-characteristics.h">
+      <Filter>artifact</Filter>
+    </ClInclude>
+    <ClInclude Include="..\..\src\artifact\random-art-generator.h">
+      <Filter>artifact</Filter>
+    </ClInclude>
+    <ClInclude Include="..\..\src\artifact\fixed-art-generator.h">
+      <Filter>artifact</Filter>
+    </ClInclude>
+    <ClInclude Include="..\..\src\artifact\artifact-info.h">
+      <Filter>artifact</Filter>
+    </ClInclude>
+    <ClInclude Include="..\..\src\system\artifact-type-definition.h">
+      <Filter>system</Filter>
+    </ClInclude>
+    <ClInclude Include="..\..\src\view\display-store.h">
+      <Filter>view</Filter>
+    </ClInclude>
+    <ClInclude Include="..\..\src\store\home.h">
+      <Filter>store</Filter>
+    </ClInclude>
+    <ClInclude Include="..\..\src\store\purchase-order.h">
+      <Filter>store</Filter>
+    </ClInclude>
+    <ClInclude Include="..\..\src\store\sell-order.h">
+      <Filter>store</Filter>
+    </ClInclude>
+    <ClInclude Include="..\..\src\store\museum.h">
+      <Filter>store</Filter>
+    </ClInclude>
+    <ClInclude Include="..\..\src\store\pricing.h">
+      <Filter>store</Filter>
+    </ClInclude>
+    <ClInclude Include="..\..\src\store\service-checker.h">
+      <Filter>store</Filter>
+    </ClInclude>
+    <ClInclude Include="..\..\src\mind\stances-table.h">
+      <Filter>mind</Filter>
+    </ClInclude>
+    <ClInclude Include="..\..\src\racial\racial-android.h">
+      <Filter>racial</Filter>
+    </ClInclude>
+    <ClInclude Include="..\..\src\racial\racial-balrog.h">
+      <Filter>racial</Filter>
+    </ClInclude>
+    <ClInclude Include="..\..\src\racial\racial-draconian.h">
+      <Filter>racial</Filter>
+    </ClInclude>
+    <ClInclude Include="..\..\src\racial\racial-kutar.h">
+      <Filter>racial</Filter>
+    </ClInclude>
+    <ClInclude Include="..\..\src\racial\racial-vampire.h">
+      <Filter>racial</Filter>
+    </ClInclude>
+    <ClInclude Include="..\..\src\mind\snipe-types.h">
+      <Filter>mind</Filter>
+    </ClInclude>
+    <ClInclude Include="..\..\src\racial\racial-switcher.h">
+      <Filter>racial</Filter>
+    </ClInclude>
+    <ClInclude Include="..\..\src\floor\floor-base-definitions.h">
+      <Filter>floor</Filter>
+    </ClInclude>
+    <ClInclude Include="..\..\src\floor\sight-definitions.h">
+      <Filter>floor</Filter>
+    </ClInclude>
+    <ClInclude Include="..\..\src\system\floor-type-definition.h">
+      <Filter>system</Filter>
+    </ClInclude>
+    <ClInclude Include="..\..\src\dungeon\dungeon-flag-types.h">
+      <Filter>dungeon</Filter>
+    </ClInclude>
+    <ClInclude Include="..\..\src\floor\cave.h">
+      <Filter>floor</Filter>
+    </ClInclude>
+    <ClInclude Include="..\..\src\save\save.h">
+      <Filter>save</Filter>
+    </ClInclude>
+    <ClInclude Include="..\..\src\save\save-util.h">
+      <Filter>save</Filter>
+    </ClInclude>
+    <ClInclude Include="..\..\src\save\item-writer.h">
+      <Filter>save</Filter>
+    </ClInclude>
+    <ClInclude Include="..\..\src\save\monster-writer.h">
+      <Filter>save</Filter>
+    </ClInclude>
+    <ClInclude Include="..\..\src\save\info-writer.h">
+      <Filter>save</Filter>
+    </ClInclude>
+    <ClInclude Include="..\..\src\save\player-writer.h">
+      <Filter>save</Filter>
+    </ClInclude>
+    <ClInclude Include="..\..\src\save\floor-writer.h">
+      <Filter>save</Filter>
+    </ClInclude>
+    <ClInclude Include="..\..\src\load\info-loader.h">
+      <Filter>load</Filter>
+    </ClInclude>
+    <ClInclude Include="..\..\src\blue-magic\learnt-info.h">
+      <Filter>blue-magic</Filter>
+    </ClInclude>
+    <ClInclude Include="..\..\src\blue-magic\learnt-power-getter.h">
+      <Filter>blue-magic</Filter>
+    </ClInclude>
+    <ClInclude Include="..\..\src\blue-magic\blue-magic-caster.h">
+      <Filter>blue-magic</Filter>
+    </ClInclude>
+    <ClInclude Include="..\..\src\blue-magic\blue-magic-checker.h">
+      <Filter>blue-magic</Filter>
+    </ClInclude>
+    <ClInclude Include="..\..\src\blue-magic\blue-magic-util.h">
+      <Filter>blue-magic</Filter>
+    </ClInclude>
+    <ClInclude Include="..\..\src\blue-magic\blue-magic-breath.h">
+      <Filter>blue-magic</Filter>
+    </ClInclude>
+    <ClInclude Include="..\..\src\mspell\specified-summon.h">
+      <Filter>mspell</Filter>
+    </ClInclude>
+    <ClInclude Include="..\..\src\blue-magic\blue-magic-ball-bolt.h">
+      <Filter>blue-magic</Filter>
+    </ClInclude>
+    <ClInclude Include="..\..\src\blue-magic\blue-magic-spirit-curse.h">
+      <Filter>blue-magic</Filter>
+    </ClInclude>
+    <ClInclude Include="..\..\src\blue-magic\blue-magic-status.h">
+      <Filter>blue-magic</Filter>
+    </ClInclude>
+    <ClInclude Include="..\..\src\blue-magic\blue-magic-summon.h">
+      <Filter>blue-magic</Filter>
+    </ClInclude>
+    <ClInclude Include="..\..\src\melee\melee-spell.h">
+      <Filter>melee</Filter>
+    </ClInclude>
+    <ClInclude Include="..\..\src\mspell\mspell-judgement.h">
+      <Filter>mspell</Filter>
+    </ClInclude>
+    <ClInclude Include="..\..\src\melee\melee-spell-util.h">
+      <Filter>melee</Filter>
+    </ClInclude>
+    <ClInclude Include="..\..\src\melee\melee-spell-flags-checker.h">
+      <Filter>melee</Filter>
+    </ClInclude>
+    <ClInclude Include="..\..\src\mspell\improper-mspell-remover.h">
+      <Filter>mspell</Filter>
+    </ClInclude>
+    <ClInclude Include="..\..\src\mspell\smart-mspell-util.h">
+      <Filter>mspell</Filter>
+    </ClInclude>
+    <ClInclude Include="..\..\src\mspell\element-resistance-checker.h">
+      <Filter>mspell</Filter>
+    </ClInclude>
+    <ClInclude Include="..\..\src\mspell\high-resistance-checker.h">
+      <Filter>mspell</Filter>
+    </ClInclude>
+    <ClInclude Include="..\..\src\mspell\mspell-selector.h">
+      <Filter>mspell</Filter>
+    </ClInclude>
+    <ClInclude Include="..\..\src\mspell\mspell-attack.h">
+      <Filter>mspell</Filter>
+    </ClInclude>
+    <ClInclude Include="..\..\src\mspell\mspell-checker.h">
+      <Filter>mspell</Filter>
+    </ClInclude>
+    <ClInclude Include="..\..\src\mspell\mspell-attack-util.h">
+      <Filter>mspell</Filter>
+    </ClInclude>
+    <ClInclude Include="..\..\src\mspell\mspell-lite.h">
+      <Filter>mspell</Filter>
+    </ClInclude>
+    <ClInclude Include="..\..\src\object-use\read-execution.h">
+      <Filter>object-use</Filter>
+    </ClInclude>
+    <ClInclude Include="..\..\src\player\player-status-flags.h">
+      <Filter>player</Filter>
+    </ClInclude>
+    <ClInclude Include="..\..\src\room\room-types.h">
+      <Filter>room</Filter>
+    </ClInclude>
+    <ClInclude Include="..\..\src\room\lake-types.h">
+      <Filter>room</Filter>
+    </ClInclude>
+    <ClInclude Include="..\..\src\room\room-info-table.h">
+      <Filter>room</Filter>
+    </ClInclude>
+    <ClInclude Include="..\..\src\room\cave-filler.h">
+      <Filter>room</Filter>
+    </ClInclude>
+    <ClInclude Include="..\..\src\room\room-generator.h">
+      <Filter>room</Filter>
+    </ClInclude>
+    <ClInclude Include="..\..\src\system\dungeon-data-definition.h">
+      <Filter>system</Filter>
+    </ClInclude>
+    <ClInclude Include="..\..\src\room\treasure-deployment.h">
+      <Filter>room</Filter>
+    </ClInclude>
+    <ClInclude Include="..\..\src\room\rooms-maze-vault.h">
+      <Filter>room</Filter>
+    </ClInclude>
+    <ClInclude Include="..\..\src\room\space-finder.h">
+      <Filter>room</Filter>
+    </ClInclude>
+    <ClInclude Include="..\..\src\room\door-definition.h">
+      <Filter>room</Filter>
+    </ClInclude>
+    <ClInclude Include="..\..\src\room\rooms-builder.h">
+      <Filter>room</Filter>
+    </ClInclude>
+    <ClInclude Include="..\..\src\target\target-types.h">
+      <Filter>target</Filter>
+    </ClInclude>
+    <ClInclude Include="..\..\src\target\target-describer.h">
+      <Filter>target</Filter>
+    </ClInclude>
+    <ClInclude Include="..\..\src\target\target-preparation.h">
+      <Filter>target</Filter>
+    </ClInclude>
+    <ClInclude Include="..\..\src\target\grid-selector.h">
+      <Filter>target</Filter>
+    </ClInclude>
+    <ClInclude Include="..\..\src\target\target-setter.h">
+      <Filter>target</Filter>
+    </ClInclude>
+    <ClInclude Include="..\..\src\target\target-getter.h">
+      <Filter>target</Filter>
+    </ClInclude>
+    <ClInclude Include="..\..\src\target\target-checker.h">
+      <Filter>target</Filter>
+    </ClInclude>
+    <ClInclude Include="..\..\src\mind\mind-explanations-table.h">
+      <Filter>mind</Filter>
+    </ClInclude>
+    <ClInclude Include="..\..\src\mind\mind-info.h">
+      <Filter>mind</Filter>
+    </ClInclude>
+    <ClInclude Include="..\..\src\mind\mind-types.h">
+      <Filter>mind</Filter>
+    </ClInclude>
+    <ClInclude Include="..\..\src\mind\mind-power-getter.h">
+      <Filter>mind</Filter>
+    </ClInclude>
+    <ClInclude Include="..\..\src\mind\mind-berserker.h">
+      <Filter>mind</Filter>
+    </ClInclude>
+    <ClInclude Include="..\..\src\cmd-action\cmd-mind.h">
+      <Filter>cmd-action</Filter>
+    </ClInclude>
+    <ClInclude Include="..\..\src\mind\mind-numbers.h">
+      <Filter>mind</Filter>
+    </ClInclude>
+    <ClInclude Include="..\..\src\mutation\gain-mutation-switcher.h">
+      <Filter>mutation</Filter>
+    </ClInclude>
+    <ClInclude Include="..\..\src\mutation\mutation-util.h">
+      <Filter>mutation</Filter>
+    </ClInclude>
+    <ClInclude Include="..\..\src\mutation\lose-mutation-switcher.h">
+      <Filter>mutation</Filter>
+    </ClInclude>
+    <ClInclude Include="..\..\src\mutation\mutation-investor-remover.h">
+      <Filter>mutation</Filter>
+    </ClInclude>
+    <ClInclude Include="..\..\src\action\mutation-execution.h">
+      <Filter>action</Filter>
+    </ClInclude>
+    <ClInclude Include="..\..\src\mutation\mutation-calculator.h">
+      <Filter>mutation</Filter>
+    </ClInclude>
+    <ClInclude Include="..\..\src\wizard\cmd-wizard.h">
+      <Filter>wizard</Filter>
+    </ClInclude>
+    <ClInclude Include="..\..\src\wizard\wizard-item-modifier.h">
+      <Filter>wizard</Filter>
+    </ClInclude>
+    <ClInclude Include="..\..\src\wizard\spoiler-util.h">
+      <Filter>wizard</Filter>
+    </ClInclude>
+    <ClInclude Include="..\..\src\wizard\items-spoiler.h">
+      <Filter>wizard</Filter>
+    </ClInclude>
+    <ClInclude Include="..\..\src\wizard\artifact-analyzer.h">
+      <Filter>wizard</Filter>
+    </ClInclude>
+    <ClInclude Include="..\..\src\wizard\monster-info-spoiler.h">
+      <Filter>wizard</Filter>
+    </ClInclude>
+    <ClInclude Include="..\..\src\io-dump\random-art-info-dumper.h">
+      <Filter>io-dump</Filter>
+    </ClInclude>
+    <ClInclude Include="..\..\src\wizard\fixed-artifacts-spoiler.h">
+      <Filter>wizard</Filter>
+    </ClInclude>
+    <ClInclude Include="..\..\src\floor\floor-allocation-types.h">
+      <Filter>floor</Filter>
+    </ClInclude>
+    <ClInclude Include="..\..\src\floor\dungeon-tunnel-util.h">
+      <Filter>floor</Filter>
+    </ClInclude>
+    <ClInclude Include="..\..\src\floor\object-allocator.h">
+      <Filter>floor</Filter>
+    </ClInclude>
+    <ClInclude Include="..\..\src\floor\floor-generator-util.h">
+      <Filter>floor</Filter>
+    </ClInclude>
+    <ClInclude Include="..\..\src\floor\floor-generator.h">
+      <Filter>floor</Filter>
+    </ClInclude>
+    <ClInclude Include="..\..\src\floor\cave-generator.h">
+      <Filter>floor</Filter>
+    </ClInclude>
+    <ClInclude Include="..\..\src\floor\tunnel-generator.h">
+      <Filter>floor</Filter>
+    </ClInclude>
+    <ClInclude Include="..\..\src\dungeon\quest-monster-placer.h">
+      <Filter>dungeon</Filter>
+    </ClInclude>
+    <ClInclude Include="..\..\src\grid\feature-generator.h">
+      <Filter>grid</Filter>
+    </ClInclude>
+    <ClInclude Include="..\..\src\mind\mind-monk.h">
+      <Filter>mind</Filter>
+    </ClInclude>
+    <ClInclude Include="..\..\src\cmd-action\cmd-racial.h">
+      <Filter>cmd-action</Filter>
+    </ClInclude>
+    <ClInclude Include="..\..\src\racial\racial-util.h">
+      <Filter>racial</Filter>
+    </ClInclude>
+    <ClInclude Include="..\..\src\racial\class-racial-switcher.h">
+      <Filter>racial</Filter>
+    </ClInclude>
+    <ClInclude Include="..\..\src\racial\mutation-racial-selector.h">
+      <Filter>racial</Filter>
+    </ClInclude>
+    <ClInclude Include="..\..\src\action\racial-execution.h">
+      <Filter>action</Filter>
+    </ClInclude>
+    <ClInclude Include="..\..\src\racial\race-racial-command-setter.h">
+      <Filter>racial</Filter>
+    </ClInclude>
+    <ClInclude Include="..\..\src\action\throw-util.h">
+      <Filter>action</Filter>
+    </ClInclude>
+    <ClInclude Include="..\..\src\player\player-status-table.h">
+      <Filter>player</Filter>
+    </ClInclude>
+    <ClInclude Include="..\..\src\monster-floor\monster-lite-util.h">
+      <Filter>monster-floor</Filter>
+    </ClInclude>
+    <ClInclude Include="..\..\src\monster-floor\monster-lite.h">
+      <Filter>monster-floor</Filter>
+    </ClInclude>
+    <ClInclude Include="..\..\src\dungeon\quest-completion-checker.h">
+      <Filter>dungeon</Filter>
+    </ClInclude>
+    <ClInclude Include="..\..\src\monster\monster-status-setter.h">
+      <Filter>monster</Filter>
+    </ClInclude>
+    <ClInclude Include="..\..\src\player\player-view.h">
+      <Filter>player</Filter>
+    </ClInclude>
+    <ClInclude Include="..\..\src\floor\floor-mode-changer.h">
+      <Filter>floor</Filter>
+    </ClInclude>
+    <ClInclude Include="..\..\src\floor\floor-save-util.h">
+      <Filter>floor</Filter>
+    </ClInclude>
+    <ClInclude Include="..\..\src\floor\floor-changer.h">
+      <Filter>floor</Filter>
+    </ClInclude>
+    <ClInclude Include="..\..\src\floor\floor-leaver.h">
+      <Filter>floor</Filter>
+    </ClInclude>
+    <ClInclude Include="..\..\src\action\activation-execution.h">
+      <Filter>action</Filter>
+    </ClInclude>
+    <ClInclude Include="..\..\src\object-activation\activation-breath.h">
+      <Filter>object-activation</Filter>
+    </ClInclude>
+    <ClInclude Include="..\..\src\object-activation\activation-switcher.h">
+      <Filter>object-activation</Filter>
+    </ClInclude>
+    <ClInclude Include="..\..\src\object-activation\activation-bolt-ball.h">
+      <Filter>object-activation</Filter>
+    </ClInclude>
+    <ClInclude Include="..\..\src\object-activation\activation-charm.h">
+      <Filter>object-activation</Filter>
+    </ClInclude>
+    <ClInclude Include="..\..\src\object-activation\activation-resistance.h">
+      <Filter>object-activation</Filter>
+    </ClInclude>
+    <ClInclude Include="..\..\src\specific-object\muramasa.h">
+      <Filter>specific-object</Filter>
+    </ClInclude>
+    <ClInclude Include="..\..\src\specific-object\bloody-moon.h">
+      <Filter>specific-object</Filter>
+    </ClInclude>
+    <ClInclude Include="..\..\src\specific-object\ring-of-power.h">
+      <Filter>specific-object</Filter>
+    </ClInclude>
+    <ClInclude Include="..\..\src\object-activation\activation-others.h">
+      <Filter>object-activation</Filter>
+    </ClInclude>
+    <ClInclude Include="..\..\src\specific-object\monster-ball.h">
+      <Filter>specific-object</Filter>
+    </ClInclude>
+    <ClInclude Include="..\..\src\object-activation\activation-util.h">
+      <Filter>object-activation</Filter>
+    </ClInclude>
+    <ClInclude Include="..\..\src\specific-object\blade-turner.h">
+      <Filter>specific-object</Filter>
+    </ClInclude>
+    <ClInclude Include="..\..\src\object-activation\activation-teleport.h">
+      <Filter>object-activation</Filter>
+    </ClInclude>
+    <ClInclude Include="..\..\src\specific-object\toragoroshi.h">
+      <Filter>specific-object</Filter>
+    </ClInclude>
+    <ClInclude Include="..\..\src\object-activation\activation-genocide.h">
+      <Filter>object-activation</Filter>
+    </ClInclude>
+    <ClInclude Include="..\..\src\effect\effect-processor.h">
+      <Filter>effect</Filter>
+    </ClInclude>
+    <ClInclude Include="..\..\src\cmd-io\cmd-floor.h">
+      <Filter>cmd-io</Filter>
+    </ClInclude>
+    <ClInclude Include="..\..\src\cmd-item\cmd-equipment.h">
+      <Filter>cmd-item</Filter>
+    </ClInclude>
+    <ClInclude Include="..\..\src\cmd-item\cmd-refill.h">
+      <Filter>cmd-item</Filter>
+    </ClInclude>
+    <ClInclude Include="..\..\src\cmd-item\cmd-destroy.h">
+      <Filter>cmd-item</Filter>
+    </ClInclude>
+    <ClInclude Include="..\..\src\target\projection-path-calculator.h">
+      <Filter>target</Filter>
+    </ClInclude>
+    <ClInclude Include="..\..\src\grid\door.h">
+      <Filter>grid</Filter>
+    </ClInclude>
+    <ClInclude Include="..\..\src\floor\line-of-sight.h">
+      <Filter>floor</Filter>
+    </ClInclude>
+    <ClInclude Include="..\..\src\room\vault-builder.h">
+      <Filter>room</Filter>
+    </ClInclude>
+    <ClInclude Include="..\..\src\grid\object-placer.h">
+      <Filter>grid</Filter>
+    </ClInclude>
+    <ClInclude Include="..\..\src\grid\stair.h">
+      <Filter>grid</Filter>
+    </ClInclude>
+    <ClInclude Include="..\..\src\core\object-compressor.h">
+      <Filter>core</Filter>
+    </ClInclude>
+    <ClInclude Include="..\..\src\main\info-initializer.h">
+      <Filter>main</Filter>
+    </ClInclude>
+    <ClInclude Include="..\..\src\main\angband-headers.h">
+      <Filter>main</Filter>
+    </ClInclude>
+    <ClInclude Include="..\..\src\main\init-error-messages-table.h">
+      <Filter>main</Filter>
+    </ClInclude>
+    <ClInclude Include="..\..\src\market\building-initializer.h">
+      <Filter>market</Filter>
+    </ClInclude>
+    <ClInclude Include="..\..\src\main\game-data-initializer.h">
+      <Filter>main</Filter>
+    </ClInclude>
+    <ClInclude Include="..\..\src\main\angband-initializer.h">
+      <Filter>main</Filter>
+    </ClInclude>
+    <ClInclude Include="..\..\src\player-info\self-info-util.h">
+      <Filter>player-info</Filter>
+    </ClInclude>
+    <ClInclude Include="..\..\src\player-info\self-info.h">
+      <Filter>player-info</Filter>
+    </ClInclude>
+    <ClInclude Include="..\..\src\player-info\avatar.h">
+      <Filter>player-info</Filter>
+    </ClInclude>
+    <ClInclude Include="..\..\src\player-info\base-status-types.h">
+      <Filter>player-info</Filter>
+    </ClInclude>
+    <ClInclude Include="..\..\src\player-info\race-ability-info.h">
+      <Filter>player-info</Filter>
+    </ClInclude>
+    <ClInclude Include="..\..\src\player-info\class-ability-info.h">
+      <Filter>player-info</Filter>
+    </ClInclude>
+    <ClInclude Include="..\..\src\player-info\mutation-info.h">
+      <Filter>player-info</Filter>
+    </ClInclude>
+    <ClInclude Include="..\..\src\player-info\body-improvement-info.h">
+      <Filter>player-info</Filter>
+    </ClInclude>
+    <ClInclude Include="..\..\src\player-info\resistance-info.h">
+      <Filter>player-info</Filter>
+    </ClInclude>
+    <ClInclude Include="..\..\src\view\display-self-info.h">
+      <Filter>view</Filter>
+    </ClInclude>
+    <ClInclude Include="..\..\src\player-info\weapon-effect-info.h">
+      <Filter>player-info</Filter>
+    </ClInclude>
+    <ClInclude Include="..\..\src\mind\mind-archer.h">
+      <Filter>mind</Filter>
+    </ClInclude>
+    <ClInclude Include="..\..\src\mind\mind-magic-eater.h">
+      <Filter>mind</Filter>
+    </ClInclude>
+    <ClInclude Include="..\..\src\mind\mind-chaos-warrior.h">
+      <Filter>mind</Filter>
+    </ClInclude>
+    <ClInclude Include="..\..\src\spell-realm\spells-nature.h">
+      <Filter>spell-realm</Filter>
+    </ClInclude>
+    <ClInclude Include="..\..\src\spell-realm\spells-arcane.h">
+      <Filter>spell-realm</Filter>
+    </ClInclude>
+    <ClInclude Include="..\..\src\mind\mind-priest.h">
+      <Filter>mind</Filter>
+    </ClInclude>
+    <ClInclude Include="..\..\src\mind\mind-hobbit.h">
+      <Filter>mind</Filter>
+    </ClInclude>
+    <ClInclude Include="..\..\src\monster-floor\monster-death-util.h">
+      <Filter>monster-floor</Filter>
+    </ClInclude>
+    <ClInclude Include="..\..\src\monster-floor\special-death-switcher.h">
+      <Filter>monster-floor</Filter>
+    </ClInclude>
+    <ClInclude Include="..\..\src\spell\summon-types.h">
+      <Filter>spell</Filter>
+    </ClInclude>
+    <ClInclude Include="..\..\src\player\player-status-resist.h">
+      <Filter>player</Filter>
+    </ClInclude>
+    <ClInclude Include="..\..\src\monster-attack\monster-attack-lose.h">
+      <Filter>monster-attack</Filter>
+    </ClInclude>
+    <ClInclude Include="..\..\src\io\record-play-movie.h">
+      <Filter>io</Filter>
+    </ClInclude>
+    <ClInclude Include="..\..\src\artifact\fixed-art-types.h">
+      <Filter>artifact</Filter>
+    </ClInclude>
+    <ClInclude Include="..\..\src\artifact\random-art-effects.h">
+      <Filter>artifact</Filter>
+    </ClInclude>
+    <ClInclude Include="..\..\src\locale\utf-8.h">
+      <Filter>locale</Filter>
+    </ClInclude>
+    <ClInclude Include="..\..\src\wizard\wizard-game-modifier.h">
+      <Filter>wizard</Filter>
+    </ClInclude>
+    <ClInclude Include="..\..\src\wizard\wizard-player-modifier.h">
+      <Filter>wizard</Filter>
+    </ClInclude>
+    <ClInclude Include="..\..\src\player-status\player-speed.h">
+      <Filter>player-status</Filter>
+    </ClInclude>
+    <ClInclude Include="..\..\src\player-status\player-status-base.h">
+      <Filter>player-status</Filter>
+    </ClInclude>
+    <ClInclude Include="..\..\src\player-status\player-stealth.h">
+      <Filter>player-status</Filter>
+    </ClInclude>
+    <ClInclude Include="..\..\src\player-status\player-basic-statistics.h">
+      <Filter>player-status</Filter>
+    </ClInclude>
+    <ClInclude Include="..\..\src\player-status\player-infravision.h">
+      <Filter>player-status</Filter>
+    </ClInclude>
+    <ClInclude Include="..\..\src\player-ability\player-strength.h">
+      <Filter>player-ability</Filter>
+    </ClInclude>
+    <ClInclude Include="..\..\src\player-ability\player-intelligence.h">
+      <Filter>player-ability</Filter>
+    </ClInclude>
+    <ClInclude Include="..\..\src\player-ability\player-wisdom.h">
+      <Filter>player-ability</Filter>
+    </ClInclude>
+    <ClInclude Include="..\..\src\player-ability\player-dexterity.h">
+      <Filter>player-ability</Filter>
+    </ClInclude>
+    <ClInclude Include="..\..\src\player-ability\player-constitution.h">
+      <Filter>player-ability</Filter>
+    </ClInclude>
+    <ClInclude Include="..\..\src\player-ability\player-charisma.h">
+      <Filter>player-ability</Filter>
+    </ClInclude>
+    <ClInclude Include="..\..\src\util\flag-group.h">
+      <Filter>util</Filter>
+    </ClInclude>
+    <ClInclude Include="..\..\src\mind\mind-elementalist.h">
+      <Filter>mind</Filter>
+    </ClInclude>
+    <ClInclude Include="..\..\src\main-win\main-win-bg.h">
+      <Filter>main-win</Filter>
+    </ClInclude>
+    <ClInclude Include="..\..\src\main-win\main-win-windows.h">
+      <Filter>main-win</Filter>
+    </ClInclude>
+    <ClInclude Include="..\..\src\main-win\main-win-music.h">
+      <Filter>main-win</Filter>
+    </ClInclude>
+    <ClInclude Include="..\..\src\main-win\main-win-sound.h">
+      <Filter>main-win</Filter>
+    </ClInclude>
+    <ClInclude Include="..\..\src\main-win\main-win-mmsystem.h">
+      <Filter>main-win</Filter>
+    </ClInclude>
+    <ClInclude Include="..\..\src\main-win\main-win-define.h">
+      <Filter>main-win</Filter>
+    </ClInclude>
+    <ClInclude Include="..\..\src\main-win\main-win-mci.h">
+      <Filter>main-win</Filter>
+    </ClInclude>
+    <ClInclude Include="..\..\src\main-win\main-win-tokenizer.h">
+      <Filter>main-win</Filter>
+    </ClInclude>
+    <ClInclude Include="..\..\src\main-win\main-win-file-utils.h">
+      <Filter>main-win</Filter>
+    </ClInclude>
+    <ClInclude Include="..\..\src\stdafx.h" />
+    <ClInclude Include="..\..\src\main\scene-table.h">
+      <Filter>main</Filter>
+    </ClInclude>
+    <ClInclude Include="..\..\src\main-win\main-win-cfg-reader.h">
+      <Filter>main-win</Filter>
+    </ClInclude>
+    <ClInclude Include="..\..\src\util\point-2d.h">
+      <Filter>util</Filter>
+    </ClInclude>
+    <ClInclude Include="..\..\src\main-win\main-win-menuitem.h">
+      <Filter>main-win</Filter>
+    </ClInclude>
+    <ClInclude Include="..\..\src\main\scene-table-floor.h">
+      <Filter>main</Filter>
+    </ClInclude>
+    <ClInclude Include="..\..\src\main\scene-table-monster.h">
+      <Filter>main</Filter>
+    </ClInclude>
+    <ClInclude Include="..\..\src\monster-race\race-ability-flags.h">
+      <Filter>monster-race</Filter>
+    </ClInclude>
+    <ClInclude Include="..\..\src\monster-race\race-ability-mask.h">
+      <Filter>monster-race</Filter>
+    </ClInclude>
+    <ClInclude Include="..\..\src\store\articles-on-sale.h">
+      <Filter>store</Filter>
+    </ClInclude>
+    <ClInclude Include="..\..\src\store\gold-magnification-table.h">
+      <Filter>store</Filter>
+    </ClInclude>
+    <ClInclude Include="..\..\src\store\cmd-store.h">
+      <Filter>store</Filter>
+    </ClInclude>
+    <ClInclude Include="..\..\src\store\store-key-processor.h">
+      <Filter>store</Filter>
+    </ClInclude>
+    <ClInclude Include="..\..\src\main-win\main-win-utils.h">
+      <Filter>main-win</Filter>
+    </ClInclude>
+    <ClInclude Include="..\..\src\main-win\commandline-win.h">
+      <Filter>main-win</Filter>
+    </ClInclude>
+    <ClInclude Include="..\..\src\main-win\graphics-win.h">
+      <Filter>main-win</Filter>
+    </ClInclude>
+    <ClInclude Include="..\..\src\system\player-type-definition.h">
+      <Filter>system</Filter>
+    </ClInclude>
+    <ClInclude Include="..\..\src\player-ability\player-ability-types.h">
+      <Filter>player-ability</Filter>
+    </ClInclude>
+    <ClInclude Include="..\..\src\player-status\player-hand-types.h">
+      <Filter>player-status</Filter>
+    </ClInclude>
+    <ClInclude Include="..\..\src\hpmp\hp-mp-processor.h">
+      <Filter>hpmp</Filter>
+    </ClInclude>
+    <ClInclude Include="..\..\src\hpmp\hp-mp-regenerator.h">
+      <Filter>hpmp</Filter>
+    </ClInclude>
+    <ClInclude Include="..\..\src\player-status\player-energy.h">
+      <Filter>player-status</Filter>
+    </ClInclude>
+    <ClInclude Include="..\..\src\player-info\alignment.h">
+      <Filter>player-info</Filter>
+    </ClInclude>
+    <ClInclude Include="..\..\src\player-info\equipment-info.h">
+      <Filter>player-info</Filter>
+    </ClInclude>
+    <ClInclude Include="..\..\src\core\score-util.h">
+      <Filter>core</Filter>
+    </ClInclude>
+    <ClInclude Include="..\..\src\view\display-scores.h">
+      <Filter>view</Filter>
+    </ClInclude>
+    <ClInclude Include="..\..\src\object-enchant\apply-magic-ring.h">
+      <Filter>object-enchant</Filter>
+    </ClInclude>
+    <ClInclude Include="..\..\src\object-enchant\apply-magic-amulet.h">
+      <Filter>object-enchant</Filter>
+    </ClInclude>
+  </ItemGroup>
+  <ItemGroup>
+    <None Include="..\..\src\wall.bmp" />
+    <None Include="packages.config" />
+  </ItemGroup>
+  <ItemGroup>
+    <Filter Include="floor">
+      <UniqueIdentifier>{c7e2056b-fda5-410a-8d23-03ba3f11c051}</UniqueIdentifier>
+    </Filter>
+    <Filter Include="object">
+      <UniqueIdentifier>{52a3c5b6-2312-47a9-bb95-15c0d5e95192}</UniqueIdentifier>
+    </Filter>
+    <Filter Include="player">
+      <UniqueIdentifier>{8fc15fd9-029b-4e7f-ae0b-75b2db215ad0}</UniqueIdentifier>
+    </Filter>
+    <Filter Include="monster">
+      <UniqueIdentifier>{282dc0ea-8c5c-4253-b38c-4f4f0ad87ff9}</UniqueIdentifier>
+    </Filter>
+    <Filter Include="io">
+      <UniqueIdentifier>{1be1a971-e67f-4d7c-ace0-aab22a039851}</UniqueIdentifier>
+    </Filter>
+    <Filter Include="combat">
+      <UniqueIdentifier>{dae7a35f-36af-4097-905f-b9b9aad50d6e}</UniqueIdentifier>
+    </Filter>
+    <Filter Include="market">
+      <UniqueIdentifier>{64225309-2ea6-4822-aeac-0e6165df9a8f}</UniqueIdentifier>
+    </Filter>
+    <Filter Include="core">
+      <UniqueIdentifier>{cbc72021-c88c-4625-b89b-ef126e300cf8}</UniqueIdentifier>
+    </Filter>
+    <Filter Include="locale">
+      <UniqueIdentifier>{4bdec353-0cac-4e25-98f9-bcc55f2c0ec3}</UniqueIdentifier>
+    </Filter>
+    <Filter Include="view">
+      <UniqueIdentifier>{95a48e4b-b55a-4e99-a3c6-e8badbd1b2cf}</UniqueIdentifier>
+    </Filter>
+    <Filter Include="main">
+      <UniqueIdentifier>{e8e836da-e12b-42cc-9c09-17432cb83432}</UniqueIdentifier>
+    </Filter>
+    <Filter Include="knowledge">
+      <UniqueIdentifier>{0e8eb37a-0944-4897-a2fd-e6097df5e5f8}</UniqueIdentifier>
+    </Filter>
+    <Filter Include="autopick">
+      <UniqueIdentifier>{7f5cb078-a335-428e-a2db-27ee6263155b}</UniqueIdentifier>
+    </Filter>
+    <Filter Include="room">
+      <UniqueIdentifier>{318835ed-a803-4459-921e-f6afc5411baa}</UniqueIdentifier>
+    </Filter>
+    <Filter Include="effect">
+      <UniqueIdentifier>{ed8a9f97-b54e-4204-9076-f32f646f3762}</UniqueIdentifier>
+    </Filter>
+    <Filter Include="spell">
+      <UniqueIdentifier>{4e443fe1-9ff8-4786-b43f-7e4d106760dc}</UniqueIdentifier>
+    </Filter>
+    <Filter Include="realm">
+      <UniqueIdentifier>{c4ce5c0c-f907-4e62-abc1-5d9dbe7f1abf}</UniqueIdentifier>
+    </Filter>
+    <Filter Include="birth">
+      <UniqueIdentifier>{c2383613-69b3-4973-bb9b-6fce783afa1d}</UniqueIdentifier>
+    </Filter>
+    <Filter Include="inventory">
+      <UniqueIdentifier>{060db85f-39b1-48fd-8b5f-7409eb6209b2}</UniqueIdentifier>
+    </Filter>
+    <Filter Include="mutation">
+      <UniqueIdentifier>{0e652835-2887-4970-9fa2-4ba77974e921}</UniqueIdentifier>
+    </Filter>
+    <Filter Include="wizard">
+      <UniqueIdentifier>{22328846-3669-435a-9731-f0998a1c3dfa}</UniqueIdentifier>
+    </Filter>
+    <Filter Include="world">
+      <UniqueIdentifier>{cbd4a56f-0cd0-47a4-96be-a0a4d85ad7d1}</UniqueIdentifier>
+    </Filter>
+    <Filter Include="dungeon">
+      <UniqueIdentifier>{b37a544f-cca2-4c1f-b069-f109a6b6b119}</UniqueIdentifier>
+    </Filter>
+    <Filter Include="system">
+      <UniqueIdentifier>{12dd43b2-8ba5-4fc4-8d11-1901ec804390}</UniqueIdentifier>
+    </Filter>
+    <Filter Include="grid">
+      <UniqueIdentifier>{93b0c1d1-0841-44fe-8503-d6729d290350}</UniqueIdentifier>
+    </Filter>
+    <Filter Include="term">
+      <UniqueIdentifier>{ad847f1c-b291-4640-93d2-21895fbee308}</UniqueIdentifier>
+    </Filter>
+    <Filter Include="mind">
+      <UniqueIdentifier>{235e3199-b059-4a3c-a053-dd8604c8e9fd}</UniqueIdentifier>
+    </Filter>
+    <Filter Include="mspell">
+      <UniqueIdentifier>{738b47ea-2ba6-49a3-9bf8-a833ef46e218}</UniqueIdentifier>
+    </Filter>
+    <Filter Include="store">
+      <UniqueIdentifier>{be097f30-d18c-4e9a-a13f-eac4ee7a9d9a}</UniqueIdentifier>
+    </Filter>
+    <Filter Include="util">
+      <UniqueIdentifier>{d9907626-9c01-48b8-89da-065f7b8540b5}</UniqueIdentifier>
+    </Filter>
+    <Filter Include="pet">
+      <UniqueIdentifier>{7c81caa7-dbd8-43f3-8481-9a2ae3967776}</UniqueIdentifier>
+    </Filter>
+    <Filter Include="cmd-item">
+      <UniqueIdentifier>{7af80633-259f-406b-a33d-23f6a83013d7}</UniqueIdentifier>
+    </Filter>
+    <Filter Include="cmd-io">
+      <UniqueIdentifier>{cefa5b29-56a9-41dc-a32e-8b9568821503}</UniqueIdentifier>
+    </Filter>
+    <Filter Include="cmd-action">
+      <UniqueIdentifier>{f578e89d-2670-4f24-8028-61896d5b733e}</UniqueIdentifier>
+    </Filter>
+    <Filter Include="io-dump">
+      <UniqueIdentifier>{739c9774-e51a-46eb-87c1-cd7cd332e97c}</UniqueIdentifier>
+    </Filter>
+    <Filter Include="sv-definition">
+      <UniqueIdentifier>{9e020507-fdf0-4cfb-9d60-d9c26cbcf325}</UniqueIdentifier>
+    </Filter>
+    <Filter Include="object-enchant">
+      <UniqueIdentifier>{c7db74bd-7f58-4044-96c8-c5916d0ebaf1}</UniqueIdentifier>
+    </Filter>
+    <Filter Include="perception">
+      <UniqueIdentifier>{e42f1944-e95c-42a8-97bf-9f959b313142}</UniqueIdentifier>
+    </Filter>
+    <Filter Include="specific-object">
+      <UniqueIdentifier>{d12d97f4-76e6-4f8e-9f45-9905cf3863f9}</UniqueIdentifier>
+    </Filter>
+    <Filter Include="spell-kind">
+      <UniqueIdentifier>{2ed79129-9b65-4718-b9c4-ce4ef793c81f}</UniqueIdentifier>
+    </Filter>
+    <Filter Include="spell-realm">
+      <UniqueIdentifier>{1ce2167d-011b-47b5-8934-24c6d4d036e3}</UniqueIdentifier>
+    </Filter>
+    <Filter Include="player-attack">
+      <UniqueIdentifier>{cc3a34dc-4ff0-473f-afa5-3b5ec0da5aaf}</UniqueIdentifier>
+    </Filter>
+    <Filter Include="monster-attack">
+      <UniqueIdentifier>{f197a2c1-d277-4d4d-b08b-586cf1f4f8f5}</UniqueIdentifier>
+    </Filter>
+    <Filter Include="melee">
+      <UniqueIdentifier>{642ec95b-f054-4958-a614-49ccf88cfc25}</UniqueIdentifier>
+    </Filter>
+    <Filter Include="monster-race">
+      <UniqueIdentifier>{8de4a55f-fa83-496b-a42f-81078346c918}</UniqueIdentifier>
+    </Filter>
+    <Filter Include="lore">
+      <UniqueIdentifier>{9db4d67c-5c55-4cc0-a9cd-643e5ffc3e73}</UniqueIdentifier>
+    </Filter>
+    <Filter Include="monster-floor">
+      <UniqueIdentifier>{d266d557-ad7c-4751-a1b1-04ced61292a6}</UniqueIdentifier>
+    </Filter>
+    <Filter Include="game-option">
+      <UniqueIdentifier>{14acbc0e-8760-48c6-860f-4c9fd993feef}</UniqueIdentifier>
+    </Filter>
+    <Filter Include="info-reader">
+      <UniqueIdentifier>{149ff96c-b8c9-4df9-845d-d0618427d100}</UniqueIdentifier>
+    </Filter>
+    <Filter Include="cmd-visual">
+      <UniqueIdentifier>{30be068e-64fc-431f-a90b-07f12e2539a4}</UniqueIdentifier>
+    </Filter>
+    <Filter Include="cmd-building">
+      <UniqueIdentifier>{6982e0e0-d2db-422e-8e92-77b1276e4030}</UniqueIdentifier>
+    </Filter>
+    <Filter Include="object-hook">
+      <UniqueIdentifier>{e466c69b-eaf4-4110-bc9d-e865b36cc732}</UniqueIdentifier>
+    </Filter>
+    <Filter Include="status">
+      <UniqueIdentifier>{c2656391-c200-4334-8150-88f4691c6079}</UniqueIdentifier>
+    </Filter>
+    <Filter Include="object-use">
+      <UniqueIdentifier>{3e8ea357-82a2-4978-a257-338b953d1469}</UniqueIdentifier>
+    </Filter>
+    <Filter Include="flavor">
+      <UniqueIdentifier>{64e5a4de-e0d4-4090-93b9-314234362569}</UniqueIdentifier>
+    </Filter>
+    <Filter Include="action">
+      <UniqueIdentifier>{52768eef-323a-49a4-a895-f0030b35f667}</UniqueIdentifier>
+    </Filter>
+    <Filter Include="window">
+      <UniqueIdentifier>{9e0105e8-8250-4ac4-8a1c-cefd30485ecc}</UniqueIdentifier>
+    </Filter>
+    <Filter Include="artifact">
+      <UniqueIdentifier>{7554e8b1-1c3c-447b-8f1e-c18c09039419}</UniqueIdentifier>
+    </Filter>
+    <Filter Include="racial">
+      <UniqueIdentifier>{aaa1b0db-fb73-43df-b204-45c07a934cd5}</UniqueIdentifier>
+    </Filter>
+    <Filter Include="save">
+      <UniqueIdentifier>{beb4a41a-dee4-4bdd-ac20-78da62c44fdf}</UniqueIdentifier>
+    </Filter>
+    <Filter Include="load">
+      <UniqueIdentifier>{2bfe9405-f65a-4dac-afde-56800ae04b9f}</UniqueIdentifier>
+    </Filter>
+    <Filter Include="blue-magic">
+      <UniqueIdentifier>{6b429e6d-e548-430e-9413-8bc2e0bda1ed}</UniqueIdentifier>
+    </Filter>
+    <Filter Include="target">
+      <UniqueIdentifier>{1789a1b0-5c89-4dfc-a4ba-1c3b711705b5}</UniqueIdentifier>
+    </Filter>
+    <Filter Include="object-activation">
+      <UniqueIdentifier>{14dcf604-bbe5-4084-b4ff-124ea8c55654}</UniqueIdentifier>
+    </Filter>
+    <Filter Include="player-info">
+      <UniqueIdentifier>{9b6116c6-24e1-4d33-b3b5-3591f58fb9e1}</UniqueIdentifier>
+    </Filter>
+    <Filter Include="main-win">
+      <UniqueIdentifier>{8175f3d1-c8b3-4f2b-8536-8631d77eb53c}</UniqueIdentifier>
+    </Filter>
+    <Filter Include="player-status">
+      <UniqueIdentifier>{ff73fd79-e082-4a2c-8c5b-9457c30d9e74}</UniqueIdentifier>
+    </Filter>
+    <Filter Include="hpmp">
+      <UniqueIdentifier>{fb766b4b-8783-4d07-9474-059259afe7c6}</UniqueIdentifier>
+    </Filter>
+    <Filter Include="player-ability">
+      <UniqueIdentifier>{d6c9dc68-d79b-4509-bf9c-34ff9620bbf4}</UniqueIdentifier>
+    </Filter>
+  </ItemGroup>
+  <ItemGroup>
+    <ResourceCompile Include="..\..\src\angband.rc" />
+  </ItemGroup>
 </Project>