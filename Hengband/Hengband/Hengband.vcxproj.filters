﻿<?xml version="1.0" encoding="utf-8"?>
<Project ToolsVersion="4.0" xmlns="http://schemas.microsoft.com/developer/msbuild/2003">
  <ItemGroup>
    <ClCompile Include="..\..\src\main-win.c" />
    <ClCompile Include="..\..\src\combat\shoot.c">
      <Filter>combat</Filter>
    </ClCompile>
    <ClCompile Include="..\..\src\view\status-first-page.c">
      <Filter>view</Filter>
    </ClCompile>
    <ClCompile Include="..\..\src\view\display-util.c">
      <Filter>view</Filter>
    </ClCompile>
    <ClCompile Include="..\..\src\player\permanent-resistances.c">
      <Filter>player</Filter>
    </ClCompile>
    <ClCompile Include="..\..\src\player\temporary-resistances.c">
      <Filter>player</Filter>
    </ClCompile>
    <ClCompile Include="..\..\src\view\display-player.c">
      <Filter>view</Filter>
    </ClCompile>
    <ClCompile Include="..\..\src\player\race-resistances.c">
      <Filter>player</Filter>
    </ClCompile>
    <ClCompile Include="..\..\src\view\display-characteristic.c">
      <Filter>view</Filter>
    </ClCompile>
    <ClCompile Include="..\..\src\player\process-death.c">
      <Filter>player</Filter>
    </ClCompile>
    <ClCompile Include="..\..\src\io\gf-descriptions.c">
      <Filter>io</Filter>
    </ClCompile>
    <ClCompile Include="..\..\src\view\display-player-stat-info.c">
      <Filter>view</Filter>
    </ClCompile>
    <ClCompile Include="..\..\src\view\display-player-misc-info.c">
      <Filter>view</Filter>
    </ClCompile>
    <ClCompile Include="..\..\src\view\display-player-middle.c">
      <Filter>view</Filter>
    </ClCompile>
    <ClCompile Include="..\..\src\io\tokenizer.c">
      <Filter>io</Filter>
    </ClCompile>
    <ClCompile Include="..\..\src\player\process-name.c">
      <Filter>player</Filter>
    </ClCompile>
    <ClCompile Include="..\..\src\core\show-file.c">
      <Filter>core</Filter>
    </ClCompile>
    <ClCompile Include="..\..\src\io\read-pref-file.c">
      <Filter>io</Filter>
    </ClCompile>
    <ClCompile Include="..\..\src\io\interpret-pref-file.c">
      <Filter>io</Filter>
    </ClCompile>
    <ClCompile Include="..\..\src\monster\monster-update.c">
      <Filter>monster</Filter>
    </ClCompile>
    <ClCompile Include="..\..\src\io\write-diary.c">
      <Filter>io</Filter>
    </ClCompile>
    <ClCompile Include="..\..\src\market\poker.c">
      <Filter>market</Filter>
    </ClCompile>
    <ClCompile Include="..\..\src\market\articles-on-sale.c">
      <Filter>market</Filter>
    </ClCompile>
    <ClCompile Include="..\..\src\market\gold-magnification-table.c">
      <Filter>market</Filter>
    </ClCompile>
    <ClCompile Include="..\..\src\market\building-util.c">
      <Filter>market</Filter>
    </ClCompile>
    <ClCompile Include="..\..\src\view\display-fruit.c">
      <Filter>view</Filter>
    </ClCompile>
    <ClCompile Include="..\..\src\market\play-gamble.c">
      <Filter>market</Filter>
    </ClCompile>
    <ClCompile Include="..\..\src\market\arena-info-table.c">
      <Filter>market</Filter>
    </ClCompile>
    <ClCompile Include="..\..\src\player\race-info-table.c">
      <Filter>player</Filter>
    </ClCompile>
    <ClCompile Include="..\..\src\player\mimic-info-table.c">
      <Filter>player</Filter>
    </ClCompile>
    <ClCompile Include="..\..\src\main\sound-definitions-table.c">
      <Filter>main</Filter>
    </ClCompile>
    <ClCompile Include="..\..\src\main\music-definitions-table.c">
      <Filter>main</Filter>
    </ClCompile>
    <ClCompile Include="..\..\src\knowledge\knowledge-uniques.c">
      <Filter>knowledge</Filter>
    </ClCompile>
    <ClCompile Include="..\..\src\knowledge\knowledge-experiences.c">
      <Filter>knowledge</Filter>
    </ClCompile>
    <ClCompile Include="..\..\src\object\object-kind.c">
      <Filter>object</Filter>
    </ClCompile>
    <ClCompile Include="..\..\src\object\object-kind-hook.c">
      <Filter>object</Filter>
    </ClCompile>
    <ClCompile Include="..\..\src\knowledge\knowledge-quests.c">
      <Filter>knowledge</Filter>
    </ClCompile>
    <ClCompile Include="..\..\src\knowledge\knowledge-self.c">
      <Filter>knowledge</Filter>
    </ClCompile>
    <ClCompile Include="..\..\src\knowledge\knowledge-monsters.c">
      <Filter>knowledge</Filter>
    </ClCompile>
    <ClCompile Include="..\..\src\knowledge\knowledge-items.c">
      <Filter>knowledge</Filter>
    </ClCompile>
    <ClCompile Include="..\..\src\knowledge\knowledge-features.c">
      <Filter>knowledge</Filter>
    </ClCompile>
    <ClCompile Include="..\..\src\knowledge\knowledge-autopick.c">
      <Filter>knowledge</Filter>
    </ClCompile>
    <ClCompile Include="..\..\src\knowledge\knowledge-inventory.c">
      <Filter>knowledge</Filter>
    </ClCompile>
    <ClCompile Include="..\..\src\io\mutations-dump.c">
      <Filter>io</Filter>
    </ClCompile>
    <ClCompile Include="..\..\src\knowledge\knowledge-mutations.c">
      <Filter>knowledge</Filter>
    </ClCompile>
    <ClCompile Include="..\..\src\autopick\autopick.c">
      <Filter>autopick</Filter>
    </ClCompile>
    <ClCompile Include="..\..\src\autopick\autopick-menu-data-table.c">
      <Filter>autopick</Filter>
    </ClCompile>
    <ClCompile Include="..\..\src\autopick\autopick-entry.c">
      <Filter>autopick</Filter>
    </ClCompile>
    <ClCompile Include="..\..\src\autopick\autopick-initializer.c">
      <Filter>autopick</Filter>
    </ClCompile>
    <ClCompile Include="..\..\src\autopick\autopick-matcher.c">
      <Filter>autopick</Filter>
    </ClCompile>
    <ClCompile Include="..\..\src\autopick\autopick-describer.c">
      <Filter>autopick</Filter>
    </ClCompile>
    <ClCompile Include="..\..\src\room\pit-nest-kinds-table.c">
      <Filter>room</Filter>
    </ClCompile>
    <ClCompile Include="..\..\src\io\signal-handlers.c">
      <Filter>io</Filter>
    </ClCompile>
    <ClCompile Include="..\..\src\io\uid-checker.c">
      <Filter>io</Filter>
    </ClCompile>
    <ClCompile Include="..\..\src\autopick\autopick-destroyer.c">
      <Filter>autopick</Filter>
    </ClCompile>
    <ClCompile Include="..\..\src\autopick\autopick-reader-writer.c">
      <Filter>autopick</Filter>
    </ClCompile>
    <ClCompile Include="..\..\src\autopick\autopick-finder.c">
      <Filter>autopick</Filter>
    </ClCompile>
    <ClCompile Include="..\..\src\autopick\autopick-pref-processor.c">
      <Filter>autopick</Filter>
    </ClCompile>
    <ClCompile Include="..\..\src\autopick\autopick-drawer.c">
      <Filter>autopick</Filter>
    </ClCompile>
    <ClCompile Include="..\..\src\autopick\autopick-inserter-killer.c">
      <Filter>autopick</Filter>
    </ClCompile>
    <ClCompile Include="..\..\src\autopick\autopick-registry.c">
      <Filter>autopick</Filter>
    </ClCompile>
    <ClCompile Include="..\..\src\autopick\autopick-command-menu.c">
      <Filter>autopick</Filter>
    </ClCompile>
    <ClCompile Include="..\..\src\autopick\autopick-editor-util.c">
      <Filter>autopick</Filter>
    </ClCompile>
    <ClCompile Include="..\..\src\autopick\autopick-editor-command.c">
      <Filter>autopick</Filter>
    </ClCompile>
    <ClCompile Include="..\..\src\autopick\autopick-util.c">
      <Filter>autopick</Filter>
    </ClCompile>
    <ClCompile Include="..\..\src\effect\effect-feature.c">
      <Filter>effect</Filter>
    </ClCompile>
    <ClCompile Include="..\..\src\effect\effect-item.c">
      <Filter>effect</Filter>
    </ClCompile>
    <ClCompile Include="..\..\src\realm\realm-arcane.c">
      <Filter>realm</Filter>
    </ClCompile>
    <ClCompile Include="..\..\src\realm\realm-chaos.c">
      <Filter>realm</Filter>
    </ClCompile>
    <ClCompile Include="..\..\src\realm\realm-craft.c">
      <Filter>realm</Filter>
    </ClCompile>
    <ClCompile Include="..\..\src\realm\realm-crusade.c">
      <Filter>realm</Filter>
    </ClCompile>
    <ClCompile Include="..\..\src\realm\realm-death.c">
      <Filter>realm</Filter>
    </ClCompile>
    <ClCompile Include="..\..\src\realm\realm-hex.c">
      <Filter>realm</Filter>
    </ClCompile>
    <ClCompile Include="..\..\src\realm\realm-hissatsu.c">
      <Filter>realm</Filter>
    </ClCompile>
    <ClCompile Include="..\..\src\realm\realm-life.c">
      <Filter>realm</Filter>
    </ClCompile>
    <ClCompile Include="..\..\src\realm\realm-nature.c">
      <Filter>realm</Filter>
    </ClCompile>
    <ClCompile Include="..\..\src\realm\realm-song.c">
      <Filter>realm</Filter>
    </ClCompile>
    <ClCompile Include="..\..\src\realm\realm-sorcery.c">
      <Filter>realm</Filter>
    </ClCompile>
    <ClCompile Include="..\..\src\realm\realm-trump.c">
      <Filter>realm</Filter>
    </ClCompile>
    <ClCompile Include="..\..\src\effect\spells-effect-util.c">
      <Filter>effect</Filter>
    </ClCompile>
    <ClCompile Include="..\..\src\spell\technic-info-table.c">
      <Filter>spell</Filter>
    </ClCompile>
    <ClCompile Include="..\..\src\spell\spells-execution.c">
      <Filter>spell</Filter>
    </ClCompile>
    <ClCompile Include="..\..\src\effect\effect-player.c">
      <Filter>effect</Filter>
    </ClCompile>
    <ClCompile Include="..\..\src\effect\effect-monster.c">
      <Filter>effect</Filter>
    </ClCompile>
    <ClCompile Include="..\..\src\effect\effect-monster-util.c">
      <Filter>effect</Filter>
    </ClCompile>
    <ClCompile Include="..\..\src\effect\effect-monster-switcher.c">
      <Filter>effect</Filter>
    </ClCompile>
    <ClCompile Include="..\..\src\effect\effect-player-switcher.c">
      <Filter>effect</Filter>
    </ClCompile>
    <ClCompile Include="..\..\src\effect\effect-monster-resist-hurt.c">
      <Filter>effect</Filter>
    </ClCompile>
    <ClCompile Include="..\..\src\effect\effect-monster-psi.c">
      <Filter>effect</Filter>
    </ClCompile>
    <ClCompile Include="..\..\src\effect\effect-monster-oldies.c">
      <Filter>effect</Filter>
    </ClCompile>
    <ClCompile Include="..\..\src\effect\effect-monster-charm.c">
      <Filter>effect</Filter>
    </ClCompile>
    <ClCompile Include="..\..\src\effect\effect-monster-lite-dark.c">
      <Filter>effect</Filter>
    </ClCompile>
    <ClCompile Include="..\..\src\effect\effect-monster-evil.c">
      <Filter>effect</Filter>
    </ClCompile>
    <ClCompile Include="..\..\src\effect\effect-monster-spirit.c">
      <Filter>effect</Filter>
    </ClCompile>
    <ClCompile Include="..\..\src\effect\effect-monster-curse.c">
      <Filter>effect</Filter>
    </ClCompile>
    <ClCompile Include="..\..\src\effect\effect-player-resist-hurt.c">
      <Filter>effect</Filter>
    </ClCompile>
    <ClCompile Include="..\..\src\effect\effect-player-oldies.c">
      <Filter>effect</Filter>
    </ClCompile>
    <ClCompile Include="..\..\src\effect\effect-player-curse.c">
      <Filter>effect</Filter>
    </ClCompile>
    <ClCompile Include="..\..\src\effect\effect-player-spirit.c">
      <Filter>effect</Filter>
    </ClCompile>
    <ClCompile Include="..\..\src\spell\process-effect.c">
      <Filter>spell</Filter>
    </ClCompile>
    <ClCompile Include="..\..\src\core\stuff-handler.c">
      <Filter>core</Filter>
    </ClCompile>
    <ClCompile Include="..\..\src\birth\birth-explanations-table.c">
      <Filter>birth</Filter>
    </ClCompile>
    <ClCompile Include="..\..\src\core\output-updater.c">
      <Filter>core</Filter>
    </ClCompile>
    <ClCompile Include="..\..\src\core\game-closer.c">
      <Filter>core</Filter>
    </ClCompile>
    <ClCompile Include="..\..\src\floor\pattern-walk.c">
      <Filter>floor</Filter>
    </ClCompile>
    <ClCompile Include="..\..\src\core\turn-compensator.c">
      <Filter>core</Filter>
    </ClCompile>
    <ClCompile Include="..\..\src\core\hp-mp-regenerator.c">
      <Filter>core</Filter>
    </ClCompile>
    <ClCompile Include="..\..\src\core\hp-mp-processor.c">
      <Filter>core</Filter>
    </ClCompile>
    <ClCompile Include="..\..\src\mutation\mutation-processor.c">
      <Filter>mutation</Filter>
    </ClCompile>
    <ClCompile Include="..\..\src\object\lite-processor.c">
      <Filter>object</Filter>
    </ClCompile>
    <ClCompile Include="..\..\src\core\magic-effects-timeout-reducer.c">
      <Filter>core</Filter>
    </ClCompile>
    <ClCompile Include="..\..\src\inventory\inventory-curse.c">
      <Filter>inventory</Filter>
    </ClCompile>
    <ClCompile Include="..\..\src\inventory\recharge-processor.c">
      <Filter>inventory</Filter>
    </ClCompile>
    <ClCompile Include="..\..\src\wizard\wizard-spoiler.c">
      <Filter>wizard</Filter>
    </ClCompile>
    <ClCompile Include="..\..\src\wizard\wizard-special-process.c">
      <Filter>wizard</Filter>
    </ClCompile>
    <ClCompile Include="..\..\src\io\input-key-processor.c">
      <Filter>io</Filter>
    </ClCompile>
    <ClCompile Include="..\..\src\inventory\pack-overflow.c">
      <Filter>inventory</Filter>
    </ClCompile>
    <ClCompile Include="..\..\src\core\player-processor.c">
      <Filter>core</Filter>
    </ClCompile>
    <ClCompile Include="..\..\src\player\digestion-processor.c">
      <Filter>player</Filter>
    </ClCompile>
    <ClCompile Include="..\..\src\world\world-movement-processor.c">
      <Filter>world</Filter>
    </ClCompile>
    <ClCompile Include="..\..\src\world\world-turn-processor.c">
      <Filter>world</Filter>
    </ClCompile>
    <ClCompile Include="..\..\src\world\world.c">
      <Filter>world</Filter>
    </ClCompile>
    <ClCompile Include="..\..\src\dungeon\dungeon-processor.c">
      <Filter>dungeon</Filter>
    </ClCompile>
    <ClCompile Include="..\..\src\dungeon\dungeon.c">
      <Filter>dungeon</Filter>
    </ClCompile>
    <ClCompile Include="..\..\src\core\game-play.c">
      <Filter>core</Filter>
    </ClCompile>
    <ClCompile Include="..\..\src\floor\floor.c">
      <Filter>floor</Filter>
    </ClCompile>
    <ClCompile Include="..\..\src\floor\floor-events.c">
      <Filter>floor</Filter>
    </ClCompile>
    <ClCompile Include="..\..\src\floor\floor-save.c">
      <Filter>floor</Filter>
    </ClCompile>
    <ClCompile Include="..\..\src\floor\floor-streams.c">
      <Filter>floor</Filter>
    </ClCompile>
    <ClCompile Include="..\..\src\floor\floor-town.c">
      <Filter>floor</Filter>
    </ClCompile>
    <ClCompile Include="..\..\src\object\object-broken.c">
      <Filter>object</Filter>
    </ClCompile>
    <ClCompile Include="..\..\src\room\rooms-city.c">
      <Filter>room</Filter>
    </ClCompile>
    <ClCompile Include="..\..\src\room\rooms-fractal.c">
      <Filter>room</Filter>
    </ClCompile>
    <ClCompile Include="..\..\src\room\rooms-normal.c">
      <Filter>room</Filter>
    </ClCompile>
    <ClCompile Include="..\..\src\room\rooms-special.c">
      <Filter>room</Filter>
    </ClCompile>
    <ClCompile Include="..\..\src\room\rooms-trap.c">
      <Filter>room</Filter>
    </ClCompile>
    <ClCompile Include="..\..\src\room\rooms-vault.c">
      <Filter>room</Filter>
    </ClCompile>
    <ClCompile Include="..\..\src\room\rooms-pit-nest.c">
      <Filter>room</Filter>
    </ClCompile>
    <ClCompile Include="..\..\src\player\player-class.c">
      <Filter>player</Filter>
    </ClCompile>
    <ClCompile Include="..\..\src\player\player-damage.c">
      <Filter>player</Filter>
    </ClCompile>
    <ClCompile Include="..\..\src\player\player-move.c">
      <Filter>player</Filter>
    </ClCompile>
    <ClCompile Include="..\..\src\player\player-personality.c">
      <Filter>player</Filter>
    </ClCompile>
    <ClCompile Include="..\..\src\player\player-race.c">
      <Filter>player</Filter>
    </ClCompile>
    <ClCompile Include="..\..\src\player\player-sex.c">
      <Filter>player</Filter>
    </ClCompile>
    <ClCompile Include="..\..\src\player\player-skill.c">
      <Filter>player</Filter>
    </ClCompile>
    <ClCompile Include="..\..\src\player\player-status.c">
      <Filter>player</Filter>
    </ClCompile>
    <ClCompile Include="..\..\src\monster\monster-status.c">
      <Filter>monster</Filter>
    </ClCompile>
    <ClCompile Include="..\..\src\system\system-variables.c">
      <Filter>system</Filter>
    </ClCompile>
    <ClCompile Include="..\..\src\spell\spells-diceroll.c">
      <Filter>spell</Filter>
    </ClCompile>
    <ClCompile Include="..\..\src\spell\spells-object.c">
      <Filter>spell</Filter>
    </ClCompile>
    <ClCompile Include="..\..\src\spell\spells-status.c">
      <Filter>spell</Filter>
    </ClCompile>
    <ClCompile Include="..\..\src\spell\spells-summon.c">
      <Filter>spell</Filter>
    </ClCompile>
    <ClCompile Include="..\..\src\locale\english.c">
      <Filter>locale</Filter>
    </ClCompile>
    <ClCompile Include="..\..\src\locale\japanese.c">
      <Filter>locale</Filter>
    </ClCompile>
    <ClCompile Include="..\..\src\grid\grid.c">
      <Filter>grid</Filter>
    </ClCompile>
    <ClCompile Include="..\..\src\grid\trap.c">
      <Filter>grid</Filter>
    </ClCompile>
    <ClCompile Include="..\..\src\grid\feature.c">
      <Filter>grid</Filter>
    </ClCompile>
    <ClCompile Include="..\..\src\player\avatar.c">
      <Filter>player</Filter>
    </ClCompile>
    <ClCompile Include="..\..\src\monster\horror-descriptions.c">
      <Filter>monster</Filter>
    </ClCompile>
    <ClCompile Include="..\..\src\inventory\player-inventory.c">
      <Filter>inventory</Filter>
    </ClCompile>
    <ClCompile Include="..\..\src\term\gameterm.c">
      <Filter>term</Filter>
    </ClCompile>
    <ClCompile Include="..\..\src\term\z-form.c">
      <Filter>term</Filter>
    </ClCompile>
    <ClCompile Include="..\..\src\term\z-rand.c">
      <Filter>term</Filter>
    </ClCompile>
    <ClCompile Include="..\..\src\term\z-term.c">
      <Filter>term</Filter>
    </ClCompile>
    <ClCompile Include="..\..\src\term\z-util.c">
      <Filter>term</Filter>
    </ClCompile>
    <ClCompile Include="..\..\src\term\z-virt.c">
      <Filter>term</Filter>
    </ClCompile>
    <ClCompile Include="..\..\src\floor\wild.c">
      <Filter>floor</Filter>
    </ClCompile>
    <ClCompile Include="..\..\src\io\report.c">
      <Filter>io</Filter>
    </ClCompile>
    <ClCompile Include="..\..\src\floor\geometry.c">
      <Filter>floor</Filter>
    </ClCompile>
    <ClCompile Include="..\..\src\player\patron.c">
      <Filter>player</Filter>
    </ClCompile>
    <ClCompile Include="..\..\src\player\selfinfo.c">
      <Filter>player</Filter>
    </ClCompile>
    <ClCompile Include="..\..\src\birth\history.c">
      <Filter>birth</Filter>
    </ClCompile>
    <ClCompile Include="..\..\src\main\init.c">
      <Filter>main</Filter>
    </ClCompile>
    <ClCompile Include="..\..\src\term\readdib.c">
      <Filter>term</Filter>
    </ClCompile>
    <ClCompile Include="..\..\src\object\warning.c">
      <Filter>object</Filter>
    </ClCompile>
    <ClCompile Include="..\..\src\io\inet.c">
      <Filter>io</Filter>
    </ClCompile>
    <ClCompile Include="..\..\src\io\chuukei.c">
      <Filter>io</Filter>
    </ClCompile>
    <ClCompile Include="..\..\src\dungeon\quest.c">
      <Filter>dungeon</Filter>
    </ClCompile>
    <ClCompile Include="..\..\src\core\scores.c">
      <Filter>core</Filter>
    </ClCompile>
    <ClCompile Include="..\..\src\mspell\mspell-bolt.c">
      <Filter>mspell</Filter>
    </ClCompile>
    <ClCompile Include="..\..\src\mspell\mspell-breath.c">
      <Filter>mspell</Filter>
    </ClCompile>
    <ClCompile Include="..\..\src\mspell\mspell-curse.c">
      <Filter>mspell</Filter>
    </ClCompile>
    <ClCompile Include="..\..\src\mspell\mspell-damage-calculator.c">
      <Filter>mspell</Filter>
    </ClCompile>
    <ClCompile Include="..\..\src\mspell\mspell-learn-checker.c">
      <Filter>mspell</Filter>
    </ClCompile>
    <ClCompile Include="..\..\src\mspell\mspell-ball.c">
      <Filter>mspell</Filter>
    </ClCompile>
    <ClCompile Include="..\..\src\mspell\mspell-summon.c">
      <Filter>mspell</Filter>
    </ClCompile>
    <ClCompile Include="..\..\src\mspell\mspell-util.c">
      <Filter>mspell</Filter>
    </ClCompile>
    <ClCompile Include="..\..\src\mspell\mspell-floor.c">
      <Filter>mspell</Filter>
    </ClCompile>
    <ClCompile Include="..\..\src\mspell\mspell-status.c">
      <Filter>mspell</Filter>
    </ClCompile>
    <ClCompile Include="..\..\src\mspell\mspell-special.c">
      <Filter>mspell</Filter>
    </ClCompile>
    <ClCompile Include="..\..\src\mspell\mspell-particularity.c">
      <Filter>mspell</Filter>
    </ClCompile>
    <ClCompile Include="..\..\src\mspell\assign-monster-spell.c">
      <Filter>mspell</Filter>
    </ClCompile>
    <ClCompile Include="..\..\src\birth\birth-util.c">
      <Filter>birth</Filter>
    </ClCompile>
    <ClCompile Include="..\..\src\birth\birth-select-realm.c">
      <Filter>birth</Filter>
    </ClCompile>
    <ClCompile Include="..\..\src\birth\quick-start.c">
      <Filter>birth</Filter>
    </ClCompile>
    <ClCompile Include="..\..\src\birth\birth-stat.c">
      <Filter>birth</Filter>
    </ClCompile>
    <ClCompile Include="..\..\src\birth\history-generator.c">
      <Filter>birth</Filter>
    </ClCompile>
    <ClCompile Include="..\..\src\birth\birth-body-spec.c">
      <Filter>birth</Filter>
    </ClCompile>
    <ClCompile Include="..\..\src\birth\initial-equipments-table.c">
      <Filter>birth</Filter>
    </ClCompile>
    <ClCompile Include="..\..\src\view\display-birth.c">
      <Filter>view</Filter>
    </ClCompile>
    <ClCompile Include="..\..\src\birth\inventory-initializer.c">
      <Filter>birth</Filter>
    </ClCompile>
    <ClCompile Include="..\..\src\birth\game-play-initializer.c">
      <Filter>birth</Filter>
    </ClCompile>
    <ClCompile Include="..\..\src\birth\history-editor.c">
      <Filter>birth</Filter>
    </ClCompile>
    <ClCompile Include="..\..\src\birth\birth-select-race.c">
      <Filter>birth</Filter>
    </ClCompile>
    <ClCompile Include="..\..\src\birth\birth-select-class.c">
      <Filter>birth</Filter>
    </ClCompile>
    <ClCompile Include="..\..\src\birth\birth-select-personality.c">
      <Filter>birth</Filter>
    </ClCompile>
    <ClCompile Include="..\..\src\birth\auto-roller.c">
      <Filter>birth</Filter>
    </ClCompile>
    <ClCompile Include="..\..\src\birth\birth-wizard.c">
      <Filter>birth</Filter>
    </ClCompile>
    <ClCompile Include="..\..\src\birth\character-builder.c">
      <Filter>birth</Filter>
    </ClCompile>
    <ClCompile Include="..\..\src\io\files-util.c">
      <Filter>io</Filter>
    </ClCompile>
    <ClCompile Include="..\..\src\io\pref-file-expressor.c">
      <Filter>io</Filter>
    </ClCompile>
    <ClCompile Include="..\..\src\market\arena.c">
      <Filter>market</Filter>
    </ClCompile>
    <ClCompile Include="..\..\src\market\bounty.c">
      <Filter>market</Filter>
    </ClCompile>
    <ClCompile Include="..\..\src\market\bounty-prize-table.c">
      <Filter>market</Filter>
    </ClCompile>
    <ClCompile Include="..\..\src\market\building-recharger.c">
      <Filter>market</Filter>
    </ClCompile>
    <ClCompile Include="..\..\src\market\building-quest.c">
      <Filter>market</Filter>
    </ClCompile>
    <ClCompile Include="..\..\src\market\building-service.c">
      <Filter>market</Filter>
    </ClCompile>
    <ClCompile Include="..\..\src\market\building-craft-weapon.c">
      <Filter>market</Filter>
    </ClCompile>
    <ClCompile Include="..\..\src\market\building-craft-armor.c">
      <Filter>market</Filter>
    </ClCompile>
    <ClCompile Include="..\..\src\market\building-craft-fix.c">
      <Filter>market</Filter>
    </ClCompile>
    <ClCompile Include="..\..\src\market\building-monster.c">
      <Filter>market</Filter>
    </ClCompile>
    <ClCompile Include="..\..\src\market\building-enchanter.c">
      <Filter>market</Filter>
    </ClCompile>
    <ClCompile Include="..\..\src\store\rumor.c">
      <Filter>store</Filter>
    </ClCompile>
    <ClCompile Include="..\..\src\store\say-comments.c">
      <Filter>store</Filter>
    </ClCompile>
    <ClCompile Include="..\..\src\store\store.c">
      <Filter>store</Filter>
    </ClCompile>
    <ClCompile Include="..\..\src\store\store-owner-comments.c">
      <Filter>store</Filter>
    </ClCompile>
    <ClCompile Include="..\..\src\store\store-owners.c">
      <Filter>store</Filter>
    </ClCompile>
    <ClCompile Include="..\..\src\store\store-util.c">
      <Filter>store</Filter>
    </ClCompile>
    <ClCompile Include="..\..\src\store\black-market.c">
      <Filter>store</Filter>
    </ClCompile>
    <ClCompile Include="..\..\src\combat\attack-power-table.c">
      <Filter>combat</Filter>
    </ClCompile>
    <ClCompile Include="..\..\src\combat\hallucination-attacks-table.c">
      <Filter>combat</Filter>
    </ClCompile>
    <ClCompile Include="..\..\src\combat\martial-arts-table.c">
      <Filter>combat</Filter>
    </ClCompile>
    <ClCompile Include="..\..\src\combat\attack-accuracy.c">
      <Filter>combat</Filter>
    </ClCompile>
    <ClCompile Include="..\..\src\combat\slaying.c">
      <Filter>combat</Filter>
    </ClCompile>
    <ClCompile Include="..\..\src\combat\attack-criticality.c">
      <Filter>combat</Filter>
    </ClCompile>
    <ClCompile Include="..\..\src\inventory\inventory-damage.c">
      <Filter>inventory</Filter>
    </ClCompile>
    <ClCompile Include="..\..\src\mind\monk-attack.c">
      <Filter>mind</Filter>
    </ClCompile>
    <ClCompile Include="..\..\src\combat\aura-counterattack.c">
      <Filter>combat</Filter>
    </ClCompile>
    <ClCompile Include="..\..\src\pet\pet-fall-off.c">
      <Filter>pet</Filter>
    </ClCompile>
    <ClCompile Include="..\..\src\pet\pet-util.c">
      <Filter>pet</Filter>
    </ClCompile>
    <ClCompile Include="..\..\src\cmd-item\cmd-eat.c">
      <Filter>cmd-item</Filter>
    </ClCompile>
    <ClCompile Include="..\..\src\cmd-item\cmd-item.c">
      <Filter>cmd-item</Filter>
    </ClCompile>
    <ClCompile Include="..\..\src\cmd-item\cmd-magiceat.c">
      <Filter>cmd-item</Filter>
    </ClCompile>
    <ClCompile Include="..\..\src\cmd-item\cmd-quaff.c">
      <Filter>cmd-item</Filter>
    </ClCompile>
    <ClCompile Include="..\..\src\cmd-item\cmd-read.c">
      <Filter>cmd-item</Filter>
    </ClCompile>
    <ClCompile Include="..\..\src\cmd-item\cmd-smith.c">
      <Filter>cmd-item</Filter>
    </ClCompile>
    <ClCompile Include="..\..\src\cmd-item\cmd-usestaff.c">
      <Filter>cmd-item</Filter>
    </ClCompile>
    <ClCompile Include="..\..\src\cmd-item\cmd-zaprod.c">
      <Filter>cmd-item</Filter>
    </ClCompile>
    <ClCompile Include="..\..\src\cmd-item\cmd-zapwand.c">
      <Filter>cmd-item</Filter>
    </ClCompile>
    <ClCompile Include="..\..\src\cmd-io\cmd-diary.c">
      <Filter>cmd-io</Filter>
    </ClCompile>
    <ClCompile Include="..\..\src\cmd-io\cmd-dump.c">
      <Filter>cmd-io</Filter>
    </ClCompile>
    <ClCompile Include="..\..\src\cmd-io\cmd-gameoption.c">
      <Filter>cmd-io</Filter>
    </ClCompile>
    <ClCompile Include="..\..\src\cmd-io\cmd-help.c">
      <Filter>cmd-io</Filter>
    </ClCompile>
    <ClCompile Include="..\..\src\cmd-io\cmd-knowledge.c">
      <Filter>cmd-io</Filter>
    </ClCompile>
    <ClCompile Include="..\..\src\cmd-io\cmd-macro.c">
      <Filter>cmd-io</Filter>
    </ClCompile>
    <ClCompile Include="..\..\src\cmd-io\cmd-menu-content-table.c">
      <Filter>cmd-io</Filter>
    </ClCompile>
    <ClCompile Include="..\..\src\cmd-io\cmd-process-screen.c">
      <Filter>cmd-io</Filter>
    </ClCompile>
    <ClCompile Include="..\..\src\cmd-io\cmd-save.c">
      <Filter>cmd-io</Filter>
    </ClCompile>
    <ClCompile Include="..\..\src\cmd-io\diary-subtitle-table.c">
      <Filter>cmd-io</Filter>
    </ClCompile>
    <ClCompile Include="..\..\src\cmd-io\feeling-table.c">
      <Filter>cmd-io</Filter>
    </ClCompile>
    <ClCompile Include="..\..\src\cmd-action\cmd-attack.c">
      <Filter>cmd-action</Filter>
    </ClCompile>
    <ClCompile Include="..\..\src\cmd-action\cmd-hissatsu.c">
      <Filter>cmd-action</Filter>
    </ClCompile>
    <ClCompile Include="..\..\src\cmd-action\cmd-mane.c">
      <Filter>cmd-action</Filter>
    </ClCompile>
    <ClCompile Include="..\..\src\cmd-action\cmd-pet.c">
      <Filter>cmd-action</Filter>
    </ClCompile>
    <ClCompile Include="..\..\src\cmd-action\cmd-spell.c">
      <Filter>cmd-action</Filter>
    </ClCompile>
    <ClCompile Include="..\..\src\cmd-item\cmd-activate.c">
      <Filter>cmd-item</Filter>
    </ClCompile>
    <ClCompile Include="..\..\src\cmd-io\cmd-autopick.c">
      <Filter>cmd-io</Filter>
    </ClCompile>
    <ClCompile Include="..\..\src\knowledge\lighting-level-table.c">
      <Filter>knowledge</Filter>
    </ClCompile>
    <ClCompile Include="..\..\src\knowledge\monster-group-table.c">
      <Filter>knowledge</Filter>
    </ClCompile>
    <ClCompile Include="..\..\src\io-dump\dump-util.c">
      <Filter>io-dump</Filter>
    </ClCompile>
    <ClCompile Include="..\..\src\io-dump\character-dump.c">
      <Filter>io-dump</Filter>
    </ClCompile>
    <ClCompile Include="..\..\src\io-dump\dump-remover.c">
      <Filter>io-dump</Filter>
    </ClCompile>
    <ClCompile Include="..\..\src\io-dump\player-status-dump.c">
      <Filter>io-dump</Filter>
    </ClCompile>
    <ClCompile Include="..\..\src\io-dump\special-class-dump.c">
      <Filter>io-dump</Filter>
    </ClCompile>
    <ClCompile Include="..\..\src\knowledge\object-group-table.c">
      <Filter>knowledge</Filter>
    </ClCompile>
    <ClCompile Include="..\..\src\floor\floor-object.c">
      <Filter>floor</Filter>
    </ClCompile>
    <ClCompile Include="..\..\src\view\object-describer.c">
      <Filter>view</Filter>
    </ClCompile>
    <ClCompile Include="..\..\src\inventory\inventory-object.c">
      <Filter>inventory</Filter>
    </ClCompile>
    <ClCompile Include="..\..\src\object\object-value.c">
      <Filter>object</Filter>
    </ClCompile>
    <ClCompile Include="..\..\src\realm\realm-names-table.c">
      <Filter>realm</Filter>
    </ClCompile>
    <ClCompile Include="..\..\src\cmd-building\cmd-building.c">
      <Filter>cmd-building</Filter>
    </ClCompile>
    <ClCompile Include="..\..\src\cmd-building\cmd-inn.c">
      <Filter>cmd-building</Filter>
    </ClCompile>
    <ClCompile Include="..\..\src\world\world-object.c">
      <Filter>world</Filter>
    </ClCompile>
    <ClCompile Include="..\..\src\object\object-generator.c">
      <Filter>object</Filter>
    </ClCompile>
    <ClCompile Include="..\..\src\object-enchant\object-boost.c">
      <Filter>object-enchant</Filter>
    </ClCompile>
    <ClCompile Include="..\..\src\object-enchant\object-curse.c">
      <Filter>object-enchant</Filter>
    </ClCompile>
    <ClCompile Include="..\..\src\object-enchant\object-ego.c">
      <Filter>object-enchant</Filter>
    </ClCompile>
    <ClCompile Include="..\..\src\object-enchant\apply-magic-weapon.c">
      <Filter>object-enchant</Filter>
    </ClCompile>
    <ClCompile Include="..\..\src\object-enchant\apply-magic-armor.c">
      <Filter>object-enchant</Filter>
    </ClCompile>
    <ClCompile Include="..\..\src\object-enchant\apply-magic-accessory.c">
      <Filter>object-enchant</Filter>
    </ClCompile>
    <ClCompile Include="..\..\src\object-enchant\apply-magic-others.c">
      <Filter>object-enchant</Filter>
    </ClCompile>
    <ClCompile Include="..\..\src\object-enchant\apply-magic.c">
      <Filter>object-enchant</Filter>
    </ClCompile>
    <ClCompile Include="..\..\src\perception\object-perception.c">
      <Filter>perception</Filter>
    </ClCompile>
    <ClCompile Include="..\..\src\perception\simple-perception.c">
      <Filter>perception</Filter>
    </ClCompile>
    <ClCompile Include="..\..\src\object\object-value-calc.c">
      <Filter>object</Filter>
    </ClCompile>
    <ClCompile Include="..\..\src\util\object-sort.c">
      <Filter>util</Filter>
    </ClCompile>
    <ClCompile Include="..\..\src\object\object-stack.c">
      <Filter>object</Filter>
    </ClCompile>
    <ClCompile Include="..\..\src\spell\spells-describer.c">
      <Filter>spell</Filter>
    </ClCompile>
    <ClCompile Include="..\..\src\spell\range-calc.c">
      <Filter>spell</Filter>
    </ClCompile>
    <ClCompile Include="..\..\src\specific-object\bow.c">
      <Filter>specific-object</Filter>
    </ClCompile>
    <ClCompile Include="..\..\src\specific-object\chest.c">
      <Filter>specific-object</Filter>
    </ClCompile>
    <ClCompile Include="..\..\src\specific-object\death-scythe.c">
      <Filter>specific-object</Filter>
    </ClCompile>
    <ClCompile Include="..\..\src\specific-object\torch.c">
      <Filter>specific-object</Filter>
    </ClCompile>
    <ClCompile Include="..\..\src\spell\spells-staff-only.c">
      <Filter>spell</Filter>
    </ClCompile>
    <ClCompile Include="..\..\src\spell-kind\spells-beam.c">
      <Filter>spell-kind</Filter>
    </ClCompile>
    <ClCompile Include="..\..\src\spell-kind\spells-detection.c">
      <Filter>spell-kind</Filter>
    </ClCompile>
    <ClCompile Include="..\..\src\spell-kind\spells-floor.c">
      <Filter>spell-kind</Filter>
    </ClCompile>
    <ClCompile Include="..\..\src\spell-kind\spells-genocide.c">
      <Filter>spell-kind</Filter>
    </ClCompile>
    <ClCompile Include="..\..\src\spell-kind\spells-launcher.c">
      <Filter>spell-kind</Filter>
    </ClCompile>
    <ClCompile Include="..\..\src\spell-kind\spells-lite.c">
      <Filter>spell-kind</Filter>
    </ClCompile>
    <ClCompile Include="..\..\src\spell-kind\spells-neighbor.c">
      <Filter>spell-kind</Filter>
    </ClCompile>
    <ClCompile Include="..\..\src\spell-kind\spells-pet.c">
      <Filter>spell-kind</Filter>
    </ClCompile>
    <ClCompile Include="..\..\src\spell-kind\spells-sight.c">
      <Filter>spell-kind</Filter>
    </ClCompile>
    <ClCompile Include="..\..\src\spell-kind\spells-specific-bolt.c">
      <Filter>spell-kind</Filter>
    </ClCompile>
    <ClCompile Include="..\..\src\spell-kind\spells-teleport.c">
      <Filter>spell-kind</Filter>
    </ClCompile>
    <ClCompile Include="..\..\src\spell-kind\spells-charm.c">
      <Filter>spell-kind</Filter>
    </ClCompile>
    <ClCompile Include="..\..\src\mind\mind-cavalry.c">
      <Filter>mind</Filter>
    </ClCompile>
    <ClCompile Include="..\..\src\mind\mind-force-trainer.c">
      <Filter>mind</Filter>
    </ClCompile>
    <ClCompile Include="..\..\src\mind\mind-mindcrafter.c">
      <Filter>mind</Filter>
    </ClCompile>
    <ClCompile Include="..\..\src\mind\mind-mirror-master.c">
      <Filter>mind</Filter>
    </ClCompile>
    <ClCompile Include="..\..\src\mind\mind-ninja.c">
      <Filter>mind</Filter>
    </ClCompile>
    <ClCompile Include="..\..\src\mind\mind-samurai.c">
      <Filter>mind</Filter>
    </ClCompile>
    <ClCompile Include="..\..\src\mind\mind-warrior.c">
      <Filter>mind</Filter>
    </ClCompile>
    <ClCompile Include="..\..\src\mind\mind-warrior-mage.c">
      <Filter>mind</Filter>
    </ClCompile>
    <ClCompile Include="..\..\src\spell-realm\spells-crusade.c">
      <Filter>spell-realm</Filter>
    </ClCompile>
    <ClCompile Include="..\..\src\spell-realm\spells-hex.c">
      <Filter>spell-realm</Filter>
    </ClCompile>
    <ClCompile Include="..\..\src\spell-kind\spells-random.c">
      <Filter>spell-kind</Filter>
    </ClCompile>
    <ClCompile Include="..\..\src\spell-kind\spells-grid.c">
      <Filter>spell-kind</Filter>
    </ClCompile>
    <ClCompile Include="..\..\src\spell-kind\earthquake.c">
      <Filter>spell-kind</Filter>
    </ClCompile>
    <ClCompile Include="..\..\src\spell-realm\spells-trump.c">
      <Filter>spell-realm</Filter>
    </ClCompile>
    <ClCompile Include="..\..\src\player-attack\attack-chaos-effect.c">
      <Filter>player-attack</Filter>
    </ClCompile>
    <ClCompile Include="..\..\src\player-attack\blood-sucking-processor.c">
      <Filter>player-attack</Filter>
    </ClCompile>
    <ClCompile Include="..\..\src\player-attack\player-attack.c">
      <Filter>player-attack</Filter>
    </ClCompile>
    <ClCompile Include="..\..\src\monster-attack\insults-moans.c">
      <Filter>monster-attack</Filter>
    </ClCompile>
    <ClCompile Include="..\..\src\monster-attack\monster-attack-describer.c">
      <Filter>monster-attack</Filter>
    </ClCompile>
    <ClCompile Include="..\..\src\monster-attack\monster-attack-player.c">
      <Filter>monster-attack</Filter>
    </ClCompile>
    <ClCompile Include="..\..\src\monster-attack\monster-attack-status.c">
      <Filter>monster-attack</Filter>
    </ClCompile>
    <ClCompile Include="..\..\src\monster-attack\monster-attack-switcher.c">
      <Filter>monster-attack</Filter>
    </ClCompile>
    <ClCompile Include="..\..\src\monster-attack\monster-attack-types.c">
      <Filter>monster-attack</Filter>
    </ClCompile>
    <ClCompile Include="..\..\src\monster-attack\monster-attack-util.c">
      <Filter>monster-attack</Filter>
    </ClCompile>
    <ClCompile Include="..\..\src\monster-attack\monster-eating.c">
      <Filter>monster-attack</Filter>
    </ClCompile>
    <ClCompile Include="..\..\src\melee\melee-postprocess.c">
      <Filter>melee</Filter>
    </ClCompile>
    <ClCompile Include="..\..\src\melee\melee-switcher.c">
      <Filter>melee</Filter>
    </ClCompile>
    <ClCompile Include="..\..\src\melee\melee-util.c">
      <Filter>melee</Filter>
    </ClCompile>
    <ClCompile Include="..\..\src\melee\monster-attack-monster.c">
      <Filter>melee</Filter>
    </ClCompile>
    <ClCompile Include="..\..\src\object-enchant\vorpal-weapon.c">
      <Filter>object-enchant</Filter>
    </ClCompile>
    <ClCompile Include="..\..\src\info-reader\race-info-tokens-table.c">
      <Filter>info-reader</Filter>
    </ClCompile>
    <ClCompile Include="..\..\src\info-reader\kind-info-tokens-table.c">
      <Filter>info-reader</Filter>
    </ClCompile>
    <ClCompile Include="..\..\src\info-reader\dungeon-info-tokens-table.c">
      <Filter>info-reader</Filter>
    </ClCompile>
    <ClCompile Include="..\..\src\info-reader\info-reader-util.c">
      <Filter>info-reader</Filter>
    </ClCompile>
    <ClCompile Include="..\..\src\info-reader\feature-reader.c">
      <Filter>info-reader</Filter>
    </ClCompile>
    <ClCompile Include="..\..\src\info-reader\feature-info-tokens-table.c">
      <Filter>info-reader</Filter>
    </ClCompile>
    <ClCompile Include="..\..\src\info-reader\vault-reader.c">
      <Filter>info-reader</Filter>
    </ClCompile>
    <ClCompile Include="..\..\src\info-reader\kind-reader.c">
      <Filter>info-reader</Filter>
    </ClCompile>
    <ClCompile Include="..\..\src\info-reader\artifact-reader.c">
      <Filter>info-reader</Filter>
    </ClCompile>
    <ClCompile Include="..\..\src\info-reader\ego-reader.c">
      <Filter>info-reader</Filter>
    </ClCompile>
    <ClCompile Include="..\..\src\info-reader\dungeon-reader.c">
      <Filter>info-reader</Filter>
    </ClCompile>
    <ClCompile Include="..\..\src\info-reader\skill-reader.c">
      <Filter>info-reader</Filter>
    </ClCompile>
    <ClCompile Include="..\..\src\info-reader\magic-reader.c">
      <Filter>info-reader</Filter>
    </ClCompile>
    <ClCompile Include="..\..\src\info-reader\race-reader.c">
      <Filter>info-reader</Filter>
    </ClCompile>
    <ClCompile Include="..\..\src\info-reader\general-parser.c">
      <Filter>info-reader</Filter>
    </ClCompile>
    <ClCompile Include="..\..\src\floor\fixed-map-generator.c">
      <Filter>floor</Filter>
    </ClCompile>
    <ClCompile Include="..\..\src\info-reader\fixed-map-parser.c">
      <Filter>info-reader</Filter>
    </ClCompile>
    <ClCompile Include="..\..\src\perception\identification.c">
      <Filter>perception</Filter>
    </ClCompile>
    <ClCompile Include="..\..\src\core\visuals-reseter.c">
      <Filter>core</Filter>
    </ClCompile>
    <ClCompile Include="..\..\src\object\object-flags.c">
      <Filter>object</Filter>
    </ClCompile>
    <ClCompile Include="..\..\src\object\object-info.c">
      <Filter>object</Filter>
    </ClCompile>
    <ClCompile Include="..\..\src\object-enchant\dragon-breaths-table.c">
      <Filter>object-enchant</Filter>
    </ClCompile>
    <ClCompile Include="..\..\src\object-enchant\activation-info-table.c">
      <Filter>object-enchant</Filter>
    </ClCompile>
    <ClCompile Include="..\..\src\monster-race\monster-race.c">
      <Filter>monster-race</Filter>
    </ClCompile>
    <ClCompile Include="..\..\src\monster-race\monster-race-hook.c">
      <Filter>monster-race</Filter>
    </ClCompile>
    <ClCompile Include="..\..\src\mind\mind-sniper.c">
      <Filter>mind</Filter>
    </ClCompile>
    <ClCompile Include="..\..\src\player\eldritch-horror.c">
      <Filter>player</Filter>
    </ClCompile>
    <ClCompile Include="..\..\src\monster\monster-processor-util.c">
      <Filter>monster</Filter>
    </ClCompile>
    <ClCompile Include="..\..\src\monster\monster-processor.c">
      <Filter>monster</Filter>
    </ClCompile>
    <ClCompile Include="..\..\src\core\speed-table.c">
      <Filter>core</Filter>
    </ClCompile>
    <ClCompile Include="..\..\src\monster\monster-util.c">
      <Filter>monster</Filter>
    </ClCompile>
    <ClCompile Include="..\..\src\mspell\summon-checker.c">
      <Filter>mspell</Filter>
    </ClCompile>
    <ClCompile Include="..\..\src\cmd-io\cmd-lore.c">
      <Filter>cmd-io</Filter>
    </ClCompile>
    <ClCompile Include="..\..\src\view\display-monster-status.c">
      <Filter>view</Filter>
    </ClCompile>
    <ClCompile Include="..\..\src\monster\monster-info.c">
      <Filter>monster</Filter>
    </ClCompile>
    <ClCompile Include="..\..\src\monster\monster-describer.c">
      <Filter>monster</Filter>
    </ClCompile>
    <ClCompile Include="..\..\src\monster\monster-compaction.c">
      <Filter>monster</Filter>
    </ClCompile>
    <ClCompile Include="..\..\src\monster\monster-list.c">
      <Filter>monster</Filter>
    </ClCompile>
    <ClCompile Include="..\..\src\lore\lore-store.c">
      <Filter>lore</Filter>
    </ClCompile>
    <ClCompile Include="..\..\src\lore\monster-lore.c">
      <Filter>lore</Filter>
    </ClCompile>
    <ClCompile Include="..\..\src\lore\lore-util.c">
      <Filter>lore</Filter>
    </ClCompile>
    <ClCompile Include="..\..\src\view\display-lore.c">
      <Filter>view</Filter>
    </ClCompile>
    <ClCompile Include="..\..\src\lore\lore-calculator.c">
      <Filter>lore</Filter>
    </ClCompile>
    <ClCompile Include="..\..\src\lore\magic-types-setter.c">
      <Filter>lore</Filter>
    </ClCompile>
    <ClCompile Include="..\..\src\view\display-lore-magics.c">
      <Filter>view</Filter>
    </ClCompile>
    <ClCompile Include="..\..\src\view\display-lore-status.c">
      <Filter>view</Filter>
    </ClCompile>
    <ClCompile Include="..\..\src\view\display-lore-drops.c">
      <Filter>view</Filter>
    </ClCompile>
    <ClCompile Include="..\..\src\lore\combat-types-setter.c">
      <Filter>lore</Filter>
    </ClCompile>
    <ClCompile Include="..\..\src\view\display-lore-attacks.c">
      <Filter>view</Filter>
    </ClCompile>
    <ClCompile Include="..\..\src\monster-attack\monster-attack-processor.c">
      <Filter>monster-attack</Filter>
    </ClCompile>
    <ClCompile Include="..\..\src\monster-floor\monster-death.c">
      <Filter>monster-floor</Filter>
    </ClCompile>
    <ClCompile Include="..\..\src\monster-floor\monster-direction.c">
      <Filter>monster-floor</Filter>
    </ClCompile>
    <ClCompile Include="..\..\src\monster-floor\monster-dist-offsets.c">
      <Filter>monster-floor</Filter>
    </ClCompile>
    <ClCompile Include="..\..\src\monster-floor\monster-generator.c">
      <Filter>monster-floor</Filter>
    </ClCompile>
    <ClCompile Include="..\..\src\monster-floor\monster-move.c">
      <Filter>monster-floor</Filter>
    </ClCompile>
    <ClCompile Include="..\..\src\monster-floor\monster-object.c">
      <Filter>monster-floor</Filter>
    </ClCompile>
    <ClCompile Include="..\..\src\monster-floor\monster-remover.c">
      <Filter>monster-floor</Filter>
    </ClCompile>
    <ClCompile Include="..\..\src\monster-floor\monster-runaway.c">
      <Filter>monster-floor</Filter>
    </ClCompile>
    <ClCompile Include="..\..\src\monster-floor\monster-safety-hiding.c">
      <Filter>monster-floor</Filter>
    </ClCompile>
    <ClCompile Include="..\..\src\monster-floor\monster-sweep-grid.c">
      <Filter>monster-floor</Filter>
    </ClCompile>
    <ClCompile Include="..\..\src\monster-floor\quantum-effect.c">
      <Filter>monster-floor</Filter>
    </ClCompile>
    <ClCompile Include="..\..\src\monster-floor\one-monster-placer.c">
      <Filter>monster-floor</Filter>
    </ClCompile>
    <ClCompile Include="..\..\src\monster-floor\monster-summon.c">
      <Filter>monster-floor</Filter>
    </ClCompile>
    <ClCompile Include="..\..\src\game-option\input-options.c">
      <Filter>game-option</Filter>
    </ClCompile>
    <ClCompile Include="..\..\src\game-option\map-screen-options.c">
      <Filter>game-option</Filter>
    </ClCompile>
    <ClCompile Include="..\..\src\game-option\text-display-options.c">
      <Filter>game-option</Filter>
    </ClCompile>
    <ClCompile Include="..\..\src\game-option\game-play-options.c">
      <Filter>game-option</Filter>
    </ClCompile>
    <ClCompile Include="..\..\src\game-option\disturbance-options.c">
      <Filter>game-option</Filter>
    </ClCompile>
    <ClCompile Include="..\..\src\game-option\birth-options.c">
      <Filter>game-option</Filter>
    </ClCompile>
    <ClCompile Include="..\..\src\game-option\auto-destruction-options.c">
      <Filter>game-option</Filter>
    </ClCompile>
    <ClCompile Include="..\..\src\game-option\play-record-options.c">
      <Filter>game-option</Filter>
    </ClCompile>
    <ClCompile Include="..\..\src\game-option\cheat-options.c">
      <Filter>game-option</Filter>
    </ClCompile>
    <ClCompile Include="..\..\src\game-option\special-options.c">
      <Filter>game-option</Filter>
    </ClCompile>
    <ClCompile Include="..\..\src\game-option\runtime-arguments.c">
      <Filter>game-option</Filter>
    </ClCompile>
    <ClCompile Include="..\..\src\game-option\option-flags.c">
      <Filter>game-option</Filter>
    </ClCompile>
    <ClCompile Include="..\..\src\game-option\option-types-table.c">
      <Filter>game-option</Filter>
    </ClCompile>
    <ClCompile Include="..\..\src\util\angband-files.c">
      <Filter>util</Filter>
    </ClCompile>
    <ClCompile Include="..\..\src\system\building-type-definition.c">
      <Filter>system</Filter>
    </ClCompile>
    <ClCompile Include="..\..\src\util\string-processor.c">
      <Filter>util</Filter>
    </ClCompile>
    <ClCompile Include="..\..\src\cmd-io\macro-util.c">
      <Filter>cmd-io</Filter>
    </ClCompile>
    <ClCompile Include="..\..\src\main\sound-of-music.c">
      <Filter>main</Filter>
    </ClCompile>
    <ClCompile Include="..\..\src\io\input-key-acceptor.c">
      <Filter>io</Filter>
    </ClCompile>
    <ClCompile Include="..\..\src\util\quarks.c">
      <Filter>util</Filter>
    </ClCompile>
    <ClCompile Include="..\..\src\view\display-messages.c">
      <Filter>view</Filter>
    </ClCompile>
    <ClCompile Include="..\..\src\core\asking-player.c">
      <Filter>core</Filter>
    </ClCompile>
    <ClCompile Include="..\..\src\term\screen-processor.c">
      <Filter>term</Filter>
    </ClCompile>
    <ClCompile Include="..\..\src\util\sort.c">
      <Filter>util</Filter>
    </ClCompile>
    <ClCompile Include="..\..\src\io\input-key-requester.c">
      <Filter>io</Filter>
    </ClCompile>
    <ClCompile Include="..\..\src\io\command-repeater.c">
      <Filter>io</Filter>
    </ClCompile>
    <ClCompile Include="..\..\src\game-option\keymap-directory-getter.c">
      <Filter>game-option</Filter>
    </ClCompile>
    <ClCompile Include="..\..\src\util\tag-sorter.c">
      <Filter>util</Filter>
    </ClCompile>
    <ClCompile Include="..\..\src\util\buffer-shaper.c">
      <Filter>util</Filter>
    </ClCompile>
    <ClCompile Include="..\..\src\system\alloc-entries.c">
      <Filter>system</Filter>
    </ClCompile>
    <ClCompile Include="..\..\src\spell-realm\spells-song.c">
      <Filter>spell-realm</Filter>
    </ClCompile>
    <ClCompile Include="..\..\src\mspell\monster-power-table.c">
      <Filter>mspell</Filter>
    </ClCompile>
    <ClCompile Include="..\..\src\view\status-bars-table.c">
      <Filter>view</Filter>
    </ClCompile>
    <ClCompile Include="..\..\src\core\window-redrawer.c">
      <Filter>core</Filter>
    </ClCompile>
    <ClCompile Include="..\..\src\cmd-visual\cmd-map.c">
      <Filter>cmd-visual</Filter>
    </ClCompile>
    <ClCompile Include="..\..\src\view\display-map.c">
      <Filter>view</Filter>
    </ClCompile>
    <ClCompile Include="..\..\src\cmd-visual\cmd-draw.c">
      <Filter>cmd-visual</Filter>
    </ClCompile>
    <ClCompile Include="..\..\src\cmd-visual\cmd-visuals.c">
      <Filter>cmd-visual</Filter>
    </ClCompile>
    <ClCompile Include="..\..\src\floor\floor-util.c">
      <Filter>floor</Filter>
    </ClCompile>
    <ClCompile Include="..\..\src\grid\lighting-colors-table.c">
      <Filter>grid</Filter>
    </ClCompile>
    <ClCompile Include="..\..\src\io\cursor.c">
      <Filter>io</Filter>
    </ClCompile>
    <ClCompile Include="..\..\src\io\screen-util.c">
      <Filter>io</Filter>
    </ClCompile>
    <ClCompile Include="..\..\src\core\status-reseter.c">
      <Filter>core</Filter>
    </ClCompile>
    <ClCompile Include="..\..\src\realm\realm-demon.c">
      <Filter>realm</Filter>
    </ClCompile>
    <ClCompile Include="..\..\src\wizard\tval-descriptions-table.c">
      <Filter>wizard</Filter>
    </ClCompile>
    <ClCompile Include="..\..\src\wizard\spoiler-table.c">
      <Filter>wizard</Filter>
    </ClCompile>
    <ClCompile Include="..\..\src\wizard\wizard-spells.c">
      <Filter>wizard</Filter>
    </ClCompile>
    <ClCompile Include="..\..\src\spell-realm\spells-chaos.c">
      <Filter>spell-realm</Filter>
    </ClCompile>
    <ClCompile Include="..\..\src\spell-kind\spells-curse-removal.c">
      <Filter>spell-kind</Filter>
    </ClCompile>
    <ClCompile Include="..\..\src\spell-kind\spells-perception.c">
      <Filter>spell-kind</Filter>
    </ClCompile>
    <ClCompile Include="..\..\src\mind\mind-mage.c">
      <Filter>mind</Filter>
    </ClCompile>
    <ClCompile Include="..\..\src\spell\spell-info.c">
      <Filter>spell</Filter>
    </ClCompile>
    <ClCompile Include="..\..\src\object-hook\hook-perception.c">
      <Filter>object-hook</Filter>
    </ClCompile>
    <ClCompile Include="..\..\src\object-hook\hook-weapon.c">
      <Filter>object-hook</Filter>
    </ClCompile>
    <ClCompile Include="..\..\src\object-hook\hook-bow.c">
      <Filter>object-hook</Filter>
    </ClCompile>
    <ClCompile Include="..\..\src\object-hook\hook-armor.c">
      <Filter>object-hook</Filter>
    </ClCompile>
    <ClCompile Include="..\..\src\object-hook\hook-checker.c">
      <Filter>object-hook</Filter>
    </ClCompile>
    <ClCompile Include="..\..\src\object-hook\hook-expendable.c">
      <Filter>object-hook</Filter>
    </ClCompile>
    <ClCompile Include="..\..\src\object-hook\hook-magic.c">
      <Filter>object-hook</Filter>
    </ClCompile>
    <ClCompile Include="..\..\src\object-hook\hook-quest.c">
      <Filter>object-hook</Filter>
    </ClCompile>
    <ClCompile Include="..\..\src\object-hook\hook-enchant.c">
      <Filter>object-hook</Filter>
    </ClCompile>
    <ClCompile Include="..\..\src\mind\mind-weaponsmith.c">
      <Filter>mind</Filter>
    </ClCompile>
    <ClCompile Include="..\..\src\object\item-tester-hooker.c">
      <Filter>object</Filter>
    </ClCompile>
    <ClCompile Include="..\..\src\player\player-realm.c">
      <Filter>player</Filter>
    </ClCompile>
    <ClCompile Include="..\..\src\status\sight-setter.c">
      <Filter>status</Filter>
    </ClCompile>
    <ClCompile Include="..\..\src\status\buff-setter.c">
      <Filter>status</Filter>
    </ClCompile>
    <ClCompile Include="..\..\src\status\bad-status-setter.c">
      <Filter>status</Filter>
    </ClCompile>
    <ClCompile Include="..\..\src\wizard\wizard-messages.c">
      <Filter>wizard</Filter>
    </ClCompile>
    <ClCompile Include="..\..\src\spell-realm\spells-craft.c">
      <Filter>spell-realm</Filter>
    </ClCompile>
    <ClCompile Include="..\..\src\status\element-resistance.c">
      <Filter>status</Filter>
    </ClCompile>
    <ClCompile Include="..\..\src\status\temporary-resistance.c">
      <Filter>status</Filter>
    </ClCompile>
    <ClCompile Include="..\..\src\status\experience.c">
      <Filter>status</Filter>
    </ClCompile>
    <ClCompile Include="..\..\src\spell-realm\spells-demon.c">
      <Filter>spell-realm</Filter>
    </ClCompile>
    <ClCompile Include="..\..\src\mind\mind-magic-resistance.c">
      <Filter>mind</Filter>
    </ClCompile>
    <ClCompile Include="..\..\src\status\base-status.c">
      <Filter>status</Filter>
    </ClCompile>
    <ClCompile Include="..\..\src\status\body-improvement.c">
      <Filter>status</Filter>
    </ClCompile>
    <ClCompile Include="..\..\src\mspell\mspell-dispel.c">
      <Filter>mspell</Filter>
    </ClCompile>
    <ClCompile Include="..\..\src\status\shape-changer.c">
      <Filter>status</Filter>
    </ClCompile>
    <ClCompile Include="..\..\src\status\action-setter.c">
      <Filter>status</Filter>
    </ClCompile>
    <ClCompile Include="..\..\src\inventory\inventory-util.c">
      <Filter>inventory</Filter>
    </ClCompile>
    <ClCompile Include="..\..\src\inventory\floor-item-getter.c">
      <Filter>inventory</Filter>
    </ClCompile>
    <ClCompile Include="..\..\src\inventory\item-getter.c">
      <Filter>inventory</Filter>
    </ClCompile>
    <ClCompile Include="..\..\src\floor\object-scanner.c">
      <Filter>floor</Filter>
    </ClCompile>
    <ClCompile Include="..\..\src\inventory\inventory-describer.c">
      <Filter>inventory</Filter>
    </ClCompile>
    <ClCompile Include="..\..\src\view\display-inventory.c">
      <Filter>view</Filter>
    </ClCompile>
    <ClCompile Include="..\..\src\inventory\item-selection-util.c">
      <Filter>inventory</Filter>
    </ClCompile>
    <ClCompile Include="..\..\src\spell-kind\spells-fetcher.c">
      <Filter>spell-kind</Filter>
    </ClCompile>
    <ClCompile Include="..\..\src\spell-realm\spells-sorcery.c">
      <Filter>spell-realm</Filter>
    </ClCompile>
    <ClCompile Include="..\..\src\spell-kind\spells-equipment.c">
      <Filter>spell-kind</Filter>
    </ClCompile>
    <ClCompile Include="..\..\src\spell-kind\spells-polymorph.c">
      <Filter>spell-kind</Filter>
    </ClCompile>
    <ClCompile Include="..\..\src\mutation\mutation-techniques.c">
      <Filter>mutation</Filter>
    </ClCompile>
    <ClCompile Include="..\..\src\specific-object\death-crimson.c">
      <Filter>specific-object</Filter>
    </ClCompile>
    <ClCompile Include="..\..\src\spell-kind\blood-curse.c">
      <Filter>spell-kind</Filter>
    </ClCompile>
    <ClCompile Include="..\..\src\spell-kind\spells-world.c">
      <Filter>spell-kind</Filter>
    </ClCompile>
    <ClCompile Include="..\..\src\spell-kind\spells-enchant.c">
      <Filter>spell-kind</Filter>
    </ClCompile>
    <ClCompile Include="..\..\src\spell-kind\magic-item-recharger.c">
      <Filter>spell-kind</Filter>
    </ClCompile>
    <ClCompile Include="..\..\src\load\load.c">
      <Filter>load</Filter>
    </ClCompile>
    <ClCompile Include="..\..\src\load\angband-version-comparer.c">
      <Filter>load</Filter>
    </ClCompile>
    <ClCompile Include="..\..\src\load\load-util.c">
      <Filter>load</Filter>
    </ClCompile>
    <ClCompile Include="..\..\src\load\load-v1-5-0.c">
      <Filter>load</Filter>
    </ClCompile>
    <ClCompile Include="..\..\src\load\item-loader.c">
      <Filter>load</Filter>
    </ClCompile>
    <ClCompile Include="..\..\src\load\monster-loader.c">
      <Filter>load</Filter>
    </ClCompile>
    <ClCompile Include="..\..\src\load\load-zangband.c">
      <Filter>load</Filter>
    </ClCompile>
    <ClCompile Include="..\..\src\load\store-loader.c">
      <Filter>load</Filter>
    </ClCompile>
    <ClCompile Include="..\..\src\load\lore-loader.c">
      <Filter>load</Filter>
    </ClCompile>
    <ClCompile Include="..\..\src\load\option-loader.c">
      <Filter>load</Filter>
    </ClCompile>
    <ClCompile Include="..\..\src\load\birth-loader.c">
      <Filter>load</Filter>
    </ClCompile>
    <ClCompile Include="..\..\src\load\extra-loader.c">
      <Filter>load</Filter>
    </ClCompile>
    <ClCompile Include="..\..\src\load\load-v1-3-0.c">
      <Filter>load</Filter>
    </ClCompile>
    <ClCompile Include="..\..\src\load\load-v1-7-0.c">
      <Filter>load</Filter>
    </ClCompile>
    <ClCompile Include="..\..\src\load\player-info-loader.c">
      <Filter>load</Filter>
    </ClCompile>
    <ClCompile Include="..\..\src\load\dummy-loader.c">
      <Filter>load</Filter>
    </ClCompile>
    <ClCompile Include="..\..\src\load\world-loader.c">
      <Filter>load</Filter>
    </ClCompile>
    <ClCompile Include="..\..\src\load\player-attack-loader.c">
      <Filter>load</Filter>
    </ClCompile>
    <ClCompile Include="..\..\src\load\inventory-loader.c">
      <Filter>load</Filter>
    </ClCompile>
    <ClCompile Include="..\..\src\load\dungeon-loader.c">
      <Filter>load</Filter>
    </ClCompile>
    <ClCompile Include="..\..\src\load\floor-loader.c">
      <Filter>load</Filter>
    </ClCompile>
    <ClCompile Include="..\..\src\load\quest-loader.c">
      <Filter>load</Filter>
    </ClCompile>
    <ClCompile Include="..\..\src\object-use\quaff-execution.c">
      <Filter>object-use</Filter>
    </ClCompile>
    <ClCompile Include="..\..\src\flavor\flag-inscriptions-table.c">
      <Filter>flavor</Filter>
    </ClCompile>
    <ClCompile Include="..\..\src\flavor\flavor-util.c">
      <Filter>flavor</Filter>
    </ClCompile>
    <ClCompile Include="..\..\src\flavor\flavor-describer.c">
      <Filter>flavor</Filter>
    </ClCompile>
    <ClCompile Include="..\..\src\flavor\tval-description-switcher.c">
      <Filter>flavor</Filter>
    </ClCompile>
    <ClCompile Include="..\..\src\flavor\named-item-describer.c">
      <Filter>flavor</Filter>
    </ClCompile>
    <ClCompile Include="..\..\src\flavor\object-flavor.c">
      <Filter>flavor</Filter>
    </ClCompile>
    <ClCompile Include="..\..\src\action\action-limited.c">
      <Filter>action</Filter>
    </ClCompile>
    <ClCompile Include="..\..\src\cmd-action\cmd-move.c">
      <Filter>cmd-action</Filter>
    </ClCompile>
    <ClCompile Include="..\..\src\action\open-util.c">
      <Filter>action</Filter>
    </ClCompile>
    <ClCompile Include="..\..\src\cmd-action\cmd-open-close.c">
      <Filter>cmd-action</Filter>
    </ClCompile>
    <ClCompile Include="..\..\src\action\open-close-execution.c">
      <Filter>action</Filter>
    </ClCompile>
    <ClCompile Include="..\..\src\action\tunnel-execution.c">
      <Filter>action</Filter>
    </ClCompile>
    <ClCompile Include="..\..\src\cmd-action\cmd-tunnel.c">
      <Filter>cmd-action</Filter>
    </ClCompile>
    <ClCompile Include="..\..\src\action\movement-execution.c">
      <Filter>action</Filter>
    </ClCompile>
    <ClCompile Include="..\..\src\cmd-action\cmd-shoot.c">
      <Filter>cmd-action</Filter>
    </ClCompile>
    <ClCompile Include="..\..\src\cmd-item\cmd-throw.c">
      <Filter>cmd-item</Filter>
    </ClCompile>
    <ClCompile Include="..\..\src\action\weapon-shield.c">
      <Filter>action</Filter>
    </ClCompile>
    <ClCompile Include="..\..\src\cmd-action\cmd-others.c">
      <Filter>cmd-action</Filter>
    </ClCompile>
    <ClCompile Include="..\..\src\action\run-execution.c">
      <Filter>action</Filter>
    </ClCompile>
    <ClCompile Include="..\..\src\action\travel-execution.c">
      <Filter>action</Filter>
    </ClCompile>
    <ClCompile Include="..\..\src\core\disturbance.c">
      <Filter>core</Filter>
    </ClCompile>
    <ClCompile Include="..\..\src\window\main-window-equipments.c">
      <Filter>window</Filter>
    </ClCompile>
    <ClCompile Include="..\..\src\window\display-sub-window-items.c">
      <Filter>window</Filter>
    </ClCompile>
    <ClCompile Include="..\..\src\window\display-sub-windows.c">
      <Filter>window</Filter>
    </ClCompile>
    <ClCompile Include="..\..\src\window\display-sub-window-spells.c">
      <Filter>window</Filter>
    </ClCompile>
    <ClCompile Include="..\..\src\window\main-window-left-frame.c">
      <Filter>window</Filter>
    </ClCompile>
    <ClCompile Include="..\..\src\window\main-window-stat-poster.c">
      <Filter>window</Filter>
    </ClCompile>
    <ClCompile Include="..\..\src\window\main-window-util.c">
      <Filter>window</Filter>
    </ClCompile>
    <ClCompile Include="..\..\src\cmd-action\cmd-travel.c">
      <Filter>cmd-action</Filter>
    </ClCompile>
    <ClCompile Include="..\..\src\artifact\random-art-pval-investor.c">
      <Filter>artifact</Filter>
    </ClCompile>
    <ClCompile Include="..\..\src\wizard\artifact-bias-table.c">
      <Filter>wizard</Filter>
    </ClCompile>
    <ClCompile Include="..\..\src\artifact\random-art-resistance.c">
      <Filter>artifact</Filter>
    </ClCompile>
    <ClCompile Include="..\..\src\artifact\random-art-misc.c">
      <Filter>artifact</Filter>
    </ClCompile>
    <ClCompile Include="..\..\src\artifact\random-art-slay.c">
      <Filter>artifact</Filter>
    </ClCompile>
    <ClCompile Include="..\..\src\artifact\random-art-activation.c">
      <Filter>artifact</Filter>
    </ClCompile>
    <ClCompile Include="..\..\src\artifact\random-art-characteristics.c">
      <Filter>artifact</Filter>
    </ClCompile>
    <ClCompile Include="..\..\src\artifact\random-art-generator.c">
      <Filter>artifact</Filter>
    </ClCompile>
    <ClCompile Include="..\..\src\artifact\fixed-art-generator.c">
      <Filter>artifact</Filter>
    </ClCompile>
    <ClCompile Include="..\..\src\artifact\artifact-info.c">
      <Filter>artifact</Filter>
    </ClCompile>
    <ClCompile Include="..\..\src\system\artifact-type-definition.c">
      <Filter>system</Filter>
    </ClCompile>
    <ClCompile Include="..\..\src\view\display-store.c">
      <Filter>view</Filter>
    </ClCompile>
    <ClCompile Include="..\..\src\store\home.c">
      <Filter>store</Filter>
    </ClCompile>
    <ClCompile Include="..\..\src\io\store-key-processor.c">
      <Filter>io</Filter>
    </ClCompile>
    <ClCompile Include="..\..\src\cmd-building\cmd-store.c">
      <Filter>cmd-building</Filter>
    </ClCompile>
    <ClCompile Include="..\..\src\store\purchase-order.c">
      <Filter>store</Filter>
    </ClCompile>
    <ClCompile Include="..\..\src\store\owner-insults.c">
      <Filter>store</Filter>
    </ClCompile>
    <ClCompile Include="..\..\src\store\sell-order.c">
      <Filter>store</Filter>
    </ClCompile>
    <ClCompile Include="..\..\src\store\museum.c">
      <Filter>store</Filter>
    </ClCompile>
    <ClCompile Include="..\..\src\store\pricing.c">
      <Filter>store</Filter>
    </ClCompile>
    <ClCompile Include="..\..\src\store\service-checker.c">
      <Filter>store</Filter>
    </ClCompile>
    <ClCompile Include="..\..\src\mind\stances-table.c">
      <Filter>mind</Filter>
    </ClCompile>
    <ClCompile Include="..\..\src\racial\racial-android.c">
      <Filter>racial</Filter>
    </ClCompile>
    <ClCompile Include="..\..\src\racial\racial-balrog.c">
      <Filter>racial</Filter>
    </ClCompile>
    <ClCompile Include="..\..\src\racial\racial-draconian.c">
      <Filter>racial</Filter>
    </ClCompile>
    <ClCompile Include="..\..\src\racial\racial-kutar.c">
      <Filter>racial</Filter>
    </ClCompile>
    <ClCompile Include="..\..\src\racial\racial-vampire.c">
      <Filter>racial</Filter>
    </ClCompile>
    <ClCompile Include="..\..\src\racial\racial-switcher.c">
      <Filter>racial</Filter>
    </ClCompile>
    <ClCompile Include="..\..\src\floor\cave.c">
      <Filter>floor</Filter>
    </ClCompile>
    <ClCompile Include="..\..\src\save\save.c">
      <Filter>save</Filter>
    </ClCompile>
    <ClCompile Include="..\..\src\save\save-util.c">
      <Filter>save</Filter>
    </ClCompile>
    <ClCompile Include="..\..\src\save\item-writer.c">
      <Filter>save</Filter>
    </ClCompile>
    <ClCompile Include="..\..\src\save\monster-writer.c">
      <Filter>save</Filter>
    </ClCompile>
    <ClCompile Include="..\..\src\save\info-writer.c">
      <Filter>save</Filter>
    </ClCompile>
    <ClCompile Include="..\..\src\save\player-writer.c">
      <Filter>save</Filter>
    </ClCompile>
    <ClCompile Include="..\..\src\save\floor-writer.c">
      <Filter>save</Filter>
    </ClCompile>
    <ClCompile Include="..\..\src\load\info-loader.c">
      <Filter>load</Filter>
    </ClCompile>
    <ClCompile Include="..\..\src\blue-magic\learnt-info.c">
      <Filter>blue-magic</Filter>
    </ClCompile>
    <ClCompile Include="..\..\src\blue-magic\learnt-power-getter.c">
      <Filter>blue-magic</Filter>
    </ClCompile>
    <ClCompile Include="..\..\src\mind\mind-blue-mage.c">
      <Filter>mind</Filter>
    </ClCompile>
    <ClCompile Include="..\..\src\blue-magic\blue-magic-checker.c">
      <Filter>blue-magic</Filter>
    </ClCompile>
    <ClCompile Include="..\..\src\blue-magic\blue-magic-caster.c">
      <Filter>blue-magic</Filter>
    </ClCompile>
    <ClCompile Include="..\..\src\blue-magic\blue-magic-util.c">
      <Filter>blue-magic</Filter>
    </ClCompile>
    <ClCompile Include="..\..\src\blue-magic\blue-magic-breath.c">
      <Filter>blue-magic</Filter>
    </ClCompile>
    <ClCompile Include="..\..\src\mspell\specified-summon.c">
      <Filter>mspell</Filter>
    </ClCompile>
    <ClCompile Include="..\..\src\blue-magic\blue-magic-ball-bolt.c">
      <Filter>blue-magic</Filter>
    </ClCompile>
    <ClCompile Include="..\..\src\blue-magic\blue-magic-spirit-curse.c">
      <Filter>blue-magic</Filter>
    </ClCompile>
    <ClCompile Include="..\..\src\blue-magic\blue-magic-status.c">
      <Filter>blue-magic</Filter>
    </ClCompile>
    <ClCompile Include="..\..\src\blue-magic\blue-magic-summon.c">
      <Filter>blue-magic</Filter>
    </ClCompile>
    <ClCompile Include="..\..\src\melee\melee-spell.c">
      <Filter>melee</Filter>
    </ClCompile>
    <ClCompile Include="..\..\src\mspell\mspell-judgement.c">
      <Filter>mspell</Filter>
    </ClCompile>
    <ClCompile Include="..\..\src\melee\melee-spell-util.c">
      <Filter>melee</Filter>
    </ClCompile>
    <ClCompile Include="..\..\src\melee\melee-spell-flags-checker.c">
      <Filter>melee</Filter>
    </ClCompile>
    <ClCompile Include="..\..\src\mspell\improper-mspell-remover.c">
      <Filter>mspell</Filter>
    </ClCompile>
    <ClCompile Include="..\..\src\mspell\smart-mspell-util.c">
      <Filter>mspell</Filter>
    </ClCompile>
    <ClCompile Include="..\..\src\mspell\element-resistance-checker.c">
      <Filter>mspell</Filter>
    </ClCompile>
    <ClCompile Include="..\..\src\mspell\high-resistance-checker.c">
      <Filter>mspell</Filter>
    </ClCompile>
    <ClCompile Include="..\..\src\mspell\mspell-selector.c">
      <Filter>mspell</Filter>
    </ClCompile>
    <ClCompile Include="..\..\src\mspell\mspell-attack.c">
      <Filter>mspell</Filter>
    </ClCompile>
    <ClCompile Include="..\..\src\mspell\mspell-checker.c">
      <Filter>mspell</Filter>
    </ClCompile>
    <ClCompile Include="..\..\src\mspell\mspell-attack-util.c">
      <Filter>mspell</Filter>
    </ClCompile>
    <ClCompile Include="..\..\src\mspell\mspell-lite.c">
      <Filter>mspell</Filter>
    </ClCompile>
    <ClCompile Include="..\..\src\object-use\read-execution.c">
      <Filter>object-use</Filter>
    </ClCompile>
    <ClCompile Include="..\..\src\player\player-status-flags.c">
      <Filter>player</Filter>
    </ClCompile>
    <ClCompile Include="..\..\src\room\room-info-table.c">
      <Filter>room</Filter>
    </ClCompile>
    <ClCompile Include="..\..\src\room\cave-filler.c">
      <Filter>room</Filter>
    </ClCompile>
    <ClCompile Include="..\..\src\room\room-generator.c">
      <Filter>room</Filter>
    </ClCompile>
    <ClCompile Include="..\..\src\room\treasure-deployment.c">
      <Filter>room</Filter>
    </ClCompile>
    <ClCompile Include="..\..\src\room\rooms-maze-vault.c">
      <Filter>room</Filter>
    </ClCompile>
    <ClCompile Include="..\..\src\room\space-finder.c">
      <Filter>room</Filter>
    </ClCompile>
    <ClCompile Include="..\..\src\room\door-definition.c">
      <Filter>room</Filter>
    </ClCompile>
    <ClCompile Include="..\..\src\room\rooms-builder.c">
      <Filter>room</Filter>
    </ClCompile>
    <ClCompile Include="..\..\src\target\target-describer.c">
      <Filter>target</Filter>
    </ClCompile>
    <ClCompile Include="..\..\src\target\target-preparation.c">
      <Filter>target</Filter>
    </ClCompile>
    <ClCompile Include="..\..\src\target\grid-selector.c">
      <Filter>target</Filter>
    </ClCompile>
    <ClCompile Include="..\..\src\target\target-setter.c">
      <Filter>target</Filter>
    </ClCompile>
    <ClCompile Include="..\..\src\target\target-getter.c">
      <Filter>target</Filter>
    </ClCompile>
    <ClCompile Include="..\..\src\target\target-checker.c">
      <Filter>target</Filter>
    </ClCompile>
    <ClCompile Include="..\..\src\mind\mind-explanations-table.c">
      <Filter>mind</Filter>
    </ClCompile>
    <ClCompile Include="..\..\src\mind\mind-info.c">
      <Filter>mind</Filter>
    </ClCompile>
    <ClCompile Include="..\..\src\mind\mind-power-getter.c">
      <Filter>mind</Filter>
    </ClCompile>
    <ClCompile Include="..\..\src\mind\mind-berserker.c">
      <Filter>mind</Filter>
    </ClCompile>
    <ClCompile Include="..\..\src\cmd-action\cmd-mind.c">
      <Filter>cmd-action</Filter>
    </ClCompile>
    <ClCompile Include="..\..\src\mutation\gain-mutation-switcher.c">
      <Filter>mutation</Filter>
    </ClCompile>
    <ClCompile Include="..\..\src\mutation\mutation-util.c">
      <Filter>mutation</Filter>
    </ClCompile>
    <ClCompile Include="..\..\src\mutation\lose-mutation-switcher.c">
      <Filter>mutation</Filter>
    </ClCompile>
    <ClCompile Include="..\..\src\mutation\mutation-investor-remover.c">
      <Filter>mutation</Filter>
    </ClCompile>
    <ClCompile Include="..\..\src\action\mutation-execution.c">
      <Filter>action</Filter>
    </ClCompile>
    <ClCompile Include="..\..\src\mutation\mutation-calculator.c">
      <Filter>mutation</Filter>
    </ClCompile>
    <ClCompile Include="..\..\src\wizard\cmd-wizard.c">
      <Filter>wizard</Filter>
    </ClCompile>
    <ClCompile Include="..\..\src\wizard\wizard-item-modifier.c">
      <Filter>wizard</Filter>
    </ClCompile>
    <ClCompile Include="..\..\src\wizard\spoiler-util.c">
      <Filter>wizard</Filter>
    </ClCompile>
    <ClCompile Include="..\..\src\wizard\items-spoiler.c">
      <Filter>wizard</Filter>
    </ClCompile>
    <ClCompile Include="..\..\src\wizard\artifact-analyzer.c">
      <Filter>wizard</Filter>
    </ClCompile>
    <ClCompile Include="..\..\src\wizard\monster-info-spoiler.c">
      <Filter>wizard</Filter>
    </ClCompile>
    <ClCompile Include="..\..\src\io-dump\random-art-info-dumper.c">
      <Filter>io-dump</Filter>
    </ClCompile>
    <ClCompile Include="..\..\src\wizard\fixed-artifacts-spoiler.c">
      <Filter>wizard</Filter>
    </ClCompile>
    <ClCompile Include="..\..\src\floor\dungeon-tunnel-util.c">
      <Filter>floor</Filter>
    </ClCompile>
    <ClCompile Include="..\..\src\floor\object-allocator.c">
      <Filter>floor</Filter>
    </ClCompile>
    <ClCompile Include="..\..\src\floor\floor-generator.c">
      <Filter>floor</Filter>
    </ClCompile>
    <ClCompile Include="..\..\src\floor\cave-generator.c">
      <Filter>floor</Filter>
    </ClCompile>
    <ClCompile Include="..\..\src\floor\tunnel-generator.c">
      <Filter>floor</Filter>
    </ClCompile>
    <ClCompile Include="..\..\src\dungeon\quest-monster-placer.c">
      <Filter>dungeon</Filter>
    </ClCompile>
    <ClCompile Include="..\..\src\grid\feature-generator.c">
      <Filter>grid</Filter>
    </ClCompile>
    <ClCompile Include="..\..\src\mind\mind-monk.c">
      <Filter>mind</Filter>
    </ClCompile>
    <ClCompile Include="..\..\src\cmd-action\cmd-racial.c">
      <Filter>cmd-action</Filter>
    </ClCompile>
    <ClCompile Include="..\..\src\racial\racial-util.c">
      <Filter>racial</Filter>
    </ClCompile>
    <ClCompile Include="..\..\src\racial\class-racial-switcher.c">
      <Filter>racial</Filter>
    </ClCompile>
    <ClCompile Include="..\..\src\racial\mutation-racial-selector.c">
      <Filter>racial</Filter>
    </ClCompile>
    <ClCompile Include="..\..\src\action\racial-execution.c">
      <Filter>action</Filter>
    </ClCompile>
    <ClCompile Include="..\..\src\racial\race-racial-command-setter.c">
      <Filter>racial</Filter>
    </ClCompile>
    <ClCompile Include="..\..\src\action\throw-util.c">
      <Filter>action</Filter>
    </ClCompile>
<<<<<<< HEAD
    <ClCompile Include="..\..\src\player\player-status-table.c">
      <Filter>player</Filter>
    </ClCompile>
=======
    <ClCompile Include="..\..\src\monster-floor\monster-lite-util.c">
      <Filter>monster-floor</Filter>
    </ClCompile>
    <ClCompile Include="..\..\src\monster-floor\monster-lite.c">
      <Filter>monster-floor</Filter>
    </ClCompile>
    <ClCompile Include="..\..\src\dungeon\quest-completion-checker.c">
      <Filter>dungeon</Filter>
    </ClCompile>
    <ClCompile Include="..\..\src\monster\monster-status-setter.c">
      <Filter>monster</Filter>
    </ClCompile>
    <ClCompile Include="..\..\src\player\player-view.c">
      <Filter>player</Filter>
    </ClCompile>
    <ClCompile Include="..\..\src\floor\floor-mode-changer.c">
      <Filter>floor</Filter>
    </ClCompile>
    <ClCompile Include="..\..\src\floor\floor-save-util.c">
      <Filter>floor</Filter>
    </ClCompile>
    <ClCompile Include="..\..\src\floor\floor-changer.c">
      <Filter>floor</Filter>
    </ClCompile>
    <ClCompile Include="..\..\src\floor\floor-leaver.c">
      <Filter>floor</Filter>
    </ClCompile>
>>>>>>> ca8deda2
  </ItemGroup>
  <ItemGroup>
    <ClInclude Include="..\..\src\combat\shoot.h">
      <Filter>combat</Filter>
    </ClInclude>
    <ClInclude Include="..\..\src\view\status-first-page.h">
      <Filter>view</Filter>
    </ClInclude>
    <ClInclude Include="..\..\src\view\display-util.h">
      <Filter>view</Filter>
    </ClInclude>
    <ClInclude Include="..\..\src\player\permanent-resistances.h">
      <Filter>player</Filter>
    </ClInclude>
    <ClInclude Include="..\..\src\player\temporary-resistances.h">
      <Filter>player</Filter>
    </ClInclude>
    <ClInclude Include="..\..\src\view\display-player.h">
      <Filter>view</Filter>
    </ClInclude>
    <ClInclude Include="..\..\src\player\race-resistances.h">
      <Filter>player</Filter>
    </ClInclude>
    <ClInclude Include="..\..\src\view\display-characteristic.h">
      <Filter>view</Filter>
    </ClInclude>
    <ClInclude Include="..\..\src\player\process-death.h">
      <Filter>player</Filter>
    </ClInclude>
    <ClInclude Include="..\..\src\io\gf-descriptions.h">
      <Filter>io</Filter>
    </ClInclude>
    <ClInclude Include="..\..\src\view\display-player-stat-info.h">
      <Filter>view</Filter>
    </ClInclude>
    <ClInclude Include="..\..\src\view\display-player-misc-info.h">
      <Filter>view</Filter>
    </ClInclude>
    <ClInclude Include="..\..\src\view\display-player-middle.h">
      <Filter>view</Filter>
    </ClInclude>
    <ClInclude Include="..\..\src\io\tokenizer.h">
      <Filter>io</Filter>
    </ClInclude>
    <ClInclude Include="..\..\src\player\process-name.h">
      <Filter>player</Filter>
    </ClInclude>
    <ClInclude Include="..\..\src\core\show-file.h">
      <Filter>core</Filter>
    </ClInclude>
    <ClInclude Include="..\..\src\io\read-pref-file.h">
      <Filter>io</Filter>
    </ClInclude>
    <ClInclude Include="..\..\src\io\interpret-pref-file.h">
      <Filter>io</Filter>
    </ClInclude>
    <ClInclude Include="..\..\src\monster\monster-update.h">
      <Filter>monster</Filter>
    </ClInclude>
    <ClInclude Include="..\..\src\io\write-diary.h">
      <Filter>io</Filter>
    </ClInclude>
    <ClInclude Include="..\..\src\market\poker.h">
      <Filter>market</Filter>
    </ClInclude>
    <ClInclude Include="..\..\src\market\articles-on-sale.h">
      <Filter>market</Filter>
    </ClInclude>
    <ClInclude Include="..\..\src\market\gold-magnification-table.h">
      <Filter>market</Filter>
    </ClInclude>
    <ClInclude Include="..\..\src\market\building-util.h">
      <Filter>market</Filter>
    </ClInclude>
    <ClInclude Include="..\..\src\view\display-fruit.h">
      <Filter>view</Filter>
    </ClInclude>
    <ClInclude Include="..\..\src\market\play-gamble.h">
      <Filter>market</Filter>
    </ClInclude>
    <ClInclude Include="..\..\src\market\arena-info-table.h">
      <Filter>market</Filter>
    </ClInclude>
    <ClInclude Include="..\..\src\player\race-info-table.h">
      <Filter>player</Filter>
    </ClInclude>
    <ClInclude Include="..\..\src\player\mimic-info-table.h">
      <Filter>player</Filter>
    </ClInclude>
    <ClInclude Include="..\..\src\main\sound-definitions-table.h">
      <Filter>main</Filter>
    </ClInclude>
    <ClInclude Include="..\..\src\main\music-definitions-table.h">
      <Filter>main</Filter>
    </ClInclude>
    <ClInclude Include="..\..\src\knowledge\knowledge-uniques.h">
      <Filter>knowledge</Filter>
    </ClInclude>
    <ClInclude Include="..\..\src\knowledge\knowledge-experiences.h">
      <Filter>knowledge</Filter>
    </ClInclude>
    <ClInclude Include="..\..\src\object\object-kind.h">
      <Filter>object</Filter>
    </ClInclude>
    <ClInclude Include="..\..\src\object\object-kind-hook.h">
      <Filter>object</Filter>
    </ClInclude>
    <ClInclude Include="..\..\src\knowledge\knowledge-quests.h">
      <Filter>knowledge</Filter>
    </ClInclude>
    <ClInclude Include="..\..\src\knowledge\knowledge-self.h">
      <Filter>knowledge</Filter>
    </ClInclude>
    <ClInclude Include="..\..\src\knowledge\knowledge-monsters.h">
      <Filter>knowledge</Filter>
    </ClInclude>
    <ClInclude Include="..\..\src\knowledge\knowledge-items.h">
      <Filter>knowledge</Filter>
    </ClInclude>
    <ClInclude Include="..\..\src\knowledge\knowledge-features.h">
      <Filter>knowledge</Filter>
    </ClInclude>
    <ClInclude Include="..\..\src\knowledge\knowledge-autopick.h">
      <Filter>knowledge</Filter>
    </ClInclude>
    <ClInclude Include="..\..\src\knowledge\knowledge-inventory.h">
      <Filter>knowledge</Filter>
    </ClInclude>
    <ClInclude Include="..\..\src\io\mutations-dump.h">
      <Filter>io</Filter>
    </ClInclude>
    <ClInclude Include="..\..\src\knowledge\knowledge-mutations.h">
      <Filter>knowledge</Filter>
    </ClInclude>
    <ClInclude Include="..\..\src\autopick\autopick.h">
      <Filter>autopick</Filter>
    </ClInclude>
    <ClInclude Include="..\..\src\autopick\autopick-editor-table.h">
      <Filter>autopick</Filter>
    </ClInclude>
    <ClInclude Include="..\..\src\autopick\autopick-keys-table.h">
      <Filter>autopick</Filter>
    </ClInclude>
    <ClInclude Include="..\..\src\autopick\autopick-flags-table.h">
      <Filter>autopick</Filter>
    </ClInclude>
    <ClInclude Include="..\..\src\autopick\autopick-commands-table.h">
      <Filter>autopick</Filter>
    </ClInclude>
    <ClInclude Include="..\..\src\autopick\autopick-dirty-flags.h">
      <Filter>autopick</Filter>
    </ClInclude>
    <ClInclude Include="..\..\src\autopick\autopick-key-flag-process.h">
      <Filter>autopick</Filter>
    </ClInclude>
    <ClInclude Include="..\..\src\autopick\autopick-util.h">
      <Filter>autopick</Filter>
    </ClInclude>
    <ClInclude Include="..\..\src\autopick\autopick-menu-data-table.h">
      <Filter>autopick</Filter>
    </ClInclude>
    <ClInclude Include="..\..\src\autopick\autopick-methods-table.h">
      <Filter>autopick</Filter>
    </ClInclude>
    <ClInclude Include="..\..\src\autopick\autopick-entry.h">
      <Filter>autopick</Filter>
    </ClInclude>
    <ClInclude Include="..\..\src\autopick\autopick-initializer.h">
      <Filter>autopick</Filter>
    </ClInclude>
    <ClInclude Include="..\..\src\autopick\autopick-matcher.h">
      <Filter>autopick</Filter>
    </ClInclude>
    <ClInclude Include="..\..\src\autopick\autopick-describer.h">
      <Filter>autopick</Filter>
    </ClInclude>
    <ClInclude Include="..\..\src\room\pit-nest-kinds-table.h">
      <Filter>room</Filter>
    </ClInclude>
    <ClInclude Include="..\..\src\io\signal-handlers.h">
      <Filter>io</Filter>
    </ClInclude>
    <ClInclude Include="..\..\src\io\uid-checker.h">
      <Filter>io</Filter>
    </ClInclude>
    <ClInclude Include="..\..\src\autopick\autopick-destroyer.h">
      <Filter>autopick</Filter>
    </ClInclude>
    <ClInclude Include="..\..\src\autopick\autopick-reader-writer.h">
      <Filter>autopick</Filter>
    </ClInclude>
    <ClInclude Include="..\..\src\autopick\autopick-finder.h">
      <Filter>autopick</Filter>
    </ClInclude>
    <ClInclude Include="..\..\src\autopick\autopick-pref-processor.h">
      <Filter>autopick</Filter>
    </ClInclude>
    <ClInclude Include="..\..\src\autopick\autopick-drawer.h">
      <Filter>autopick</Filter>
    </ClInclude>
    <ClInclude Include="..\..\src\autopick\autopick-inserter-killer.h">
      <Filter>autopick</Filter>
    </ClInclude>
    <ClInclude Include="..\..\src\autopick\autopick-registry.h">
      <Filter>autopick</Filter>
    </ClInclude>
    <ClInclude Include="..\..\src\autopick\autopick-command-menu.h">
      <Filter>autopick</Filter>
    </ClInclude>
    <ClInclude Include="..\..\src\autopick\autopick-editor-util.h">
      <Filter>autopick</Filter>
    </ClInclude>
    <ClInclude Include="..\..\src\autopick\autopick-editor-command.h">
      <Filter>autopick</Filter>
    </ClInclude>
    <ClInclude Include="..\..\src\effect\effect-feature.h">
      <Filter>effect</Filter>
    </ClInclude>
    <ClInclude Include="..\..\src\effect\effect-item.h">
      <Filter>effect</Filter>
    </ClInclude>
    <ClInclude Include="..\..\src\realm\realm-arcane.h">
      <Filter>realm</Filter>
    </ClInclude>
    <ClInclude Include="..\..\src\realm\realm-chaos.h">
      <Filter>realm</Filter>
    </ClInclude>
    <ClInclude Include="..\..\src\realm\realm-craft.h">
      <Filter>realm</Filter>
    </ClInclude>
    <ClInclude Include="..\..\src\realm\realm-crusade.h">
      <Filter>realm</Filter>
    </ClInclude>
    <ClInclude Include="..\..\src\realm\realm-death.h">
      <Filter>realm</Filter>
    </ClInclude>
    <ClInclude Include="..\..\src\realm\realm-hex.h">
      <Filter>realm</Filter>
    </ClInclude>
    <ClInclude Include="..\..\src\realm\realm-hissatsu.h">
      <Filter>realm</Filter>
    </ClInclude>
    <ClInclude Include="..\..\src\realm\realm-life.h">
      <Filter>realm</Filter>
    </ClInclude>
    <ClInclude Include="..\..\src\realm\realm-nature.h">
      <Filter>realm</Filter>
    </ClInclude>
    <ClInclude Include="..\..\src\realm\realm-song.h">
      <Filter>realm</Filter>
    </ClInclude>
    <ClInclude Include="..\..\src\realm\realm-sorcery.h">
      <Filter>realm</Filter>
    </ClInclude>
    <ClInclude Include="..\..\src\realm\realm-trump.h">
      <Filter>realm</Filter>
    </ClInclude>
    <ClInclude Include="..\..\src\effect\spells-effect-util.h">
      <Filter>effect</Filter>
    </ClInclude>
    <ClInclude Include="..\..\src\spell\technic-info-table.h">
      <Filter>spell</Filter>
    </ClInclude>
    <ClInclude Include="..\..\src\spell\spells-execution.h">
      <Filter>spell</Filter>
    </ClInclude>
    <ClInclude Include="..\..\src\spell\spells-util.h">
      <Filter>spell</Filter>
    </ClInclude>
    <ClInclude Include="..\..\src\effect\effect-player.h">
      <Filter>effect</Filter>
    </ClInclude>
    <ClInclude Include="..\..\src\effect\effect-monster.h">
      <Filter>effect</Filter>
    </ClInclude>
    <ClInclude Include="..\..\src\effect\effect-monster-util.h">
      <Filter>effect</Filter>
    </ClInclude>
    <ClInclude Include="..\..\src\effect\effect-monster-switcher.h">
      <Filter>effect</Filter>
    </ClInclude>
    <ClInclude Include="..\..\src\effect\effect-player-util.h">
      <Filter>effect</Filter>
    </ClInclude>
    <ClInclude Include="..\..\src\effect\effect-player-switcher.h">
      <Filter>effect</Filter>
    </ClInclude>
    <ClInclude Include="..\..\src\effect\effect-monster-resist-hurt.h">
      <Filter>effect</Filter>
    </ClInclude>
    <ClInclude Include="..\..\src\effect\effect-monster-psi.h">
      <Filter>effect</Filter>
    </ClInclude>
    <ClInclude Include="..\..\src\effect\effect-monster-oldies.h">
      <Filter>effect</Filter>
    </ClInclude>
    <ClInclude Include="..\..\src\effect\effect-monster-charm.h">
      <Filter>effect</Filter>
    </ClInclude>
    <ClInclude Include="..\..\src\effect\effect-monster-lite-dark.h">
      <Filter>effect</Filter>
    </ClInclude>
    <ClInclude Include="..\..\src\effect\effect-monster-evil.h">
      <Filter>effect</Filter>
    </ClInclude>
    <ClInclude Include="..\..\src\effect\effect-monster-spirit.h">
      <Filter>effect</Filter>
    </ClInclude>
    <ClInclude Include="..\..\src\effect\effect-monster-curse.h">
      <Filter>effect</Filter>
    </ClInclude>
    <ClInclude Include="..\..\src\effect\effect-player-resist-hurt.h">
      <Filter>effect</Filter>
    </ClInclude>
    <ClInclude Include="..\..\src\effect\effect-player-oldies.h">
      <Filter>effect</Filter>
    </ClInclude>
    <ClInclude Include="..\..\src\effect\effect-player-curse.h">
      <Filter>effect</Filter>
    </ClInclude>
    <ClInclude Include="..\..\src\effect\effect-player-spirit.h">
      <Filter>effect</Filter>
    </ClInclude>
    <ClInclude Include="..\..\src\spell\process-effect.h">
      <Filter>spell</Filter>
    </ClInclude>
    <ClInclude Include="..\..\src\effect\effect-characteristics.h">
      <Filter>effect</Filter>
    </ClInclude>
    <ClInclude Include="..\..\src\core\stuff-handler.h">
      <Filter>core</Filter>
    </ClInclude>
    <ClInclude Include="..\..\src\core\special-internal-keys.h">
      <Filter>core</Filter>
    </ClInclude>
    <ClInclude Include="..\..\src\birth\birth-explanations-table.h">
      <Filter>birth</Filter>
    </ClInclude>
    <ClInclude Include="..\..\src\core\output-updater.h">
      <Filter>core</Filter>
    </ClInclude>
    <ClInclude Include="..\..\src\core\game-closer.h">
      <Filter>core</Filter>
    </ClInclude>
    <ClInclude Include="..\..\src\floor\pattern-walk.h">
      <Filter>floor</Filter>
    </ClInclude>
    <ClInclude Include="..\..\src\core\turn-compensator.h">
      <Filter>core</Filter>
    </ClInclude>
    <ClInclude Include="..\..\src\core\hp-mp-regenerator.h">
      <Filter>core</Filter>
    </ClInclude>
    <ClInclude Include="..\..\src\core\hp-mp-processor.h">
      <Filter>core</Filter>
    </ClInclude>
    <ClInclude Include="..\..\src\mutation\mutation-processor.h">
      <Filter>mutation</Filter>
    </ClInclude>
    <ClInclude Include="..\..\src\object\lite-processor.h">
      <Filter>object</Filter>
    </ClInclude>
    <ClInclude Include="..\..\src\core\magic-effects-timeout-reducer.h">
      <Filter>core</Filter>
    </ClInclude>
    <ClInclude Include="..\..\src\inventory\inventory-curse.h">
      <Filter>inventory</Filter>
    </ClInclude>
    <ClInclude Include="..\..\src\inventory\recharge-processor.h">
      <Filter>inventory</Filter>
    </ClInclude>
    <ClInclude Include="..\..\src\wizard\wizard-spoiler.h">
      <Filter>wizard</Filter>
    </ClInclude>
    <ClInclude Include="..\..\src\wizard\wizard-special-process.h">
      <Filter>wizard</Filter>
    </ClInclude>
    <ClInclude Include="..\..\src\io\input-key-processor.h">
      <Filter>io</Filter>
    </ClInclude>
    <ClInclude Include="..\..\src\inventory\pack-overflow.h">
      <Filter>inventory</Filter>
    </ClInclude>
    <ClInclude Include="..\..\src\core\player-processor.h">
      <Filter>core</Filter>
    </ClInclude>
    <ClInclude Include="..\..\src\player\digestion-processor.h">
      <Filter>player</Filter>
    </ClInclude>
    <ClInclude Include="..\..\src\world\world-movement-processor.h">
      <Filter>world</Filter>
    </ClInclude>
    <ClInclude Include="..\..\src\world\world-turn-processor.h">
      <Filter>world</Filter>
    </ClInclude>
    <ClInclude Include="..\..\src\world\world.h">
      <Filter>world</Filter>
    </ClInclude>
    <ClInclude Include="..\..\src\dungeon\dungeon-processor.h">
      <Filter>dungeon</Filter>
    </ClInclude>
    <ClInclude Include="..\..\src\dungeon\dungeon.h">
      <Filter>dungeon</Filter>
    </ClInclude>
    <ClInclude Include="..\..\src\core\game-play.h">
      <Filter>core</Filter>
    </ClInclude>
    <ClInclude Include="..\..\src\floor\floor.h">
      <Filter>floor</Filter>
    </ClInclude>
    <ClInclude Include="..\..\src\floor\floor-events.h">
      <Filter>floor</Filter>
    </ClInclude>
    <ClInclude Include="..\..\src\floor\floor-save.h">
      <Filter>floor</Filter>
    </ClInclude>
    <ClInclude Include="..\..\src\floor\floor-streams.h">
      <Filter>floor</Filter>
    </ClInclude>
    <ClInclude Include="..\..\src\floor\floor-town.h">
      <Filter>floor</Filter>
    </ClInclude>
    <ClInclude Include="..\..\src\object\object-broken.h">
      <Filter>object</Filter>
    </ClInclude>
    <ClInclude Include="..\..\src\room\rooms-city.h">
      <Filter>room</Filter>
    </ClInclude>
    <ClInclude Include="..\..\src\room\rooms-fractal.h">
      <Filter>room</Filter>
    </ClInclude>
    <ClInclude Include="..\..\src\room\rooms-normal.h">
      <Filter>room</Filter>
    </ClInclude>
    <ClInclude Include="..\..\src\room\rooms-special.h">
      <Filter>room</Filter>
    </ClInclude>
    <ClInclude Include="..\..\src\room\rooms-trap.h">
      <Filter>room</Filter>
    </ClInclude>
    <ClInclude Include="..\..\src\room\rooms-vault.h">
      <Filter>room</Filter>
    </ClInclude>
    <ClInclude Include="..\..\src\player\player-class.h">
      <Filter>player</Filter>
    </ClInclude>
    <ClInclude Include="..\..\src\player\player-damage.h">
      <Filter>player</Filter>
    </ClInclude>
    <ClInclude Include="..\..\src\player\player-move.h">
      <Filter>player</Filter>
    </ClInclude>
    <ClInclude Include="..\..\src\player\player-personality.h">
      <Filter>player</Filter>
    </ClInclude>
    <ClInclude Include="..\..\src\player\player-race.h">
      <Filter>player</Filter>
    </ClInclude>
    <ClInclude Include="..\..\src\player\player-sex.h">
      <Filter>player</Filter>
    </ClInclude>
    <ClInclude Include="..\..\src\player\player-skill.h">
      <Filter>player</Filter>
    </ClInclude>
    <ClInclude Include="..\..\src\player\player-status.h">
      <Filter>player</Filter>
    </ClInclude>
    <ClInclude Include="..\..\src\monster\monster-status.h">
      <Filter>monster</Filter>
    </ClInclude>
    <ClInclude Include="..\..\src\system\angband.h">
      <Filter>system</Filter>
    </ClInclude>
    <ClInclude Include="..\..\src\system\h-basic.h">
      <Filter>system</Filter>
    </ClInclude>
    <ClInclude Include="..\..\src\system\h-config.h">
      <Filter>system</Filter>
    </ClInclude>
    <ClInclude Include="..\..\src\system\h-define.h">
      <Filter>system</Filter>
    </ClInclude>
    <ClInclude Include="..\..\src\system\h-system.h">
      <Filter>system</Filter>
    </ClInclude>
    <ClInclude Include="..\..\src\system\h-type.h">
      <Filter>system</Filter>
    </ClInclude>
    <ClInclude Include="..\..\src\system\system-variables.h">
      <Filter>system</Filter>
    </ClInclude>
    <ClInclude Include="..\..\src\spell\spells-diceroll.h">
      <Filter>spell</Filter>
    </ClInclude>
    <ClInclude Include="..\..\src\spell\spells-object.h">
      <Filter>spell</Filter>
    </ClInclude>
    <ClInclude Include="..\..\src\spell\spells-status.h">
      <Filter>spell</Filter>
    </ClInclude>
    <ClInclude Include="..\..\src\spell\spells-summon.h">
      <Filter>spell</Filter>
    </ClInclude>
    <ClInclude Include="..\..\src\grid\feature.h">
      <Filter>grid</Filter>
    </ClInclude>
    <ClInclude Include="..\..\src\grid\grid.h">
      <Filter>grid</Filter>
    </ClInclude>
    <ClInclude Include="..\..\src\grid\trap.h">
      <Filter>grid</Filter>
    </ClInclude>
    <ClInclude Include="..\..\src\player\avatar.h">
      <Filter>player</Filter>
    </ClInclude>
    <ClInclude Include="..\..\src\monster\horror-descriptions.h">
      <Filter>monster</Filter>
    </ClInclude>
    <ClInclude Include="..\..\src\inventory\player-inventory.h">
      <Filter>inventory</Filter>
    </ClInclude>
    <ClInclude Include="..\..\src\term\gameterm.h">
      <Filter>term</Filter>
    </ClInclude>
    <ClInclude Include="..\..\src\term\z-form.h">
      <Filter>term</Filter>
    </ClInclude>
    <ClInclude Include="..\..\src\term\z-rand.h">
      <Filter>term</Filter>
    </ClInclude>
    <ClInclude Include="..\..\src\term\z-term.h">
      <Filter>term</Filter>
    </ClInclude>
    <ClInclude Include="..\..\src\term\z-util.h">
      <Filter>term</Filter>
    </ClInclude>
    <ClInclude Include="..\..\src\term\z-virt.h">
      <Filter>term</Filter>
    </ClInclude>
    <ClInclude Include="..\..\src\floor\wild.h">
      <Filter>floor</Filter>
    </ClInclude>
    <ClInclude Include="..\..\src\io\report.h">
      <Filter>io</Filter>
    </ClInclude>
    <ClInclude Include="..\..\src\floor\geometry.h">
      <Filter>floor</Filter>
    </ClInclude>
    <ClInclude Include="..\..\src\system\angband-version.h">
      <Filter>system</Filter>
    </ClInclude>
    <ClInclude Include="..\..\src\system\gamevalue.h">
      <Filter>system</Filter>
    </ClInclude>
    <ClInclude Include="..\..\src\player\patron.h">
      <Filter>player</Filter>
    </ClInclude>
    <ClInclude Include="..\..\src\player\selfinfo.h">
      <Filter>player</Filter>
    </ClInclude>
    <ClInclude Include="..\..\src\main\init.h">
      <Filter>main</Filter>
    </ClInclude>
    <ClInclude Include="..\..\src\term\readdib.h">
      <Filter>term</Filter>
    </ClInclude>
    <ClInclude Include="..\..\src\object\warning.h">
      <Filter>object</Filter>
    </ClInclude>
    <ClInclude Include="..\..\src\io\inet.h">
      <Filter>io</Filter>
    </ClInclude>
    <ClInclude Include="..\..\src\io\chuukei.h">
      <Filter>io</Filter>
    </ClInclude>
    <ClInclude Include="..\..\src\dungeon\quest.h">
      <Filter>dungeon</Filter>
    </ClInclude>
    <ClInclude Include="..\..\src\core\scores.h">
      <Filter>core</Filter>
    </ClInclude>
    <ClInclude Include="..\..\src\mspell\mspell-bolt.h">
      <Filter>mspell</Filter>
    </ClInclude>
    <ClInclude Include="..\..\src\mspell\mspell-breath.h">
      <Filter>mspell</Filter>
    </ClInclude>
    <ClInclude Include="..\..\src\mspell\mspell-curse.h">
      <Filter>mspell</Filter>
    </ClInclude>
    <ClInclude Include="..\..\src\mspell\mspell-damage-calculator.h">
      <Filter>mspell</Filter>
    </ClInclude>
    <ClInclude Include="..\..\src\mspell\mspell-learn-checker.h">
      <Filter>mspell</Filter>
    </ClInclude>
    <ClInclude Include="..\..\src\mspell\mspell-ball.h">
      <Filter>mspell</Filter>
    </ClInclude>
    <ClInclude Include="..\..\src\mspell\mspell-summon.h">
      <Filter>mspell</Filter>
    </ClInclude>
    <ClInclude Include="..\..\src\mspell\mspell-type.h">
      <Filter>mspell</Filter>
    </ClInclude>
    <ClInclude Include="..\..\src\mspell\mspell-util.h">
      <Filter>mspell</Filter>
    </ClInclude>
    <ClInclude Include="..\..\src\mspell\mspell-floor.h">
      <Filter>mspell</Filter>
    </ClInclude>
    <ClInclude Include="..\..\src\mspell\mspell-status.h">
      <Filter>mspell</Filter>
    </ClInclude>
    <ClInclude Include="..\..\src\mspell\mspell-special.h">
      <Filter>mspell</Filter>
    </ClInclude>
    <ClInclude Include="..\..\src\mspell\mspell-particularity.h">
      <Filter>mspell</Filter>
    </ClInclude>
    <ClInclude Include="..\..\src\mspell\assign-monster-spell.h">
      <Filter>mspell</Filter>
    </ClInclude>
    <ClInclude Include="..\..\src\birth\birth-util.h">
      <Filter>birth</Filter>
    </ClInclude>
    <ClInclude Include="..\..\src\birth\birth-select-realm.h">
      <Filter>birth</Filter>
    </ClInclude>
    <ClInclude Include="..\..\src\birth\quick-start.h">
      <Filter>birth</Filter>
    </ClInclude>
    <ClInclude Include="..\..\src\birth\birth-stat.h">
      <Filter>birth</Filter>
    </ClInclude>
    <ClInclude Include="..\..\src\birth\history-generator.h">
      <Filter>birth</Filter>
    </ClInclude>
    <ClInclude Include="..\..\src\birth\birth-body-spec.h">
      <Filter>birth</Filter>
    </ClInclude>
    <ClInclude Include="..\..\src\birth\initial-equipments-table.h">
      <Filter>birth</Filter>
    </ClInclude>
    <ClInclude Include="..\..\src\view\display-birth.h">
      <Filter>view</Filter>
    </ClInclude>
    <ClInclude Include="..\..\src\birth\inventory-initializer.h">
      <Filter>birth</Filter>
    </ClInclude>
    <ClInclude Include="..\..\src\birth\game-play-initializer.h">
      <Filter>birth</Filter>
    </ClInclude>
    <ClInclude Include="..\..\src\birth\history-editor.h">
      <Filter>birth</Filter>
    </ClInclude>
    <ClInclude Include="..\..\src\birth\birth-select-race.h">
      <Filter>birth</Filter>
    </ClInclude>
    <ClInclude Include="..\..\src\birth\birth-select-class.h">
      <Filter>birth</Filter>
    </ClInclude>
    <ClInclude Include="..\..\src\birth\birth-select-personality.h">
      <Filter>birth</Filter>
    </ClInclude>
    <ClInclude Include="..\..\src\birth\auto-roller.h">
      <Filter>birth</Filter>
    </ClInclude>
    <ClInclude Include="..\..\src\birth\birth-wizard.h">
      <Filter>birth</Filter>
    </ClInclude>
    <ClInclude Include="..\..\src\birth\character-builder.h">
      <Filter>birth</Filter>
    </ClInclude>
    <ClInclude Include="..\..\src\birth\history.h">
      <Filter>birth</Filter>
    </ClInclude>
    <ClInclude Include="..\..\src\io\files-util.h">
      <Filter>io</Filter>
    </ClInclude>
    <ClInclude Include="..\..\src\io\pref-file-expressor.h">
      <Filter>io</Filter>
    </ClInclude>
    <ClInclude Include="..\..\src\market\arena.h">
      <Filter>market</Filter>
    </ClInclude>
    <ClInclude Include="..\..\src\market\bounty.h">
      <Filter>market</Filter>
    </ClInclude>
    <ClInclude Include="..\..\src\market\bounty-prize-table.h">
      <Filter>market</Filter>
    </ClInclude>
    <ClInclude Include="..\..\src\market\building-recharger.h">
      <Filter>market</Filter>
    </ClInclude>
    <ClInclude Include="..\..\src\market\building-quest.h">
      <Filter>market</Filter>
    </ClInclude>
    <ClInclude Include="..\..\src\market\building-service.h">
      <Filter>market</Filter>
    </ClInclude>
    <ClInclude Include="..\..\src\market\building-craft-weapon.h">
      <Filter>market</Filter>
    </ClInclude>
    <ClInclude Include="..\..\src\market\building-craft-armor.h">
      <Filter>market</Filter>
    </ClInclude>
    <ClInclude Include="..\..\src\market\building-craft-fix.h">
      <Filter>market</Filter>
    </ClInclude>
    <ClInclude Include="..\..\src\market\building-monster.h">
      <Filter>market</Filter>
    </ClInclude>
    <ClInclude Include="..\..\src\market\building-enchanter.h">
      <Filter>market</Filter>
    </ClInclude>
    <ClInclude Include="..\..\src\market\building-actions-table.h">
      <Filter>market</Filter>
    </ClInclude>
    <ClInclude Include="..\..\src\store\say-comments.h">
      <Filter>store</Filter>
    </ClInclude>
    <ClInclude Include="..\..\src\store\store.h">
      <Filter>store</Filter>
    </ClInclude>
    <ClInclude Include="..\..\src\store\store-owner-comments.h">
      <Filter>store</Filter>
    </ClInclude>
    <ClInclude Include="..\..\src\store\store-owners.h">
      <Filter>store</Filter>
    </ClInclude>
    <ClInclude Include="..\..\src\store\rumor.h">
      <Filter>store</Filter>
    </ClInclude>
    <ClInclude Include="..\..\src\store\store-util.h">
      <Filter>store</Filter>
    </ClInclude>
    <ClInclude Include="..\..\src\store\black-market.h">
      <Filter>store</Filter>
    </ClInclude>
    <ClInclude Include="..\..\src\combat\attack-power-table.h">
      <Filter>combat</Filter>
    </ClInclude>
    <ClInclude Include="..\..\src\combat\hallucination-attacks-table.h">
      <Filter>combat</Filter>
    </ClInclude>
    <ClInclude Include="..\..\src\combat\martial-arts-table.h">
      <Filter>combat</Filter>
    </ClInclude>
    <ClInclude Include="..\..\src\combat\combat-options-type.h">
      <Filter>combat</Filter>
    </ClInclude>
    <ClInclude Include="..\..\src\combat\attack-accuracy.h">
      <Filter>combat</Filter>
    </ClInclude>
    <ClInclude Include="..\..\src\combat\slaying.h">
      <Filter>combat</Filter>
    </ClInclude>
    <ClInclude Include="..\..\src\combat\attack-criticality.h">
      <Filter>combat</Filter>
    </ClInclude>
    <ClInclude Include="..\..\src\inventory\inventory-damage.h">
      <Filter>inventory</Filter>
    </ClInclude>
    <ClInclude Include="..\..\src\mind\monk-attack.h">
      <Filter>mind</Filter>
    </ClInclude>
    <ClInclude Include="..\..\src\object\object-mark-types.h">
      <Filter>object</Filter>
    </ClInclude>
    <ClInclude Include="..\..\src\object\item-use-flags.h">
      <Filter>object</Filter>
    </ClInclude>
    <ClInclude Include="..\..\src\combat\aura-counterattack.h">
      <Filter>combat</Filter>
    </ClInclude>
    <ClInclude Include="..\..\src\pet\pet-util.h">
      <Filter>pet</Filter>
    </ClInclude>
    <ClInclude Include="..\..\src\pet\pet-fall-off.h">
      <Filter>pet</Filter>
    </ClInclude>
    <ClInclude Include="..\..\src\cmd-item\cmd-eat.h">
      <Filter>cmd-item</Filter>
    </ClInclude>
    <ClInclude Include="..\..\src\cmd-item\cmd-item.h">
      <Filter>cmd-item</Filter>
    </ClInclude>
    <ClInclude Include="..\..\src\cmd-item\cmd-magiceat.h">
      <Filter>cmd-item</Filter>
    </ClInclude>
    <ClInclude Include="..\..\src\cmd-item\cmd-quaff.h">
      <Filter>cmd-item</Filter>
    </ClInclude>
    <ClInclude Include="..\..\src\cmd-item\cmd-read.h">
      <Filter>cmd-item</Filter>
    </ClInclude>
    <ClInclude Include="..\..\src\cmd-item\cmd-smith.h">
      <Filter>cmd-item</Filter>
    </ClInclude>
    <ClInclude Include="..\..\src\cmd-item\cmd-usestaff.h">
      <Filter>cmd-item</Filter>
    </ClInclude>
    <ClInclude Include="..\..\src\cmd-item\cmd-zaprod.h">
      <Filter>cmd-item</Filter>
    </ClInclude>
    <ClInclude Include="..\..\src\cmd-item\cmd-zapwand.h">
      <Filter>cmd-item</Filter>
    </ClInclude>
    <ClInclude Include="..\..\src\cmd-io\cmd-diary.h">
      <Filter>cmd-io</Filter>
    </ClInclude>
    <ClInclude Include="..\..\src\cmd-io\cmd-dump.h">
      <Filter>cmd-io</Filter>
    </ClInclude>
    <ClInclude Include="..\..\src\cmd-io\cmd-gameoption.h">
      <Filter>cmd-io</Filter>
    </ClInclude>
    <ClInclude Include="..\..\src\cmd-io\cmd-help.h">
      <Filter>cmd-io</Filter>
    </ClInclude>
    <ClInclude Include="..\..\src\cmd-io\cmd-knowledge.h">
      <Filter>cmd-io</Filter>
    </ClInclude>
    <ClInclude Include="..\..\src\cmd-io\cmd-macro.h">
      <Filter>cmd-io</Filter>
    </ClInclude>
    <ClInclude Include="..\..\src\cmd-io\cmd-menu-content-table.h">
      <Filter>cmd-io</Filter>
    </ClInclude>
    <ClInclude Include="..\..\src\cmd-io\cmd-process-screen.h">
      <Filter>cmd-io</Filter>
    </ClInclude>
    <ClInclude Include="..\..\src\cmd-io\cmd-save.h">
      <Filter>cmd-io</Filter>
    </ClInclude>
    <ClInclude Include="..\..\src\cmd-io\diary-subtitle-table.h">
      <Filter>cmd-io</Filter>
    </ClInclude>
    <ClInclude Include="..\..\src\cmd-io\feeling-table.h">
      <Filter>cmd-io</Filter>
    </ClInclude>
    <ClInclude Include="..\..\src\cmd-action\cmd-attack.h">
      <Filter>cmd-action</Filter>
    </ClInclude>
    <ClInclude Include="..\..\src\cmd-action\cmd-hissatsu.h">
      <Filter>cmd-action</Filter>
    </ClInclude>
    <ClInclude Include="..\..\src\cmd-action\cmd-mane.h">
      <Filter>cmd-action</Filter>
    </ClInclude>
    <ClInclude Include="..\..\src\cmd-action\cmd-pet.h">
      <Filter>cmd-action</Filter>
    </ClInclude>
    <ClInclude Include="..\..\src\cmd-action\cmd-spell.h">
      <Filter>cmd-action</Filter>
    </ClInclude>
    <ClInclude Include="..\..\src\cmd-item\cmd-activate.h">
      <Filter>cmd-item</Filter>
    </ClInclude>
    <ClInclude Include="..\..\src\cmd-io\cmd-autopick.h">
      <Filter>cmd-io</Filter>
    </ClInclude>
    <ClInclude Include="..\..\src\knowledge\lighting-level-table.h">
      <Filter>knowledge</Filter>
    </ClInclude>
    <ClInclude Include="..\..\src\knowledge\monster-group-table.h">
      <Filter>knowledge</Filter>
    </ClInclude>
    <ClInclude Include="..\..\src\io-dump\dump-util.h">
      <Filter>io-dump</Filter>
    </ClInclude>
    <ClInclude Include="..\..\src\io-dump\character-dump.h">
      <Filter>io-dump</Filter>
    </ClInclude>
    <ClInclude Include="..\..\src\io-dump\dump-remover.h">
      <Filter>io-dump</Filter>
    </ClInclude>
    <ClInclude Include="..\..\src\io-dump\player-status-dump.h">
      <Filter>io-dump</Filter>
    </ClInclude>
    <ClInclude Include="..\..\src\io-dump\special-class-dump.h">
      <Filter>io-dump</Filter>
    </ClInclude>
    <ClInclude Include="..\..\src\knowledge\object-group-table.h">
      <Filter>knowledge</Filter>
    </ClInclude>
    <ClInclude Include="..\..\src\floor\floor-object.h">
      <Filter>floor</Filter>
    </ClInclude>
    <ClInclude Include="..\..\src\view\object-describer.h">
      <Filter>view</Filter>
    </ClInclude>
    <ClInclude Include="..\..\src\inventory\inventory-object.h">
      <Filter>inventory</Filter>
    </ClInclude>
    <ClInclude Include="..\..\src\object\object-value.h">
      <Filter>object</Filter>
    </ClInclude>
    <ClInclude Include="..\..\src\realm\realm-names-table.h">
      <Filter>realm</Filter>
    </ClInclude>
    <ClInclude Include="..\..\src\cmd-building\cmd-building.h">
      <Filter>cmd-building</Filter>
    </ClInclude>
    <ClInclude Include="..\..\src\cmd-building\cmd-inn.h">
      <Filter>cmd-building</Filter>
    </ClInclude>
    <ClInclude Include="..\..\src\world\world-object.h">
      <Filter>world</Filter>
    </ClInclude>
    <ClInclude Include="..\..\src\object\object-generator.h">
      <Filter>object</Filter>
    </ClInclude>
    <ClInclude Include="..\..\src\sv-definition\sv-armor-types.h">
      <Filter>sv-definition</Filter>
    </ClInclude>
    <ClInclude Include="..\..\src\sv-definition\sv-bow-types.h">
      <Filter>sv-definition</Filter>
    </ClInclude>
    <ClInclude Include="..\..\src\sv-definition\sv-digging-types.h">
      <Filter>sv-definition</Filter>
    </ClInclude>
    <ClInclude Include="..\..\src\sv-definition\sv-food-types.h">
      <Filter>sv-definition</Filter>
    </ClInclude>
    <ClInclude Include="..\..\src\sv-definition\sv-lite-types.h">
      <Filter>sv-definition</Filter>
    </ClInclude>
    <ClInclude Include="..\..\src\sv-definition\sv-other-types.h">
      <Filter>sv-definition</Filter>
    </ClInclude>
    <ClInclude Include="..\..\src\sv-definition\sv-potion-types.h">
      <Filter>sv-definition</Filter>
    </ClInclude>
    <ClInclude Include="..\..\src\sv-definition\sv-ring-types.h">
      <Filter>sv-definition</Filter>
    </ClInclude>
    <ClInclude Include="..\..\src\sv-definition\sv-protector-types.h">
      <Filter>sv-definition</Filter>
    </ClInclude>
    <ClInclude Include="..\..\src\sv-definition\sv-rod-types.h">
      <Filter>sv-definition</Filter>
    </ClInclude>
    <ClInclude Include="..\..\src\sv-definition\sv-scroll-types.h">
      <Filter>sv-definition</Filter>
    </ClInclude>
    <ClInclude Include="..\..\src\sv-definition\sv-staff-types.h">
      <Filter>sv-definition</Filter>
    </ClInclude>
    <ClInclude Include="..\..\src\sv-definition\sv-wand-types.h">
      <Filter>sv-definition</Filter>
    </ClInclude>
    <ClInclude Include="..\..\src\sv-definition\sv-weapon-types.h">
      <Filter>sv-definition</Filter>
    </ClInclude>
    <ClInclude Include="..\..\src\object-enchant\item-apply-magic.h">
      <Filter>object-enchant</Filter>
    </ClInclude>
    <ClInclude Include="..\..\src\object-enchant\item-feeling.h">
      <Filter>object-enchant</Filter>
    </ClInclude>
    <ClInclude Include="..\..\src\object-enchant\object-boost.h">
      <Filter>object-enchant</Filter>
    </ClInclude>
    <ClInclude Include="..\..\src\object-enchant\object-curse.h">
      <Filter>object-enchant</Filter>
    </ClInclude>
    <ClInclude Include="..\..\src\object-enchant\object-ego.h">
      <Filter>object-enchant</Filter>
    </ClInclude>
    <ClInclude Include="..\..\src\object-enchant\old-ego-extra-values.h">
      <Filter>object-enchant</Filter>
    </ClInclude>
    <ClInclude Include="..\..\src\object-enchant\special-object-flags.h">
      <Filter>object-enchant</Filter>
    </ClInclude>
    <ClInclude Include="..\..\src\object-enchant\trc-types.h">
      <Filter>object-enchant</Filter>
    </ClInclude>
    <ClInclude Include="..\..\src\object-enchant\tr-types.h">
      <Filter>object-enchant</Filter>
    </ClInclude>
    <ClInclude Include="..\..\src\sv-definition\sv-amulet-types.h">
      <Filter>sv-definition</Filter>
    </ClInclude>
    <ClInclude Include="..\..\src\object\tval-types.h">
      <Filter>object</Filter>
    </ClInclude>
    <ClInclude Include="..\..\src\object-enchant\apply-magic-weapon.h">
      <Filter>object-enchant</Filter>
    </ClInclude>
    <ClInclude Include="..\..\src\object-enchant\apply-magic-armor.h">
      <Filter>object-enchant</Filter>
    </ClInclude>
    <ClInclude Include="..\..\src\object-enchant\apply-magic-accessory.h">
      <Filter>object-enchant</Filter>
    </ClInclude>
    <ClInclude Include="..\..\src\object-enchant\apply-magic-others.h">
      <Filter>object-enchant</Filter>
    </ClInclude>
    <ClInclude Include="..\..\src\object-enchant\apply-magic.h">
      <Filter>object-enchant</Filter>
    </ClInclude>
    <ClInclude Include="..\..\src\perception\object-perception.h">
      <Filter>perception</Filter>
    </ClInclude>
    <ClInclude Include="..\..\src\perception\simple-perception.h">
      <Filter>perception</Filter>
    </ClInclude>
    <ClInclude Include="..\..\src\object\object-value-calc.h">
      <Filter>object</Filter>
    </ClInclude>
    <ClInclude Include="..\..\src\util\object-sort.h">
      <Filter>util</Filter>
    </ClInclude>
    <ClInclude Include="..\..\src\object\object-stack.h">
      <Filter>object</Filter>
    </ClInclude>
    <ClInclude Include="..\..\src\spell\spells-describer.h">
      <Filter>spell</Filter>
    </ClInclude>
    <ClInclude Include="..\..\src\spell\range-calc.h">
      <Filter>spell</Filter>
    </ClInclude>
    <ClInclude Include="..\..\src\realm\realm-hex-numbers.h">
      <Filter>realm</Filter>
    </ClInclude>
    <ClInclude Include="..\..\src\realm\realm-song-numbers.h">
      <Filter>realm</Filter>
    </ClInclude>
    <ClInclude Include="..\..\src\specific-object\bow.h">
      <Filter>specific-object</Filter>
    </ClInclude>
    <ClInclude Include="..\..\src\specific-object\chest.h">
      <Filter>specific-object</Filter>
    </ClInclude>
    <ClInclude Include="..\..\src\specific-object\death-scythe.h">
      <Filter>specific-object</Filter>
    </ClInclude>
    <ClInclude Include="..\..\src\specific-object\torch.h">
      <Filter>specific-object</Filter>
    </ClInclude>
    <ClInclude Include="..\..\src\spell\spells-staff-only.h">
      <Filter>spell</Filter>
    </ClInclude>
    <ClInclude Include="..\..\src\spell-kind\spells-beam.h">
      <Filter>spell-kind</Filter>
    </ClInclude>
    <ClInclude Include="..\..\src\spell-kind\spells-detection.h">
      <Filter>spell-kind</Filter>
    </ClInclude>
    <ClInclude Include="..\..\src\spell-kind\spells-floor.h">
      <Filter>spell-kind</Filter>
    </ClInclude>
    <ClInclude Include="..\..\src\spell-kind\spells-genocide.h">
      <Filter>spell-kind</Filter>
    </ClInclude>
    <ClInclude Include="..\..\src\spell-kind\spells-launcher.h">
      <Filter>spell-kind</Filter>
    </ClInclude>
    <ClInclude Include="..\..\src\spell-kind\spells-lite.h">
      <Filter>spell-kind</Filter>
    </ClInclude>
    <ClInclude Include="..\..\src\spell-kind\spells-neighbor.h">
      <Filter>spell-kind</Filter>
    </ClInclude>
    <ClInclude Include="..\..\src\spell-kind\spells-pet.h">
      <Filter>spell-kind</Filter>
    </ClInclude>
    <ClInclude Include="..\..\src\spell-kind\spells-sight.h">
      <Filter>spell-kind</Filter>
    </ClInclude>
    <ClInclude Include="..\..\src\spell-kind\spells-specific-bolt.h">
      <Filter>spell-kind</Filter>
    </ClInclude>
    <ClInclude Include="..\..\src\spell-kind\spells-teleport.h">
      <Filter>spell-kind</Filter>
    </ClInclude>
    <ClInclude Include="..\..\src\spell-kind\spells-charm.h">
      <Filter>spell-kind</Filter>
    </ClInclude>
    <ClInclude Include="..\..\src\mind\mind-cavalry.h">
      <Filter>mind</Filter>
    </ClInclude>
    <ClInclude Include="..\..\src\mind\mind-force-trainer.h">
      <Filter>mind</Filter>
    </ClInclude>
    <ClInclude Include="..\..\src\mind\mind-mindcrafter.h">
      <Filter>mind</Filter>
    </ClInclude>
    <ClInclude Include="..\..\src\mind\mind-mirror-master.h">
      <Filter>mind</Filter>
    </ClInclude>
    <ClInclude Include="..\..\src\mind\mind-ninja.h">
      <Filter>mind</Filter>
    </ClInclude>
    <ClInclude Include="..\..\src\mind\mind-samurai.h">
      <Filter>mind</Filter>
    </ClInclude>
    <ClInclude Include="..\..\src\mind\mind-warrior.h">
      <Filter>mind</Filter>
    </ClInclude>
    <ClInclude Include="..\..\src\mind\mind-warrior-mage.h">
      <Filter>mind</Filter>
    </ClInclude>
    <ClInclude Include="..\..\src\spell-realm\spells-crusade.h">
      <Filter>spell-realm</Filter>
    </ClInclude>
    <ClInclude Include="..\..\src\spell-realm\spells-hex.h">
      <Filter>spell-realm</Filter>
    </ClInclude>
    <ClInclude Include="..\..\src\spell-kind\spells-random.h">
      <Filter>spell-kind</Filter>
    </ClInclude>
    <ClInclude Include="..\..\src\spell-kind\spells-grid.h">
      <Filter>spell-kind</Filter>
    </ClInclude>
    <ClInclude Include="..\..\src\spell-kind\earthquake.h">
      <Filter>spell-kind</Filter>
    </ClInclude>
    <ClInclude Include="..\..\src\spell-realm\spells-trump.h">
      <Filter>spell-realm</Filter>
    </ClInclude>
    <ClInclude Include="..\..\src\player-attack\attack-chaos-effect.h">
      <Filter>player-attack</Filter>
    </ClInclude>
    <ClInclude Include="..\..\src\player-attack\blood-sucking-processor.h">
      <Filter>player-attack</Filter>
    </ClInclude>
    <ClInclude Include="..\..\src\player-attack\player-attack.h">
      <Filter>player-attack</Filter>
    </ClInclude>
    <ClInclude Include="..\..\src\player-attack\player-attack-util.h">
      <Filter>player-attack</Filter>
    </ClInclude>
    <ClInclude Include="..\..\src\monster-attack\insults-moans.h">
      <Filter>monster-attack</Filter>
    </ClInclude>
    <ClInclude Include="..\..\src\monster-attack\monster-attack-describer.h">
      <Filter>monster-attack</Filter>
    </ClInclude>
    <ClInclude Include="..\..\src\monster-attack\monster-attack-effect.h">
      <Filter>monster-attack</Filter>
    </ClInclude>
    <ClInclude Include="..\..\src\monster-attack\monster-attack-player.h">
      <Filter>monster-attack</Filter>
    </ClInclude>
    <ClInclude Include="..\..\src\monster-attack\monster-attack-status.h">
      <Filter>monster-attack</Filter>
    </ClInclude>
    <ClInclude Include="..\..\src\monster-attack\monster-attack-switcher.h">
      <Filter>monster-attack</Filter>
    </ClInclude>
    <ClInclude Include="..\..\src\monster-attack\monster-attack-types.h">
      <Filter>monster-attack</Filter>
    </ClInclude>
    <ClInclude Include="..\..\src\monster-attack\monster-attack-util.h">
      <Filter>monster-attack</Filter>
    </ClInclude>
    <ClInclude Include="..\..\src\monster-attack\monster-eating.h">
      <Filter>monster-attack</Filter>
    </ClInclude>
    <ClInclude Include="..\..\src\melee\melee-postprocess.h">
      <Filter>melee</Filter>
    </ClInclude>
    <ClInclude Include="..\..\src\melee\melee-switcher.h">
      <Filter>melee</Filter>
    </ClInclude>
    <ClInclude Include="..\..\src\melee\melee-util.h">
      <Filter>melee</Filter>
    </ClInclude>
    <ClInclude Include="..\..\src\melee\monster-attack-monster.h">
      <Filter>melee</Filter>
    </ClInclude>
    <ClInclude Include="..\..\src\object-enchant\vorpal-weapon.h">
      <Filter>object-enchant</Filter>
    </ClInclude>
    <ClInclude Include="..\..\src\info-reader\race-info-tokens-table.h">
      <Filter>info-reader</Filter>
    </ClInclude>
    <ClInclude Include="..\..\src\info-reader\kind-info-tokens-table.h">
      <Filter>info-reader</Filter>
    </ClInclude>
    <ClInclude Include="..\..\src\info-reader\dungeon-info-tokens-table.h">
      <Filter>info-reader</Filter>
    </ClInclude>
    <ClInclude Include="..\..\src\term\term-color-types.h">
      <Filter>term</Filter>
    </ClInclude>
    <ClInclude Include="..\..\src\info-reader\info-reader-util.h">
      <Filter>info-reader</Filter>
    </ClInclude>
    <ClInclude Include="..\..\src\info-reader\parse-error-types.h">
      <Filter>info-reader</Filter>
    </ClInclude>
    <ClInclude Include="..\..\src\info-reader\feature-reader.h">
      <Filter>info-reader</Filter>
    </ClInclude>
    <ClInclude Include="..\..\src\info-reader\feature-info-tokens-table.h">
      <Filter>info-reader</Filter>
    </ClInclude>
    <ClInclude Include="..\..\src\info-reader\vault-reader.h">
      <Filter>info-reader</Filter>
    </ClInclude>
    <ClInclude Include="..\..\src\info-reader\kind-reader.h">
      <Filter>info-reader</Filter>
    </ClInclude>
    <ClInclude Include="..\..\src\info-reader\artifact-reader.h">
      <Filter>info-reader</Filter>
    </ClInclude>
    <ClInclude Include="..\..\src\info-reader\ego-reader.h">
      <Filter>info-reader</Filter>
    </ClInclude>
    <ClInclude Include="..\..\src\info-reader\dungeon-reader.h">
      <Filter>info-reader</Filter>
    </ClInclude>
    <ClInclude Include="..\..\src\info-reader\skill-reader.h">
      <Filter>info-reader</Filter>
    </ClInclude>
    <ClInclude Include="..\..\src\info-reader\magic-reader.h">
      <Filter>info-reader</Filter>
    </ClInclude>
    <ClInclude Include="..\..\src\info-reader\race-reader.h">
      <Filter>info-reader</Filter>
    </ClInclude>
    <ClInclude Include="..\..\src\info-reader\general-parser.h">
      <Filter>info-reader</Filter>
    </ClInclude>
    <ClInclude Include="..\..\src\info-reader\random-grid-effect-types.h">
      <Filter>info-reader</Filter>
    </ClInclude>
    <ClInclude Include="..\..\src\floor\fixed-map-generator.h">
      <Filter>floor</Filter>
    </ClInclude>
    <ClInclude Include="..\..\src\info-reader\fixed-map-parser.h">
      <Filter>info-reader</Filter>
    </ClInclude>
    <ClInclude Include="..\..\src\perception\identification.h">
      <Filter>perception</Filter>
    </ClInclude>
    <ClInclude Include="..\..\src\core\visuals-reseter.h">
      <Filter>core</Filter>
    </ClInclude>
    <ClInclude Include="..\..\src\object-enchant\trg-types.h">
      <Filter>object-enchant</Filter>
    </ClInclude>
    <ClInclude Include="..\..\src\art-definition\art-sword-types.h">
      <Filter>art-definition</Filter>
    </ClInclude>
    <ClInclude Include="..\..\src\art-definition\art-accessory-types.h">
      <Filter>art-definition</Filter>
    </ClInclude>
    <ClInclude Include="..\..\src\art-definition\art-armor-types.h">
      <Filter>art-definition</Filter>
    </ClInclude>
    <ClInclude Include="..\..\src\art-definition\art-protector-types.h">
      <Filter>art-definition</Filter>
    </ClInclude>
    <ClInclude Include="..\..\src\art-definition\art-weapon-types.h">
      <Filter>art-definition</Filter>
    </ClInclude>
    <ClInclude Include="..\..\src\art-definition\art-bow-types.h">
      <Filter>art-definition</Filter>
    </ClInclude>
    <ClInclude Include="..\..\src\object\object-flags.h">
      <Filter>object</Filter>
    </ClInclude>
    <ClInclude Include="..\..\src\object\object-info.h">
      <Filter>object</Filter>
    </ClInclude>
    <ClInclude Include="..\..\src\object-enchant\dragon-breaths-table.h">
      <Filter>object-enchant</Filter>
    </ClInclude>
    <ClInclude Include="..\..\src\object-enchant\activation-info-table.h">
      <Filter>object-enchant</Filter>
    </ClInclude>
    <ClInclude Include="..\..\src\art-definition\random-art-effects.h">
      <Filter>art-definition</Filter>
    </ClInclude>
    <ClInclude Include="..\..\src\monster-race\race-indice-types.h">
      <Filter>monster-race</Filter>
    </ClInclude>
    <ClInclude Include="..\..\src\monster-race\monster-race.h">
      <Filter>monster-race</Filter>
    </ClInclude>
    <ClInclude Include="..\..\src\monster-race\monster-race-hook.h">
      <Filter>monster-race</Filter>
    </ClInclude>
    <ClInclude Include="..\..\src\mind\drs-types.h">
      <Filter>mind</Filter>
    </ClInclude>
    <ClInclude Include="..\..\src\monster\monster-flag-types.h">
      <Filter>monster</Filter>
    </ClInclude>
    <ClInclude Include="..\..\src\mind\mind-sniper.h">
      <Filter>mind</Filter>
    </ClInclude>
    <ClInclude Include="..\..\src\monster\smart-learn-types.h">
      <Filter>monster</Filter>
    </ClInclude>
    <ClInclude Include="..\..\src\room\rooms-pit-nest.h">
      <Filter>room</Filter>
    </ClInclude>
    <ClInclude Include="..\..\src\monster\monster-description-types.h">
      <Filter>monster</Filter>
    </ClInclude>
    <ClInclude Include="..\..\src\monster\monster-timed-effect-types.h">
      <Filter>monster</Filter>
    </ClInclude>
    <ClInclude Include="..\..\src\player\eldritch-horror.h">
      <Filter>player</Filter>
    </ClInclude>
    <ClInclude Include="..\..\src\system\monster-type-definition.h">
      <Filter>system</Filter>
    </ClInclude>
    <ClInclude Include="..\..\src\monster\monster-processor-util.h">
      <Filter>monster</Filter>
    </ClInclude>
    <ClInclude Include="..\..\src\monster\monster-processor.h">
      <Filter>monster</Filter>
    </ClInclude>
    <ClInclude Include="..\..\src\core\speed-table.h">
      <Filter>core</Filter>
    </ClInclude>
    <ClInclude Include="..\..\src\system\object-type-definition.h">
      <Filter>system</Filter>
    </ClInclude>
    <ClInclude Include="..\..\src\monster\monster-util.h">
      <Filter>monster</Filter>
    </ClInclude>
    <ClInclude Include="..\..\src\monster-race\race-flags1.h">
      <Filter>monster-race</Filter>
    </ClInclude>
    <ClInclude Include="..\..\src\monster-race\race-flags2.h">
      <Filter>monster-race</Filter>
    </ClInclude>
    <ClInclude Include="..\..\src\monster-race\race-flags3.h">
      <Filter>monster-race</Filter>
    </ClInclude>
    <ClInclude Include="..\..\src\monster-race\race-flags4.h">
      <Filter>monster-race</Filter>
    </ClInclude>
    <ClInclude Include="..\..\src\monster-race\race-flags7.h">
      <Filter>monster-race</Filter>
    </ClInclude>
    <ClInclude Include="..\..\src\monster-race\race-flags9.h">
      <Filter>monster-race</Filter>
    </ClInclude>
    <ClInclude Include="..\..\src\monster-race\race-flags-resistance.h">
      <Filter>monster-race</Filter>
    </ClInclude>
    <ClInclude Include="..\..\src\monster-race\race-flags-ability1.h">
      <Filter>monster-race</Filter>
    </ClInclude>
    <ClInclude Include="..\..\src\monster-race\race-flags-ability2.h">
      <Filter>monster-race</Filter>
    </ClInclude>
    <ClInclude Include="..\..\src\monster-race\race-flags8.h">
      <Filter>monster-race</Filter>
    </ClInclude>
    <ClInclude Include="..\..\src\mspell\summon-checker.h">
      <Filter>mspell</Filter>
    </ClInclude>
    <ClInclude Include="..\..\src\cmd-io\cmd-lore.h">
      <Filter>cmd-io</Filter>
    </ClInclude>
    <ClInclude Include="..\..\src\view\display-monster-status.h">
      <Filter>view</Filter>
    </ClInclude>
    <ClInclude Include="..\..\src\monster\monster-info.h">
      <Filter>monster</Filter>
    </ClInclude>
    <ClInclude Include="..\..\src\monster\monster-describer.h">
      <Filter>monster</Filter>
    </ClInclude>
    <ClInclude Include="..\..\src\monster\monster-compaction.h">
      <Filter>monster</Filter>
    </ClInclude>
    <ClInclude Include="..\..\src\monster\monster-list.h">
      <Filter>monster</Filter>
    </ClInclude>
    <ClInclude Include="..\..\src\lore\lore-store.h">
      <Filter>lore</Filter>
    </ClInclude>
    <ClInclude Include="..\..\src\lore\monster-lore.h">
      <Filter>lore</Filter>
    </ClInclude>
    <ClInclude Include="..\..\src\lore\lore-util.h">
      <Filter>lore</Filter>
    </ClInclude>
    <ClInclude Include="..\..\src\view\display-lore.h">
      <Filter>view</Filter>
    </ClInclude>
    <ClInclude Include="..\..\src\lore\lore-calculator.h">
      <Filter>lore</Filter>
    </ClInclude>
    <ClInclude Include="..\..\src\lore\magic-types-setter.h">
      <Filter>lore</Filter>
    </ClInclude>
    <ClInclude Include="..\..\src\view\display-lore-magics.h">
      <Filter>view</Filter>
    </ClInclude>
    <ClInclude Include="..\..\src\view\display-lore-status.h">
      <Filter>view</Filter>
    </ClInclude>
    <ClInclude Include="..\..\src\view\display-lore-drops.h">
      <Filter>view</Filter>
    </ClInclude>
    <ClInclude Include="..\..\src\lore\combat-types-setter.h">
      <Filter>lore</Filter>
    </ClInclude>
    <ClInclude Include="..\..\src\view\display-lore-attacks.h">
      <Filter>view</Filter>
    </ClInclude>
    <ClInclude Include="..\..\src\monster-attack\monster-attack-processor.h">
      <Filter>monster-attack</Filter>
    </ClInclude>
    <ClInclude Include="..\..\src\monster-floor\monster-death.h">
      <Filter>monster-floor</Filter>
    </ClInclude>
    <ClInclude Include="..\..\src\monster-floor\monster-direction.h">
      <Filter>monster-floor</Filter>
    </ClInclude>
    <ClInclude Include="..\..\src\monster-floor\monster-dist-offsets.h">
      <Filter>monster-floor</Filter>
    </ClInclude>
    <ClInclude Include="..\..\src\monster-floor\monster-generator.h">
      <Filter>monster-floor</Filter>
    </ClInclude>
    <ClInclude Include="..\..\src\monster-floor\monster-move.h">
      <Filter>monster-floor</Filter>
    </ClInclude>
    <ClInclude Include="..\..\src\monster-floor\monster-object.h">
      <Filter>monster-floor</Filter>
    </ClInclude>
    <ClInclude Include="..\..\src\monster-floor\monster-remover.h">
      <Filter>monster-floor</Filter>
    </ClInclude>
    <ClInclude Include="..\..\src\monster-floor\monster-runaway.h">
      <Filter>monster-floor</Filter>
    </ClInclude>
    <ClInclude Include="..\..\src\monster-floor\monster-safety-hiding.h">
      <Filter>monster-floor</Filter>
    </ClInclude>
    <ClInclude Include="..\..\src\monster-floor\place-monster-types.h">
      <Filter>monster-floor</Filter>
    </ClInclude>
    <ClInclude Include="..\..\src\monster-floor\monster-sweep-grid.h">
      <Filter>monster-floor</Filter>
    </ClInclude>
    <ClInclude Include="..\..\src\monster-floor\quantum-effect.h">
      <Filter>monster-floor</Filter>
    </ClInclude>
    <ClInclude Include="..\..\src\monster-floor\one-monster-placer.h">
      <Filter>monster-floor</Filter>
    </ClInclude>
    <ClInclude Include="..\..\src\monster-floor\monster-summon.h">
      <Filter>monster-floor</Filter>
    </ClInclude>
    <ClInclude Include="..\..\src\system\game-option-types.h">
      <Filter>system</Filter>
    </ClInclude>
    <ClInclude Include="..\..\src\game-option\input-options.h">
      <Filter>game-option</Filter>
    </ClInclude>
    <ClInclude Include="..\..\src\game-option\map-screen-options.h">
      <Filter>game-option</Filter>
    </ClInclude>
    <ClInclude Include="..\..\src\game-option\text-display-options.h">
      <Filter>game-option</Filter>
    </ClInclude>
    <ClInclude Include="..\..\src\game-option\game-play-options.h">
      <Filter>game-option</Filter>
    </ClInclude>
    <ClInclude Include="..\..\src\game-option\disturbance-options.h">
      <Filter>game-option</Filter>
    </ClInclude>
    <ClInclude Include="..\..\src\game-option\birth-options.h">
      <Filter>game-option</Filter>
    </ClInclude>
    <ClInclude Include="..\..\src\game-option\auto-destruction-options.h">
      <Filter>game-option</Filter>
    </ClInclude>
    <ClInclude Include="..\..\src\game-option\play-record-options.h">
      <Filter>game-option</Filter>
    </ClInclude>
    <ClInclude Include="..\..\src\game-option\cheat-options.h">
      <Filter>game-option</Filter>
    </ClInclude>
    <ClInclude Include="..\..\src\game-option\special-options.h">
      <Filter>game-option</Filter>
    </ClInclude>
    <ClInclude Include="..\..\src\game-option\runtime-arguments.h">
      <Filter>game-option</Filter>
    </ClInclude>
    <ClInclude Include="..\..\src\game-option\option-flags.h">
      <Filter>game-option</Filter>
    </ClInclude>
    <ClInclude Include="..\..\src\game-option\option-types-table.h">
      <Filter>game-option</Filter>
    </ClInclude>
    <ClInclude Include="..\..\src\util\angband-files.h">
      <Filter>util</Filter>
    </ClInclude>
    <ClInclude Include="..\..\src\system\building-type-definition.h">
      <Filter>system</Filter>
    </ClInclude>
    <ClInclude Include="..\..\src\player\player-personalities-types.h">
      <Filter>player</Filter>
    </ClInclude>
    <ClInclude Include="..\..\src\player\player-classes-types.h">
      <Filter>player</Filter>
    </ClInclude>
    <ClInclude Include="..\..\src\spell\spell-types.h">
      <Filter>spell</Filter>
    </ClInclude>
    <ClInclude Include="..\..\src\system\monster-race-definition.h">
      <Filter>system</Filter>
    </ClInclude>
    <ClInclude Include="..\..\src\player\player-race-types.h">
      <Filter>player</Filter>
    </ClInclude>
    <ClInclude Include="..\..\src\realm\realm-types.h">
      <Filter>realm</Filter>
    </ClInclude>
    <ClInclude Include="..\..\src\util\string-processor.h">
      <Filter>util</Filter>
    </ClInclude>
    <ClInclude Include="..\..\src\cmd-io\macro-util.h">
      <Filter>cmd-io</Filter>
    </ClInclude>
    <ClInclude Include="..\..\src\main\sound-of-music.h">
      <Filter>main</Filter>
    </ClInclude>
    <ClInclude Include="..\..\src\io\input-key-acceptor.h">
      <Filter>io</Filter>
    </ClInclude>
    <ClInclude Include="..\..\src\util\quarks.h">
      <Filter>util</Filter>
    </ClInclude>
    <ClInclude Include="..\..\src\view\display-messages.h">
      <Filter>view</Filter>
    </ClInclude>
    <ClInclude Include="..\..\src\locale\japanese.h">
      <Filter>locale</Filter>
    </ClInclude>
    <ClInclude Include="..\..\src\locale\english.h">
      <Filter>locale</Filter>
    </ClInclude>
    <ClInclude Include="..\..\src\core\asking-player.h">
      <Filter>core</Filter>
    </ClInclude>
    <ClInclude Include="..\..\src\term\screen-processor.h">
      <Filter>term</Filter>
    </ClInclude>
    <ClInclude Include="..\..\src\util\sort.h">
      <Filter>util</Filter>
    </ClInclude>
    <ClInclude Include="..\..\src\io\input-key-requester.h">
      <Filter>io</Filter>
    </ClInclude>
    <ClInclude Include="..\..\src\io\command-repeater.h">
      <Filter>io</Filter>
    </ClInclude>
    <ClInclude Include="..\..\src\util\tag-sorter.h">
      <Filter>util</Filter>
    </ClInclude>
    <ClInclude Include="..\..\src\game-option\cheat-types.h">
      <Filter>game-option</Filter>
    </ClInclude>
    <ClInclude Include="..\..\src\util\int-char-converter.h">
      <Filter>util</Filter>
    </ClInclude>
    <ClInclude Include="..\..\src\util\bit-flags-calculator.h">
      <Filter>util</Filter>
    </ClInclude>
    <ClInclude Include="..\..\src\util\buffer-shaper.h">
      <Filter>util</Filter>
    </ClInclude>
    <ClInclude Include="..\..\src\locale\language-switcher.h">
      <Filter>locale</Filter>
    </ClInclude>
    <ClInclude Include="..\..\src\system\alloc-entry-definition.h">
      <Filter>system</Filter>
    </ClInclude>
    <ClInclude Include="..\..\src\system\alloc-entries.h">
      <Filter>system</Filter>
    </ClInclude>
    <ClInclude Include="..\..\src\spell-realm\spells-song.h">
      <Filter>spell-realm</Filter>
    </ClInclude>
    <ClInclude Include="..\..\src\mind\mind-blue-mage.h">
      <Filter>mind</Filter>
    </ClInclude>
    <ClInclude Include="..\..\src\mspell\mspell-mask-definitions.h">
      <Filter>mspell</Filter>
    </ClInclude>
    <ClInclude Include="..\..\src\mspell\monster-power-table.h">
      <Filter>mspell</Filter>
    </ClInclude>
    <ClInclude Include="..\..\src\view\status-bars-table.h">
      <Filter>view</Filter>
    </ClInclude>
    <ClInclude Include="..\..\src\core\window-redrawer.h">
      <Filter>core</Filter>
    </ClInclude>
    <ClInclude Include="..\..\src\cmd-visual\cmd-map.h">
      <Filter>cmd-visual</Filter>
    </ClInclude>
    <ClInclude Include="..\..\src\view\display-map.h">
      <Filter>view</Filter>
    </ClInclude>
    <ClInclude Include="..\..\src\cmd-visual\cmd-draw.h">
      <Filter>cmd-visual</Filter>
    </ClInclude>
    <ClInclude Include="..\..\src\cmd-visual\cmd-visuals.h">
      <Filter>cmd-visual</Filter>
    </ClInclude>
    <ClInclude Include="..\..\src\floor\floor-util.h">
      <Filter>floor</Filter>
    </ClInclude>
    <ClInclude Include="..\..\src\grid\lighting-colors-table.h">
      <Filter>grid</Filter>
    </ClInclude>
    <ClInclude Include="..\..\src\io\cursor.h">
      <Filter>io</Filter>
    </ClInclude>
    <ClInclude Include="..\..\src\io\screen-util.h">
      <Filter>io</Filter>
    </ClInclude>
    <ClInclude Include="..\..\src\player\special-defense-types.h">
      <Filter>player</Filter>
    </ClInclude>
    <ClInclude Include="..\..\src\core\status-reseter.h">
      <Filter>core</Filter>
    </ClInclude>
    <ClInclude Include="..\..\src\realm\realm-demon.h">
      <Filter>realm</Filter>
    </ClInclude>
    <ClInclude Include="..\..\src\wizard\tval-descriptions-table.h">
      <Filter>wizard</Filter>
    </ClInclude>
    <ClInclude Include="..\..\src\wizard\spoiler-table.h">
      <Filter>wizard</Filter>
    </ClInclude>
    <ClInclude Include="..\..\src\wizard\wizard-spells.h">
      <Filter>wizard</Filter>
    </ClInclude>
    <ClInclude Include="..\..\src\spell-realm\spells-chaos.h">
      <Filter>spell-realm</Filter>
    </ClInclude>
    <ClInclude Include="..\..\src\spell-kind\spells-curse-removal.h">
      <Filter>spell-kind</Filter>
    </ClInclude>
    <ClInclude Include="..\..\src\spell-kind\spells-perception.h">
      <Filter>spell-kind</Filter>
    </ClInclude>
    <ClInclude Include="..\..\src\mind\mind-mage.h">
      <Filter>mind</Filter>
    </ClInclude>
    <ClInclude Include="..\..\src\spell\spell-info.h">
      <Filter>spell</Filter>
    </ClInclude>
    <ClInclude Include="..\..\src\object-hook\hook-perception.h">
      <Filter>object-hook</Filter>
    </ClInclude>
    <ClInclude Include="..\..\src\object-hook\hook-weapon.h">
      <Filter>object-hook</Filter>
    </ClInclude>
    <ClInclude Include="..\..\src\object-hook\hook-bow.h">
      <Filter>object-hook</Filter>
    </ClInclude>
    <ClInclude Include="..\..\src\object-hook\hook-armor.h">
      <Filter>object-hook</Filter>
    </ClInclude>
    <ClInclude Include="..\..\src\object-hook\hook-checker.h">
      <Filter>object-hook</Filter>
    </ClInclude>
    <ClInclude Include="..\..\src\object-hook\hook-expendable.h">
      <Filter>object-hook</Filter>
    </ClInclude>
    <ClInclude Include="..\..\src\object-hook\hook-magic.h">
      <Filter>object-hook</Filter>
    </ClInclude>
    <ClInclude Include="..\..\src\object-hook\hook-quest.h">
      <Filter>object-hook</Filter>
    </ClInclude>
    <ClInclude Include="..\..\src\object-hook\hook-enchant.h">
      <Filter>object-hook</Filter>
    </ClInclude>
    <ClInclude Include="..\..\src\mind\mind-weaponsmith.h">
      <Filter>mind</Filter>
    </ClInclude>
    <ClInclude Include="..\..\src\object\item-tester-hooker.h">
      <Filter>object</Filter>
    </ClInclude>
    <ClInclude Include="..\..\src\player\player-realm.h">
      <Filter>player</Filter>
    </ClInclude>
    <ClInclude Include="..\..\src\status\sight-setter.h">
      <Filter>status</Filter>
    </ClInclude>
    <ClInclude Include="..\..\src\status\buff-setter.h">
      <Filter>status</Filter>
    </ClInclude>
    <ClInclude Include="..\..\src\status\bad-status-setter.h">
      <Filter>status</Filter>
    </ClInclude>
    <ClInclude Include="..\..\src\wizard\wizard-messages.h">
      <Filter>wizard</Filter>
    </ClInclude>
    <ClInclude Include="..\..\src\spell-realm\spells-craft.h">
      <Filter>spell-realm</Filter>
    </ClInclude>
    <ClInclude Include="..\..\src\status\element-resistance.h">
      <Filter>status</Filter>
    </ClInclude>
    <ClInclude Include="..\..\src\status\temporary-resistance.h">
      <Filter>status</Filter>
    </ClInclude>
    <ClInclude Include="..\..\src\status\experience.h">
      <Filter>status</Filter>
    </ClInclude>
    <ClInclude Include="..\..\src\spell-realm\spells-demon.h">
      <Filter>spell-realm</Filter>
    </ClInclude>
    <ClInclude Include="..\..\src\mind\mind-magic-resistance.h">
      <Filter>mind</Filter>
    </ClInclude>
    <ClInclude Include="..\..\src\status\base-status.h">
      <Filter>status</Filter>
    </ClInclude>
    <ClInclude Include="..\..\src\status\body-improvement.h">
      <Filter>status</Filter>
    </ClInclude>
    <ClInclude Include="..\..\src\mspell\mspell-dispel.h">
      <Filter>mspell</Filter>
    </ClInclude>
    <ClInclude Include="..\..\src\status\shape-changer.h">
      <Filter>status</Filter>
    </ClInclude>
    <ClInclude Include="..\..\src\status\action-setter.h">
      <Filter>status</Filter>
    </ClInclude>
    <ClInclude Include="..\..\src\inventory\inventory-util.h">
      <Filter>inventory</Filter>
    </ClInclude>
    <ClInclude Include="..\..\src\inventory\floor-item-getter.h">
      <Filter>inventory</Filter>
    </ClInclude>
    <ClInclude Include="..\..\src\inventory\item-getter.h">
      <Filter>inventory</Filter>
    </ClInclude>
    <ClInclude Include="..\..\src\floor\object-scanner.h">
      <Filter>floor</Filter>
    </ClInclude>
    <ClInclude Include="..\..\src\inventory\inventory-describer.h">
      <Filter>inventory</Filter>
    </ClInclude>
    <ClInclude Include="..\..\src\view\display-inventory.h">
      <Filter>view</Filter>
    </ClInclude>
    <ClInclude Include="..\..\src\inventory\item-selection-util.h">
      <Filter>inventory</Filter>
    </ClInclude>
    <ClInclude Include="..\..\src\inventory\inventory-slot-types.h">
      <Filter>inventory</Filter>
    </ClInclude>
    <ClInclude Include="..\..\src\mutation\mutation-flag-types.h">
      <Filter>mutation</Filter>
    </ClInclude>
    <ClInclude Include="..\..\src\spell-kind\spells-fetcher.h">
      <Filter>spell-kind</Filter>
    </ClInclude>
    <ClInclude Include="..\..\src\spell-realm\spells-sorcery.h">
      <Filter>spell-realm</Filter>
    </ClInclude>
    <ClInclude Include="..\..\src\spell-kind\spells-equipment.h">
      <Filter>spell-kind</Filter>
    </ClInclude>
    <ClInclude Include="..\..\src\spell-kind\spells-polymorph.h">
      <Filter>spell-kind</Filter>
    </ClInclude>
    <ClInclude Include="..\..\src\mutation\mutation-techniques.h">
      <Filter>mutation</Filter>
    </ClInclude>
    <ClInclude Include="..\..\src\specific-object\death-crimson.h">
      <Filter>specific-object</Filter>
    </ClInclude>
    <ClInclude Include="..\..\src\spell-kind\blood-curse.h">
      <Filter>spell-kind</Filter>
    </ClInclude>
    <ClInclude Include="..\..\src\spell-kind\spells-world.h">
      <Filter>spell-kind</Filter>
    </ClInclude>
    <ClInclude Include="..\..\src\spell-kind\spells-enchant.h">
      <Filter>spell-kind</Filter>
    </ClInclude>
    <ClInclude Include="..\..\src\spell-kind\magic-item-recharger.h">
      <Filter>spell-kind</Filter>
    </ClInclude>
    <ClInclude Include="..\..\src\load\load.h">
      <Filter>load</Filter>
    </ClInclude>
    <ClInclude Include="..\..\src\load\old-feature-types.h">
      <Filter>load</Filter>
    </ClInclude>
    <ClInclude Include="..\..\src\load\angband-version-comparer.h">
      <Filter>load</Filter>
    </ClInclude>
    <ClInclude Include="..\..\src\load\load-util.h">
      <Filter>load</Filter>
    </ClInclude>
    <ClInclude Include="..\..\src\load\load-v1-5-0.h">
      <Filter>load</Filter>
    </ClInclude>
    <ClInclude Include="..\..\src\load\item-loader.h">
      <Filter>load</Filter>
    </ClInclude>
    <ClInclude Include="..\..\src\load\savedata-flag-types.h">
      <Filter>load</Filter>
    </ClInclude>
    <ClInclude Include="..\..\src\load\monster-loader.h">
      <Filter>load</Filter>
    </ClInclude>
    <ClInclude Include="..\..\src\load\load-zangband.h">
      <Filter>load</Filter>
    </ClInclude>
    <ClInclude Include="..\..\src\load\store-loader.h">
      <Filter>load</Filter>
    </ClInclude>
    <ClInclude Include="..\..\src\load\lore-loader.h">
      <Filter>load</Filter>
    </ClInclude>
    <ClInclude Include="..\..\src\load\option-loader.h">
      <Filter>load</Filter>
    </ClInclude>
    <ClInclude Include="..\..\src\load\birth-loader.h">
      <Filter>load</Filter>
    </ClInclude>
    <ClInclude Include="..\..\src\load\extra-loader.h">
      <Filter>load</Filter>
    </ClInclude>
    <ClInclude Include="..\..\src\load\load-v1-3-0.h">
      <Filter>load</Filter>
    </ClInclude>
    <ClInclude Include="..\..\src\load\load-v1-7-0.h">
      <Filter>load</Filter>
    </ClInclude>
    <ClInclude Include="..\..\src\load\player-info-loader.h">
      <Filter>load</Filter>
    </ClInclude>
    <ClInclude Include="..\..\src\player\attack-defense-types.h">
      <Filter>player</Filter>
    </ClInclude>
    <ClInclude Include="..\..\src\load\dummy-loader.h">
      <Filter>load</Filter>
    </ClInclude>
    <ClInclude Include="..\..\src\load\world-loader.h">
      <Filter>load</Filter>
    </ClInclude>
    <ClInclude Include="..\..\src\load\player-attack-loader.h">
      <Filter>load</Filter>
    </ClInclude>
    <ClInclude Include="..\..\src\load\inventory-loader.h">
      <Filter>load</Filter>
    </ClInclude>
    <ClInclude Include="..\..\src\load\dungeon-loader.h">
      <Filter>load</Filter>
    </ClInclude>
    <ClInclude Include="..\..\src\load\floor-loader.h">
      <Filter>load</Filter>
    </ClInclude>
    <ClInclude Include="..\..\src\load\quest-loader.h">
      <Filter>load</Filter>
    </ClInclude>
    <ClInclude Include="..\..\src\core\player-update-types.h">
      <Filter>core</Filter>
    </ClInclude>
    <ClInclude Include="..\..\src\core\player-redraw-types.h">
      <Filter>core</Filter>
    </ClInclude>
    <ClInclude Include="..\..\src\object-use\quaff-execution.h">
      <Filter>object-use</Filter>
    </ClInclude>
    <ClInclude Include="..\..\src\flavor\object-flavor-types.h">
      <Filter>flavor</Filter>
    </ClInclude>
    <ClInclude Include="..\..\src\flavor\flag-inscriptions-table.h">
      <Filter>flavor</Filter>
    </ClInclude>
    <ClInclude Include="..\..\src\flavor\flavor-util.h">
      <Filter>flavor</Filter>
    </ClInclude>
    <ClInclude Include="..\..\src\flavor\flavor-describer.h">
      <Filter>flavor</Filter>
    </ClInclude>
    <ClInclude Include="..\..\src\flavor\tval-description-switcher.h">
      <Filter>flavor</Filter>
    </ClInclude>
    <ClInclude Include="..\..\src\flavor\named-item-describer.h">
      <Filter>flavor</Filter>
    </ClInclude>
    <ClInclude Include="..\..\src\flavor\object-flavor.h">
      <Filter>flavor</Filter>
    </ClInclude>
    <ClInclude Include="..\..\src\action\action-limited.h">
      <Filter>action</Filter>
    </ClInclude>
    <ClInclude Include="..\..\src\cmd-action\cmd-move.h">
      <Filter>cmd-action</Filter>
    </ClInclude>
    <ClInclude Include="..\..\src\action\open-util.h">
      <Filter>action</Filter>
    </ClInclude>
    <ClInclude Include="..\..\src\cmd-action\cmd-open-close.h">
      <Filter>cmd-action</Filter>
    </ClInclude>
    <ClInclude Include="..\..\src\action\open-close-execution.h">
      <Filter>action</Filter>
    </ClInclude>
    <ClInclude Include="..\..\src\action\tunnel-execution.h">
      <Filter>action</Filter>
    </ClInclude>
    <ClInclude Include="..\..\src\cmd-action\cmd-tunnel.h">
      <Filter>cmd-action</Filter>
    </ClInclude>
    <ClInclude Include="..\..\src\action\movement-execution.h">
      <Filter>action</Filter>
    </ClInclude>
    <ClInclude Include="..\..\src\cmd-action\cmd-shoot.h">
      <Filter>cmd-action</Filter>
    </ClInclude>
    <ClInclude Include="..\..\src\cmd-item\cmd-throw.h">
      <Filter>cmd-item</Filter>
    </ClInclude>
    <ClInclude Include="..\..\src\action\weapon-shield.h">
      <Filter>action</Filter>
    </ClInclude>
    <ClInclude Include="..\..\src\cmd-action\cmd-others.h">
      <Filter>cmd-action</Filter>
    </ClInclude>
    <ClInclude Include="..\..\src\grid\feature-flag-types.h">
      <Filter>grid</Filter>
    </ClInclude>
    <ClInclude Include="..\..\src\action\run-execution.h">
      <Filter>action</Filter>
    </ClInclude>
    <ClInclude Include="..\..\src\action\travel-execution.h">
      <Filter>action</Filter>
    </ClInclude>
    <ClInclude Include="..\..\src\core\disturbance.h">
      <Filter>core</Filter>
    </ClInclude>
    <ClInclude Include="..\..\src\window\main-window-equipments.h">
      <Filter>window</Filter>
    </ClInclude>
    <ClInclude Include="..\..\src\window\display-sub-window-items.h">
      <Filter>window</Filter>
    </ClInclude>
    <ClInclude Include="..\..\src\window\display-sub-windows.h">
      <Filter>window</Filter>
    </ClInclude>
    <ClInclude Include="..\..\src\window\display-sub-window-spells.h">
      <Filter>window</Filter>
    </ClInclude>
    <ClInclude Include="..\..\src\window\main-window-left-frame.h">
      <Filter>window</Filter>
    </ClInclude>
    <ClInclude Include="..\..\src\window\main-window-row-column.h">
      <Filter>window</Filter>
    </ClInclude>
    <ClInclude Include="..\..\src\window\main-window-stat-poster.h">
      <Filter>window</Filter>
    </ClInclude>
    <ClInclude Include="..\..\src\window\main-window-util.h">
      <Filter>window</Filter>
    </ClInclude>
    <ClInclude Include="..\..\src\cmd-action\cmd-travel.h">
      <Filter>cmd-action</Filter>
    </ClInclude>
    <ClInclude Include="..\..\src\artifact\random-art-pval-investor.h">
      <Filter>artifact</Filter>
    </ClInclude>
    <ClInclude Include="..\..\src\artifact\random-art-bias-types.h">
      <Filter>artifact</Filter>
    </ClInclude>
    <ClInclude Include="..\..\src\wizard\artifact-bias-table.h">
      <Filter>wizard</Filter>
    </ClInclude>
    <ClInclude Include="..\..\src\artifact\random-art-resistance.h">
      <Filter>artifact</Filter>
    </ClInclude>
    <ClInclude Include="..\..\src\artifact\random-art-misc.h">
      <Filter>artifact</Filter>
    </ClInclude>
    <ClInclude Include="..\..\src\artifact\random-art-slay.h">
      <Filter>artifact</Filter>
    </ClInclude>
    <ClInclude Include="..\..\src\artifact\random-art-activation.h">
      <Filter>artifact</Filter>
    </ClInclude>
    <ClInclude Include="..\..\src\artifact\random-art-characteristics.h">
      <Filter>artifact</Filter>
    </ClInclude>
    <ClInclude Include="..\..\src\artifact\random-art-generator.h">
      <Filter>artifact</Filter>
    </ClInclude>
    <ClInclude Include="..\..\src\artifact\fixed-art-generator.h">
      <Filter>artifact</Filter>
    </ClInclude>
    <ClInclude Include="..\..\src\artifact\artifact-info.h">
      <Filter>artifact</Filter>
    </ClInclude>
    <ClInclude Include="..\..\src\system\artifact-type-definition.h">
      <Filter>system</Filter>
    </ClInclude>
    <ClInclude Include="..\..\src\view\display-store.h">
      <Filter>view</Filter>
    </ClInclude>
    <ClInclude Include="..\..\src\store\home.h">
      <Filter>store</Filter>
    </ClInclude>
    <ClInclude Include="..\..\src\io\store-key-processor.h">
      <Filter>io</Filter>
    </ClInclude>
    <ClInclude Include="..\..\src\cmd-building\cmd-store.h">
      <Filter>cmd-building</Filter>
    </ClInclude>
    <ClInclude Include="..\..\src\store\purchase-order.h">
      <Filter>store</Filter>
    </ClInclude>
    <ClInclude Include="..\..\src\store\owner-insults.h">
      <Filter>store</Filter>
    </ClInclude>
    <ClInclude Include="..\..\src\store\sell-order.h">
      <Filter>store</Filter>
    </ClInclude>
    <ClInclude Include="..\..\src\store\museum.h">
      <Filter>store</Filter>
    </ClInclude>
    <ClInclude Include="..\..\src\store\pricing.h">
      <Filter>store</Filter>
    </ClInclude>
    <ClInclude Include="..\..\src\store\service-checker.h">
      <Filter>store</Filter>
    </ClInclude>
    <ClInclude Include="..\..\src\mind\stances-table.h">
      <Filter>mind</Filter>
    </ClInclude>
    <ClInclude Include="..\..\src\racial\racial-android.h">
      <Filter>racial</Filter>
    </ClInclude>
    <ClInclude Include="..\..\src\racial\racial-balrog.h">
      <Filter>racial</Filter>
    </ClInclude>
    <ClInclude Include="..\..\src\racial\racial-draconian.h">
      <Filter>racial</Filter>
    </ClInclude>
    <ClInclude Include="..\..\src\racial\racial-kutar.h">
      <Filter>racial</Filter>
    </ClInclude>
    <ClInclude Include="..\..\src\racial\racial-vampire.h">
      <Filter>racial</Filter>
    </ClInclude>
    <ClInclude Include="..\..\src\mind\snipe-types.h">
      <Filter>mind</Filter>
    </ClInclude>
    <ClInclude Include="..\..\src\racial\racial-switcher.h">
      <Filter>racial</Filter>
    </ClInclude>
    <ClInclude Include="..\..\src\floor\floor-base-definitions.h">
      <Filter>floor</Filter>
    </ClInclude>
    <ClInclude Include="..\..\src\floor\sight-definitions.h">
      <Filter>floor</Filter>
    </ClInclude>
    <ClInclude Include="..\..\src\system\floor-type-definition.h">
      <Filter>system</Filter>
    </ClInclude>
    <ClInclude Include="..\..\src\dungeon\dungeon-flag-types.h">
      <Filter>dungeon</Filter>
    </ClInclude>
    <ClInclude Include="..\..\src\floor\cave.h">
      <Filter>floor</Filter>
    </ClInclude>
    <ClInclude Include="..\..\src\save\save.h">
      <Filter>save</Filter>
    </ClInclude>
    <ClInclude Include="..\..\src\save\save-util.h">
      <Filter>save</Filter>
    </ClInclude>
    <ClInclude Include="..\..\src\save\item-writer.h">
      <Filter>save</Filter>
    </ClInclude>
    <ClInclude Include="..\..\src\save\monster-writer.h">
      <Filter>save</Filter>
    </ClInclude>
    <ClInclude Include="..\..\src\save\info-writer.h">
      <Filter>save</Filter>
    </ClInclude>
    <ClInclude Include="..\..\src\save\player-writer.h">
      <Filter>save</Filter>
    </ClInclude>
    <ClInclude Include="..\..\src\save\floor-writer.h">
      <Filter>save</Filter>
    </ClInclude>
    <ClInclude Include="..\..\src\load\info-loader.h">
      <Filter>load</Filter>
    </ClInclude>
    <ClInclude Include="..\..\src\blue-magic\learnt-info.h">
      <Filter>blue-magic</Filter>
    </ClInclude>
    <ClInclude Include="..\..\src\blue-magic\learnt-power-getter.h">
      <Filter>blue-magic</Filter>
    </ClInclude>
    <ClInclude Include="..\..\src\blue-magic\blue-magic-caster.h">
      <Filter>blue-magic</Filter>
    </ClInclude>
    <ClInclude Include="..\..\src\blue-magic\blue-magic-checker.h">
      <Filter>blue-magic</Filter>
    </ClInclude>
    <ClInclude Include="..\..\src\blue-magic\blue-magic-util.h">
      <Filter>blue-magic</Filter>
    </ClInclude>
    <ClInclude Include="..\..\src\blue-magic\blue-magic-breath.h">
      <Filter>blue-magic</Filter>
    </ClInclude>
    <ClInclude Include="..\..\src\mspell\specified-summon.h">
      <Filter>mspell</Filter>
    </ClInclude>
    <ClInclude Include="..\..\src\blue-magic\blue-magic-ball-bolt.h">
      <Filter>blue-magic</Filter>
    </ClInclude>
    <ClInclude Include="..\..\src\blue-magic\blue-magic-spirit-curse.h">
      <Filter>blue-magic</Filter>
    </ClInclude>
    <ClInclude Include="..\..\src\blue-magic\blue-magic-status.h">
      <Filter>blue-magic</Filter>
    </ClInclude>
    <ClInclude Include="..\..\src\blue-magic\blue-magic-summon.h">
      <Filter>blue-magic</Filter>
    </ClInclude>
    <ClInclude Include="..\..\src\melee\melee-spell.h">
      <Filter>melee</Filter>
    </ClInclude>
    <ClInclude Include="..\..\src\mspell\mspell-judgement.h">
      <Filter>mspell</Filter>
    </ClInclude>
    <ClInclude Include="..\..\src\melee\melee-spell-util.h">
      <Filter>melee</Filter>
    </ClInclude>
    <ClInclude Include="..\..\src\melee\melee-spell-flags-checker.h">
      <Filter>melee</Filter>
    </ClInclude>
    <ClInclude Include="..\..\src\mspell\improper-mspell-remover.h">
      <Filter>mspell</Filter>
    </ClInclude>
    <ClInclude Include="..\..\src\mspell\smart-mspell-util.h">
      <Filter>mspell</Filter>
    </ClInclude>
    <ClInclude Include="..\..\src\mspell\element-resistance-checker.h">
      <Filter>mspell</Filter>
    </ClInclude>
    <ClInclude Include="..\..\src\mspell\high-resistance-checker.h">
      <Filter>mspell</Filter>
    </ClInclude>
    <ClInclude Include="..\..\src\mspell\mspell-selector.h">
      <Filter>mspell</Filter>
    </ClInclude>
    <ClInclude Include="..\..\src\mspell\mspell-attack.h">
      <Filter>mspell</Filter>
    </ClInclude>
    <ClInclude Include="..\..\src\mspell\mspell-checker.h">
      <Filter>mspell</Filter>
    </ClInclude>
    <ClInclude Include="..\..\src\mspell\mspell-attack-util.h">
      <Filter>mspell</Filter>
    </ClInclude>
    <ClInclude Include="..\..\src\mspell\mspell-lite.h">
      <Filter>mspell</Filter>
    </ClInclude>
    <ClInclude Include="..\..\src\object-use\read-execution.h">
      <Filter>object-use</Filter>
    </ClInclude>
    <ClInclude Include="..\..\src\player\player-status-flags.h">
      <Filter>player</Filter>
    </ClInclude>
    <ClInclude Include="..\..\src\room\room-types.h">
      <Filter>room</Filter>
    </ClInclude>
    <ClInclude Include="..\..\src\room\lake-types.h">
      <Filter>room</Filter>
    </ClInclude>
    <ClInclude Include="..\..\src\room\room-info-table.h">
      <Filter>room</Filter>
    </ClInclude>
    <ClInclude Include="..\..\src\room\cave-filler.h">
      <Filter>room</Filter>
    </ClInclude>
    <ClInclude Include="..\..\src\room\room-generator.h">
      <Filter>room</Filter>
    </ClInclude>
    <ClInclude Include="..\..\src\system\dungeon-data-definition.h">
      <Filter>system</Filter>
    </ClInclude>
    <ClInclude Include="..\..\src\room\treasure-deployment.h">
      <Filter>room</Filter>
    </ClInclude>
    <ClInclude Include="..\..\src\room\rooms-maze-vault.h">
      <Filter>room</Filter>
    </ClInclude>
    <ClInclude Include="..\..\src\room\space-finder.h">
      <Filter>room</Filter>
    </ClInclude>
    <ClInclude Include="..\..\src\room\door-definition.h">
      <Filter>room</Filter>
    </ClInclude>
    <ClInclude Include="..\..\src\room\rooms-builder.h">
      <Filter>room</Filter>
    </ClInclude>
    <ClInclude Include="..\..\src\target\target-types.h">
      <Filter>target</Filter>
    </ClInclude>
    <ClInclude Include="..\..\src\target\target-describer.h">
      <Filter>target</Filter>
    </ClInclude>
    <ClInclude Include="..\..\src\target\target-preparation.h">
      <Filter>target</Filter>
    </ClInclude>
    <ClInclude Include="..\..\src\target\grid-selector.h">
      <Filter>target</Filter>
    </ClInclude>
    <ClInclude Include="..\..\src\target\target-setter.h">
      <Filter>target</Filter>
    </ClInclude>
    <ClInclude Include="..\..\src\target\target-getter.h">
      <Filter>target</Filter>
    </ClInclude>
    <ClInclude Include="..\..\src\target\target-checker.h">
      <Filter>target</Filter>
    </ClInclude>
    <ClInclude Include="..\..\src\mind\mind-explanations-table.h">
      <Filter>mind</Filter>
    </ClInclude>
    <ClInclude Include="..\..\src\mind\mind-info.h">
      <Filter>mind</Filter>
    </ClInclude>
    <ClInclude Include="..\..\src\mind\mind-types.h">
      <Filter>mind</Filter>
    </ClInclude>
    <ClInclude Include="..\..\src\mind\mind-power-getter.h">
      <Filter>mind</Filter>
    </ClInclude>
    <ClInclude Include="..\..\src\mind\mind-berserker.h">
      <Filter>mind</Filter>
    </ClInclude>
    <ClInclude Include="..\..\src\cmd-action\cmd-mind.h">
      <Filter>cmd-action</Filter>
    </ClInclude>
    <ClInclude Include="..\..\src\mind\mind-numbers.h">
      <Filter>mind</Filter>
    </ClInclude>
    <ClInclude Include="..\..\src\mutation\gain-mutation-switcher.h">
      <Filter>mutation</Filter>
    </ClInclude>
    <ClInclude Include="..\..\src\mutation\mutation-util.h">
      <Filter>mutation</Filter>
    </ClInclude>
    <ClInclude Include="..\..\src\mutation\lose-mutation-switcher.h">
      <Filter>mutation</Filter>
    </ClInclude>
    <ClInclude Include="..\..\src\mutation\mutation-investor-remover.h">
      <Filter>mutation</Filter>
    </ClInclude>
    <ClInclude Include="..\..\src\action\mutation-execution.h">
      <Filter>action</Filter>
    </ClInclude>
    <ClInclude Include="..\..\src\mutation\mutation-calculator.h">
      <Filter>mutation</Filter>
    </ClInclude>
    <ClInclude Include="..\..\src\wizard\cmd-wizard.h">
      <Filter>wizard</Filter>
    </ClInclude>
    <ClInclude Include="..\..\src\wizard\wizard-item-modifier.h">
      <Filter>wizard</Filter>
    </ClInclude>
    <ClInclude Include="..\..\src\wizard\spoiler-util.h">
      <Filter>wizard</Filter>
    </ClInclude>
    <ClInclude Include="..\..\src\wizard\items-spoiler.h">
      <Filter>wizard</Filter>
    </ClInclude>
    <ClInclude Include="..\..\src\wizard\artifact-analyzer.h">
      <Filter>wizard</Filter>
    </ClInclude>
    <ClInclude Include="..\..\src\wizard\monster-info-spoiler.h">
      <Filter>wizard</Filter>
    </ClInclude>
    <ClInclude Include="..\..\src\io-dump\random-art-info-dumper.h">
      <Filter>io-dump</Filter>
    </ClInclude>
    <ClInclude Include="..\..\src\wizard\fixed-artifacts-spoiler.h">
      <Filter>wizard</Filter>
    </ClInclude>
    <ClInclude Include="..\..\src\floor\floor-allocation-types.h">
      <Filter>floor</Filter>
    </ClInclude>
    <ClInclude Include="..\..\src\floor\dungeon-tunnel-util.h">
      <Filter>floor</Filter>
    </ClInclude>
    <ClInclude Include="..\..\src\floor\object-allocator.h">
      <Filter>floor</Filter>
    </ClInclude>
    <ClInclude Include="..\..\src\floor\floor-generator-util.h">
      <Filter>floor</Filter>
    </ClInclude>
    <ClInclude Include="..\..\src\floor\floor-generator.h">
      <Filter>floor</Filter>
    </ClInclude>
    <ClInclude Include="..\..\src\floor\cave-generator.h">
      <Filter>floor</Filter>
    </ClInclude>
    <ClInclude Include="..\..\src\floor\tunnel-generator.h">
      <Filter>floor</Filter>
    </ClInclude>
    <ClInclude Include="..\..\src\dungeon\quest-monster-placer.h">
      <Filter>dungeon</Filter>
    </ClInclude>
    <ClInclude Include="..\..\src\grid\feature-generator.h">
      <Filter>grid</Filter>
    </ClInclude>
    <ClInclude Include="..\..\src\mind\mind-monk.h">
      <Filter>mind</Filter>
    </ClInclude>
    <ClInclude Include="..\..\src\cmd-action\cmd-racial.h">
      <Filter>cmd-action</Filter>
    </ClInclude>
    <ClInclude Include="..\..\src\racial\racial-util.h">
      <Filter>racial</Filter>
    </ClInclude>
    <ClInclude Include="..\..\src\racial\class-racial-switcher.h">
      <Filter>racial</Filter>
    </ClInclude>
    <ClInclude Include="..\..\src\racial\mutation-racial-selector.h">
      <Filter>racial</Filter>
    </ClInclude>
    <ClInclude Include="..\..\src\action\racial-execution.h">
      <Filter>action</Filter>
    </ClInclude>
    <ClInclude Include="..\..\src\racial\race-racial-command-setter.h">
      <Filter>racial</Filter>
    </ClInclude>
    <ClInclude Include="..\..\src\action\throw-util.h">
      <Filter>action</Filter>
    </ClInclude>
<<<<<<< HEAD
    <ClInclude Include="..\..\src\player\player-status-table.h">
      <Filter>player</Filter>
    </ClInclude>
=======
    <ClInclude Include="..\..\src\monster-floor\monster-lite-util.h">
      <Filter>monster-floor</Filter>
    </ClInclude>
    <ClInclude Include="..\..\src\monster-floor\monster-lite.h">
      <Filter>monster-floor</Filter>
    </ClInclude>
    <ClInclude Include="..\..\src\dungeon\quest-completion-checker.h">
      <Filter>dungeon</Filter>
    </ClInclude>
    <ClInclude Include="..\..\src\monster\monster-status-setter.h">
      <Filter>monster</Filter>
    </ClInclude>
    <ClInclude Include="..\..\src\player\player-view.h">
      <Filter>player</Filter>
    </ClInclude>
    <ClInclude Include="..\..\src\floor\floor-mode-changer.h">
      <Filter>floor</Filter>
    </ClInclude>
    <ClInclude Include="..\..\src\floor\floor-save-util.h">
      <Filter>floor</Filter>
    </ClInclude>
    <ClInclude Include="..\..\src\floor\floor-changer.h">
      <Filter>floor</Filter>
    </ClInclude>
    <ClInclude Include="..\..\src\floor\floor-leaver.h">
      <Filter>floor</Filter>
    </ClInclude>
>>>>>>> ca8deda2
  </ItemGroup>
  <ItemGroup>
    <None Include="..\..\src\wall.bmp" />
    <None Include="packages.config" />
  </ItemGroup>
  <ItemGroup>
    <Filter Include="floor">
      <UniqueIdentifier>{c7e2056b-fda5-410a-8d23-03ba3f11c051}</UniqueIdentifier>
    </Filter>
    <Filter Include="object">
      <UniqueIdentifier>{52a3c5b6-2312-47a9-bb95-15c0d5e95192}</UniqueIdentifier>
    </Filter>
    <Filter Include="player">
      <UniqueIdentifier>{8fc15fd9-029b-4e7f-ae0b-75b2db215ad0}</UniqueIdentifier>
    </Filter>
    <Filter Include="monster">
      <UniqueIdentifier>{282dc0ea-8c5c-4253-b38c-4f4f0ad87ff9}</UniqueIdentifier>
    </Filter>
    <Filter Include="io">
      <UniqueIdentifier>{1be1a971-e67f-4d7c-ace0-aab22a039851}</UniqueIdentifier>
    </Filter>
    <Filter Include="combat">
      <UniqueIdentifier>{dae7a35f-36af-4097-905f-b9b9aad50d6e}</UniqueIdentifier>
    </Filter>
    <Filter Include="market">
      <UniqueIdentifier>{64225309-2ea6-4822-aeac-0e6165df9a8f}</UniqueIdentifier>
    </Filter>
    <Filter Include="core">
      <UniqueIdentifier>{cbc72021-c88c-4625-b89b-ef126e300cf8}</UniqueIdentifier>
    </Filter>
    <Filter Include="locale">
      <UniqueIdentifier>{4bdec353-0cac-4e25-98f9-bcc55f2c0ec3}</UniqueIdentifier>
    </Filter>
    <Filter Include="view">
      <UniqueIdentifier>{95a48e4b-b55a-4e99-a3c6-e8badbd1b2cf}</UniqueIdentifier>
    </Filter>
    <Filter Include="main">
      <UniqueIdentifier>{e8e836da-e12b-42cc-9c09-17432cb83432}</UniqueIdentifier>
    </Filter>
    <Filter Include="knowledge">
      <UniqueIdentifier>{0e8eb37a-0944-4897-a2fd-e6097df5e5f8}</UniqueIdentifier>
    </Filter>
    <Filter Include="autopick">
      <UniqueIdentifier>{7f5cb078-a335-428e-a2db-27ee6263155b}</UniqueIdentifier>
    </Filter>
    <Filter Include="room">
      <UniqueIdentifier>{318835ed-a803-4459-921e-f6afc5411baa}</UniqueIdentifier>
    </Filter>
    <Filter Include="effect">
      <UniqueIdentifier>{ed8a9f97-b54e-4204-9076-f32f646f3762}</UniqueIdentifier>
    </Filter>
    <Filter Include="spell">
      <UniqueIdentifier>{4e443fe1-9ff8-4786-b43f-7e4d106760dc}</UniqueIdentifier>
    </Filter>
    <Filter Include="realm">
      <UniqueIdentifier>{c4ce5c0c-f907-4e62-abc1-5d9dbe7f1abf}</UniqueIdentifier>
    </Filter>
    <Filter Include="birth">
      <UniqueIdentifier>{c2383613-69b3-4973-bb9b-6fce783afa1d}</UniqueIdentifier>
    </Filter>
    <Filter Include="inventory">
      <UniqueIdentifier>{060db85f-39b1-48fd-8b5f-7409eb6209b2}</UniqueIdentifier>
    </Filter>
    <Filter Include="mutation">
      <UniqueIdentifier>{0e652835-2887-4970-9fa2-4ba77974e921}</UniqueIdentifier>
    </Filter>
    <Filter Include="wizard">
      <UniqueIdentifier>{22328846-3669-435a-9731-f0998a1c3dfa}</UniqueIdentifier>
    </Filter>
    <Filter Include="world">
      <UniqueIdentifier>{cbd4a56f-0cd0-47a4-96be-a0a4d85ad7d1}</UniqueIdentifier>
    </Filter>
    <Filter Include="dungeon">
      <UniqueIdentifier>{b37a544f-cca2-4c1f-b069-f109a6b6b119}</UniqueIdentifier>
    </Filter>
    <Filter Include="system">
      <UniqueIdentifier>{12dd43b2-8ba5-4fc4-8d11-1901ec804390}</UniqueIdentifier>
    </Filter>
    <Filter Include="grid">
      <UniqueIdentifier>{93b0c1d1-0841-44fe-8503-d6729d290350}</UniqueIdentifier>
    </Filter>
    <Filter Include="term">
      <UniqueIdentifier>{ad847f1c-b291-4640-93d2-21895fbee308}</UniqueIdentifier>
    </Filter>
    <Filter Include="mind">
      <UniqueIdentifier>{235e3199-b059-4a3c-a053-dd8604c8e9fd}</UniqueIdentifier>
    </Filter>
    <Filter Include="mspell">
      <UniqueIdentifier>{738b47ea-2ba6-49a3-9bf8-a833ef46e218}</UniqueIdentifier>
    </Filter>
    <Filter Include="store">
      <UniqueIdentifier>{be097f30-d18c-4e9a-a13f-eac4ee7a9d9a}</UniqueIdentifier>
    </Filter>
    <Filter Include="util">
      <UniqueIdentifier>{d9907626-9c01-48b8-89da-065f7b8540b5}</UniqueIdentifier>
    </Filter>
    <Filter Include="pet">
      <UniqueIdentifier>{7c81caa7-dbd8-43f3-8481-9a2ae3967776}</UniqueIdentifier>
    </Filter>
    <Filter Include="cmd-item">
      <UniqueIdentifier>{7af80633-259f-406b-a33d-23f6a83013d7}</UniqueIdentifier>
    </Filter>
    <Filter Include="cmd-io">
      <UniqueIdentifier>{cefa5b29-56a9-41dc-a32e-8b9568821503}</UniqueIdentifier>
    </Filter>
    <Filter Include="cmd-action">
      <UniqueIdentifier>{f578e89d-2670-4f24-8028-61896d5b733e}</UniqueIdentifier>
    </Filter>
    <Filter Include="io-dump">
      <UniqueIdentifier>{739c9774-e51a-46eb-87c1-cd7cd332e97c}</UniqueIdentifier>
    </Filter>
    <Filter Include="sv-definition">
      <UniqueIdentifier>{9e020507-fdf0-4cfb-9d60-d9c26cbcf325}</UniqueIdentifier>
    </Filter>
    <Filter Include="object-enchant">
      <UniqueIdentifier>{c7db74bd-7f58-4044-96c8-c5916d0ebaf1}</UniqueIdentifier>
    </Filter>
    <Filter Include="perception">
      <UniqueIdentifier>{e42f1944-e95c-42a8-97bf-9f959b313142}</UniqueIdentifier>
    </Filter>
    <Filter Include="specific-object">
      <UniqueIdentifier>{d12d97f4-76e6-4f8e-9f45-9905cf3863f9}</UniqueIdentifier>
    </Filter>
    <Filter Include="spell-kind">
      <UniqueIdentifier>{2ed79129-9b65-4718-b9c4-ce4ef793c81f}</UniqueIdentifier>
    </Filter>
    <Filter Include="spell-realm">
      <UniqueIdentifier>{1ce2167d-011b-47b5-8934-24c6d4d036e3}</UniqueIdentifier>
    </Filter>
    <Filter Include="player-attack">
      <UniqueIdentifier>{cc3a34dc-4ff0-473f-afa5-3b5ec0da5aaf}</UniqueIdentifier>
    </Filter>
    <Filter Include="monster-attack">
      <UniqueIdentifier>{f197a2c1-d277-4d4d-b08b-586cf1f4f8f5}</UniqueIdentifier>
    </Filter>
    <Filter Include="melee">
      <UniqueIdentifier>{642ec95b-f054-4958-a614-49ccf88cfc25}</UniqueIdentifier>
    </Filter>
    <Filter Include="art-definition">
      <UniqueIdentifier>{fffcb35e-069c-4a97-ab60-0010a4d5d488}</UniqueIdentifier>
    </Filter>
    <Filter Include="monster-race">
      <UniqueIdentifier>{8de4a55f-fa83-496b-a42f-81078346c918}</UniqueIdentifier>
    </Filter>
    <Filter Include="lore">
      <UniqueIdentifier>{9db4d67c-5c55-4cc0-a9cd-643e5ffc3e73}</UniqueIdentifier>
    </Filter>
    <Filter Include="monster-floor">
      <UniqueIdentifier>{d266d557-ad7c-4751-a1b1-04ced61292a6}</UniqueIdentifier>
    </Filter>
    <Filter Include="game-option">
      <UniqueIdentifier>{14acbc0e-8760-48c6-860f-4c9fd993feef}</UniqueIdentifier>
    </Filter>
    <Filter Include="info-reader">
      <UniqueIdentifier>{149ff96c-b8c9-4df9-845d-d0618427d100}</UniqueIdentifier>
    </Filter>
    <Filter Include="cmd-visual">
      <UniqueIdentifier>{30be068e-64fc-431f-a90b-07f12e2539a4}</UniqueIdentifier>
    </Filter>
    <Filter Include="cmd-building">
      <UniqueIdentifier>{6982e0e0-d2db-422e-8e92-77b1276e4030}</UniqueIdentifier>
    </Filter>
    <Filter Include="object-hook">
      <UniqueIdentifier>{e466c69b-eaf4-4110-bc9d-e865b36cc732}</UniqueIdentifier>
    </Filter>
    <Filter Include="status">
      <UniqueIdentifier>{c2656391-c200-4334-8150-88f4691c6079}</UniqueIdentifier>
    </Filter>
    <Filter Include="object-use">
      <UniqueIdentifier>{3e8ea357-82a2-4978-a257-338b953d1469}</UniqueIdentifier>
    </Filter>
    <Filter Include="flavor">
      <UniqueIdentifier>{64e5a4de-e0d4-4090-93b9-314234362569}</UniqueIdentifier>
    </Filter>
    <Filter Include="action">
      <UniqueIdentifier>{52768eef-323a-49a4-a895-f0030b35f667}</UniqueIdentifier>
    </Filter>
    <Filter Include="window">
      <UniqueIdentifier>{9e0105e8-8250-4ac4-8a1c-cefd30485ecc}</UniqueIdentifier>
    </Filter>
    <Filter Include="artifact">
      <UniqueIdentifier>{7554e8b1-1c3c-447b-8f1e-c18c09039419}</UniqueIdentifier>
    </Filter>
    <Filter Include="racial">
      <UniqueIdentifier>{aaa1b0db-fb73-43df-b204-45c07a934cd5}</UniqueIdentifier>
    </Filter>
    <Filter Include="save">
      <UniqueIdentifier>{beb4a41a-dee4-4bdd-ac20-78da62c44fdf}</UniqueIdentifier>
    </Filter>
    <Filter Include="load">
      <UniqueIdentifier>{2bfe9405-f65a-4dac-afde-56800ae04b9f}</UniqueIdentifier>
    </Filter>
    <Filter Include="blue-magic">
      <UniqueIdentifier>{6b429e6d-e548-430e-9413-8bc2e0bda1ed}</UniqueIdentifier>
    </Filter>
    <Filter Include="target">
      <UniqueIdentifier>{1789a1b0-5c89-4dfc-a4ba-1c3b711705b5}</UniqueIdentifier>
    </Filter>
  </ItemGroup>
  <ItemGroup>
    <ResourceCompile Include="..\..\src\angband.rc" />
  </ItemGroup>
</Project><|MERGE_RESOLUTION|>--- conflicted
+++ resolved
@@ -2006,11 +2006,9 @@
     <ClCompile Include="..\..\src\action\throw-util.c">
       <Filter>action</Filter>
     </ClCompile>
-<<<<<<< HEAD
     <ClCompile Include="..\..\src\player\player-status-table.c">
       <Filter>player</Filter>
     </ClCompile>
-=======
     <ClCompile Include="..\..\src\monster-floor\monster-lite-util.c">
       <Filter>monster-floor</Filter>
     </ClCompile>
@@ -2038,7 +2036,6 @@
     <ClCompile Include="..\..\src\floor\floor-leaver.c">
       <Filter>floor</Filter>
     </ClCompile>
->>>>>>> ca8deda2
   </ItemGroup>
   <ItemGroup>
     <ClInclude Include="..\..\src\combat\shoot.h">
@@ -4396,11 +4393,9 @@
     <ClInclude Include="..\..\src\action\throw-util.h">
       <Filter>action</Filter>
     </ClInclude>
-<<<<<<< HEAD
     <ClInclude Include="..\..\src\player\player-status-table.h">
       <Filter>player</Filter>
     </ClInclude>
-=======
     <ClInclude Include="..\..\src\monster-floor\monster-lite-util.h">
       <Filter>monster-floor</Filter>
     </ClInclude>
@@ -4428,7 +4423,6 @@
     <ClInclude Include="..\..\src\floor\floor-leaver.h">
       <Filter>floor</Filter>
     </ClInclude>
->>>>>>> ca8deda2
   </ItemGroup>
   <ItemGroup>
     <None Include="..\..\src\wall.bmp" />
